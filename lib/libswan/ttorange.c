/*
 * convert from text form of IP address range specification to binary
 *
 * Copyright (C) 2000  Henry Spencer.
 * Copyright (C) 2013  Antony Antony <antony@phenome.org>
 *
 *
 * This library is free software; you can redistribute it and/or modify it
 * under the terms of the GNU Library General Public License as published by
 * the Free Software Foundation; either version 2 of the License, or (at your
 * option) any later version.  See <http://www.fsf.org/copyleft/lgpl.txt>.
 *
 * This library is distributed in the hope that it will be useful, but
 * WITHOUT ANY WARRANTY; without even the implied warranty of MERCHANTABILITY
 * or FITNESS FOR A PARTICULAR PURPOSE.  See the GNU Library General Public
 * License for more details.
 */
#include "internal.h"
#include "libreswan.h"

/*
 * ttorange - convert text "addr1-addr2" to address_start address_end
 */
err_t ttorange(src, srclen, af, dst, non_zero)
const char *src;
size_t srclen;	/* 0 means "apply strlen" */
int af;	/* AF_INET only.  AF_INET6 not supported yet. */
ip_range *dst;
bool non_zero;  /* is 0.0.0.0 allowed? */
{
	const char *dash;
	const char *high;
	size_t hlen;
	const char *oops;

	ip_address addr_start_tmp;
	ip_address addr_end_tmp;

	/* this should be a passert */
	if (af != AF_INET)
		return "ttorange only supports IPv4 addresses";

	if (srclen == 0)
		srclen = strlen(src);

	dash = memchr(src, '-', srclen);
	if (dash == NULL)
		return "missing '-' in ip address range";

	high = dash + 1;
	hlen = srclen - (high - src);
	oops = ttoaddr(src, dash - src, af, &addr_start_tmp);
	if (oops != NULL)
		return oops;

	/*
	 * If we allowed af == AF_UNSPEC,
	 * set it to ip_address_family(&addr_start_tmp)
	 */

	/* extract end ip address */
	oops = ttoaddr(high, hlen, af, &addr_end_tmp);
	if (oops != NULL)
		return oops;

	if (ntohl(addr_end_tmp.u.v4.sin_addr.s_addr) <
		ntohl(addr_start_tmp.u.v4.sin_addr.s_addr))
		return "start of range must not be greater than end";

	if (non_zero){
		uint32_t addr  = ntohl(addr_start_tmp.u.v4.sin_addr.s_addr);

<<<<<<< HEAD
		if (addr == 0) 
=======
		if (addr == 0)
>>>>>>> c7ea606e
			return "'0.0.0.0' not allowed in range";
	}

	/* We have validated the range. Now put bounds in dst. */
	dst->start = addr_start_tmp;
	dst->end = addr_end_tmp;
	return NULL;
<<<<<<< HEAD
=======
}

size_t rangetot(const ip_range *src, char format, char *dst, size_t dstlen)
{
	size_t l, m;

	/* start address: */
	l = addrtot(&src->start, format, dst, dstlen) - 1;
	/* l is offset of '\0' at end, at least notionally. */

	/* separator '-' */
	/* If there is room for '-' and '\0', drop in '-'. */
	if (dstlen > 0 && l < dstlen - 1)
		dst[l] = '-';
	/* count space for '-' */
	l++;
	/* where to stuff second address (not past end of buffer) */
	m = l < dstlen? l : dstlen;
	l += addrtot(&src->end, format, dst + m, dstlen - m);
	return l;	/* length needed, including '\0' */
>>>>>>> c7ea606e
}

#ifdef TTORANGE_MAIN

#include <stdio.h>

void regress(void);

int main(int argc, char *argv[])
{
	ip_range r;
	ip_range r1;
	char buf1[100];
	char buf2[100];
	char buf3[100];
	const char *oops;
	int af;
	char *p;
	u_int32_t pool_size;
	u_int32_t pool_size1;

	if (argc < 2) {
		fprintf(stderr, "Usage: %s range\n", argv[0]);
		fprintf(stderr, "   or: %s -r\n", argv[0]);
		exit(2);
	}

	if (strcmp(argv[1], "-r") == 0) {
		regress();
		fprintf(stderr, "regress() returned?!?\n");
		exit(1);
	}

	af = AF_INET;
	p = argv[1];
	oops = ttorange(p, 0, af, &r, FALSE);
	if (oops != NULL) {
		fprintf(stderr, "%s: conversion failed: %s\n", argv[0], oops);
		exit(1);
	}

	pool_size = (u_int32_t)ntohl(r.end.u.v4.sin_addr.s_addr) -
		(u_int32_t)ntohl(r.start.u.v4.sin_addr.s_addr);
	pool_size++;

	addrtot(&r.start, 0, buf1, sizeof(buf1));
	addrtot(&r.end, 0, buf2, sizeof(buf2));
	snprintf(buf3, sizeof(buf3), "%s-%s", buf1, buf2);
	oops = ttorange(buf3, 0, af, &r1, FALSE);
	if (oops != NULL) {
		fprintf(stderr, "%s: verification conversion failed: %s\n",
			buf3, oops);
		exit(1);
	}

	pool_size1 = (u_int32_t)ntohl(r1.end.u.v4.sin_addr.s_addr) -
		(u_int32_t)ntohl(r1.start.u.v4.sin_addr.s_addr);
	pool_size1++;
	if (pool_size != pool_size1) {
		fprintf(stderr,
			"%s: reverse conversion of sizes mismatch %u : %u ",
			argv[0], pool_size, pool_size1);
		exit(1);
	}
	printf("%s %u\n", buf3, pool_size);

	exit(0);
}

struct rtab {
	int family;
	char *input;
	char *output;	/* NULL means error expected */
} rtab[] = {
	{ 4, "1.2.3.0-1.2.3.9", "10" },
	{ 4, "1.2.3.0-1.2.3.9", "9" },
	{ 4, "1.2.3.0-nonenone", NULL },
	{ 4, "1.2.3.0/255.255.255.0", NULL },
	{ 4, "_", NULL },
	{ 4, "_/_", NULL },
	{ 6, "1:0:3:0:0:0:0:2/128", "1:0:3::2/128" },
	{ 6, "abcd:ef01:2345:6789:0:00a:000:20/128",
		"abcd:ef01:2345:6789:0:a:0:20/128" },
	{ 6, "%default", "NULL" },
	{ 4, NULL, NULL }
};

void regress(void)
{
	struct rtab *r;
	int status = 0;
	ip_range s;
	char in[100];
	char buf[100];
	char buf1[100];
	u_int32_t pool_size;
	const char *oops;
	size_t n;
	int af;

	for (r = rtab; r->input != NULL; r++) {
		af = (r->family == 4) ? AF_INET : AF_INET6;
		strcpy(in, r->input);
		printf("Testing `%s' ... ", in);
		oops = ttorange(in, 0, af, &s, FALSE);
		if (oops != NULL && r->output == NULL)
			/* Error was expected, do nothing */
			printf("OK (%s)\n", oops);
		if (oops != NULL && r->output != NULL) {
			/* Error occurred, but we didn't expect one  */
			printf("`%s' ttorange failed: %s\n", r->input, oops);
			status = 1;
		}

		pool_size = (u_int32_t)ntohl(s.end.u.v4.sin_addr.s_addr) -
			(u_int32_t)ntohl(s.start.u.v4.sin_addr.s_addr);
		pool_size++;
		snprintf(buf1, sizeof(buf1), "%u", pool_size);

		if (oops == NULL && r->output != NULL) {
			/* No error, no error expected */
			if (strcmp(r->output, buf1) == 0) {
				printf(" %s OK\n", r->output);
			} else {
				status = 1;
				printf("FAIL expecting %s and got %s\n",
					r->output, buf1);
			}
		}
		if (oops == NULL && r->output == NULL) {
			/* If no errors, but we expected one */
			printf("`%s %s' ttosubnet succeeded unexpectedly\n",
				r->input, buf1);
			status = 1;
		}
	}
	exit(status);
}

#endif	/* TTORANGE_MAIN */<|MERGE_RESOLUTION|>--- conflicted
+++ resolved
@@ -70,11 +70,7 @@
 	if (non_zero){
 		uint32_t addr  = ntohl(addr_start_tmp.u.v4.sin_addr.s_addr);
 
-<<<<<<< HEAD
-		if (addr == 0) 
-=======
 		if (addr == 0)
->>>>>>> c7ea606e
 			return "'0.0.0.0' not allowed in range";
 	}
 
@@ -82,8 +78,6 @@
 	dst->start = addr_start_tmp;
 	dst->end = addr_end_tmp;
 	return NULL;
-<<<<<<< HEAD
-=======
 }
 
 size_t rangetot(const ip_range *src, char format, char *dst, size_t dstlen)
@@ -104,7 +98,6 @@
 	m = l < dstlen? l : dstlen;
 	l += addrtot(&src->end, format, dst + m, dstlen - m);
 	return l;	/* length needed, including '\0' */
->>>>>>> c7ea606e
 }
 
 #ifdef TTORANGE_MAIN
