/*
 * header file for FreeS/WAN library functions
 * Copyright (C) 1998, 1999, 2000  Henry Spencer.
 * Copyright (C) 1999, 2000, 2001  Richard Guy Briggs
 *
 * This library is free software; you can redistribute it and/or modify it
 * under the terms of the GNU Library General Public License as published by
 * the Free Software Foundation; either version 2 of the License, or (at your
 * option) any later version.  See <http://www.fsf.org/copyleft/lgpl.txt>.
 *
 * This library is distributed in the hope that it will be useful, but
 * WITHOUT ANY WARRANTY; without even the implied warranty of MERCHANTABILITY
 * or FITNESS FOR A PARTICULAR PURPOSE.  See the GNU Library General Public
 * License for more details.
 *
 */
#ifndef _LIBRESWAN_H
#define _LIBRESWAN_H    /* seen it, no need to see it again */

/* you'd think this should be builtin to compiler... */
#ifndef TRUE
# define TRUE 1
# ifndef __KERNEL__
typedef int bool;
# endif
#endif

#ifndef FALSE
# define FALSE 0
#endif

#define UNDEFINED_TIME  ((time_t)0)

#include <stddef.h>

/*
 * When using uclibc, malloc(0) returns NULL instead of success. This is
 * to make it use the inbuilt work-around.
 * See: http://osdir.com/ml/network.freeswan.devel/2003-11/msg00009.html
 */
#ifdef __UCLIBC__
# if !defined(__MALLOC_GLIBC_COMPAT__) && !defined(MALLOC_GLIBC_COMPAT)
#  warning Please compile uclibc with GLIBC_COMPATIBILITY defined
# endif
#endif

/*
 * We've just got to have some datatypes defined...  And annoyingly, just
 * where we get them depends on whether we're in userland or not.
 */
/* things that need to come from one place or the other, depending */
#if defined(linux)
#if defined(__KERNEL__)
#include <linux/types.h>
#include <linux/socket.h>
#include <linux/in.h>
#include <linux/in6.h>
#include <linux/string.h>
#include <linux/ctype.h>
#include <libreswan/ipsec_kversion.h>
#include <libreswan/ipsec_param.h>
#define user_assert(foo)  /*nothing*/

#else /* NOT in kernel */
#include <sys/types.h>
#include <netinet/in.h>
#include <string.h>
#include <ctype.h>
#include <assert.h>
#define user_assert(foo) assert(foo)
#include <stdio.h>

#  define uint8_t u_int8_t
#  define uint16_t u_int16_t
#  define uint32_t u_int32_t
#  define uint64_t u_int64_t

#endif  /* __KERNEL__ */

#endif  /* linux */

#define DEBUG_NO_STATIC static

/*
 * Yes Virginia, we have started a windows port.
 */
#if defined(__CYGWIN32__)
#if !defined(WIN32_KERNEL)
/* get windows equivalents */
#include <stdio.h>
#include <string.h>
#include <win32/types.h>
#include <netinet/in.h>
#include <cygwin/socket.h>
#include <assert.h>
#define user_assert(foo) assert(foo)
#endif  /* _KERNEL */
#endif  /* WIN32 */

/*
 * Kovacs? A macosx port?
 */
#if defined(macintosh) || (defined(__MACH__) && defined(__APPLE__))
#include <TargetConditionals.h>
#include <AvailabilityMacros.h>
#include <machine/types.h>
#include <machine/endian.h>
#include <stdint.h>
#include <stddef.h>
#include <stdio.h>
#include <time.h>
#include <sys/time.h>
#include <string.h>
#include <netinet/in.h>
#include <arpa/inet.h>
#include <tcpd.h>
#include <assert.h>
#define user_assert(foo) assert(foo)
#define __u32  unsigned int
#define __u8  unsigned char
#define s6_addr16 __u6_addr.__u6_addr16
#define DEBUG_NO_STATIC static
#endif

/*
 * FreeBSD
 */
#if defined(__FreeBSD__)
#  define DEBUG_NO_STATIC static
#include <sys/types.h>
#include <netinet/in.h>
#include <sys/socket.h>
#include <arpa/inet.h>
#include <string.h>
#include <assert.h>
#define user_assert(foo) assert(foo)
/* apparently this way to deal with an IPv6 address is not standard. */
#define s6_addr16 __u6_addr.__u6_addr16
#endif

#ifndef IPPROTO_COMP
#  define IPPROTO_COMP 108
#endif /* !IPPROTO_COMP */

#ifndef IPPROTO_INT
#  define IPPROTO_INT 61
#endif /* !IPPROTO_INT */

#if !defined(ESPINUDP_WITH_NON_IKE)
#define ESPINUDP_WITH_NON_IKE   1       /* draft-ietf-ipsec-nat-t-ike-00/01 */
#define ESPINUDP_WITH_NON_ESP   2       /* draft-ietf-ipsec-nat-t-ike-02    */
#endif

/*
 * Basic data types for the address-handling functions.
 * ip_address and ip_subnet are supposed to be opaque types; do not
 * use their definitions directly, they are subject to change!
 */

/* first, some quick fakes in case we're on an old system with no IPv6 */
#if !defined(s6_addr16) && defined(__CYGWIN32__)
extern struct in6_addr {
	union {
		u_int8_t u6_addr8[16];
		u_int16_t u6_addr16[8];
		u_int32_t u6_addr32[4];
	} in6_u;
#define s6_addr                 in6_u.u6_addr8
#define s6_addr16               in6_u.u6_addr16
#define s6_addr32               in6_u.u6_addr32
};
extern struct sockaddr_in6 {
	unsigned short int sin6_family;         /* AF_INET6 */
	__u16 sin6_port;                        /* Transport layer port # */
	__u32 sin6_flowinfo;                    /* IPv6 flow information */
	struct in6_addr sin6_addr;              /* IPv6 address */
	__u32 sin6_scope_id;                    /* scope id (new in RFC2553) */
};
#endif  /* !s6_addr16 */

/* then the main types */
typedef struct {
	union {
		struct sockaddr_in v4;
		struct sockaddr_in6 v6;
	} u;
} ip_address;
typedef struct {
	ip_address addr;
	int maskbits;
} ip_subnet;
typedef struct {
	ip_address start;
	ip_address end;
} ip_range;

#define ip_address_family(a)    ((a)->u.v4.sin_family)
#define ip_address_cmp(a, b) \
	(ip_address_family((a)) != ip_address_family((b)) || \
	 (ip_address_family((a)) == AF_INET ? \
	  ((a)->u.v4.sin_addr.s_addr != (b)->u.v4.sin_addr.s_addr) : \
	  memcmp((a)->u.v6.sin6_addr.s6_addr32, \
		 (b)->u.v6.sin6_addr.s6_addr32, sizeof(u_int32_t) * 4) \
	 ))
#define ip_address_isany(a) \
	(ip_address_family((a)) == AF_INET6 ? \
	 ((a)->u.v6.sin6_addr.s6_addr[0] == 0 && \
	  (a)->u.v6.sin6_addr.s6_addr[1] == 0 && \
	  (a)->u.v6.sin6_addr.s6_addr[2] == 0 && \
	  (a)->u.v6.sin6_addr.s6_addr[3] == 0) : \
	 ((a)->u.v4.sin_addr.s_addr == 0))

/* and the SA ID stuff */
#ifdef __KERNEL__
typedef __u32 ipsec_spi_t;
#else
typedef u_int32_t ipsec_spi_t;
#endif
typedef struct {                                /* to identify an SA, we need: */
	ip_address dst;                         /* A. destination host */
	ipsec_spi_t spi;                        /* B. 32-bit SPI, assigned by dest. host */
#               define  SPI_PASS        256     /* magic values... */
#               define  SPI_DROP        257     /* ...for use... */
#               define  SPI_REJECT      258     /* ...with SA_INT */
#               define  SPI_HOLD        259
#               define  SPI_TRAP        260
#               define  SPI_TRAPSUBNET  261
	int proto;                      /* C. protocol */
#               define  SA_ESP  50      /* IPPROTO_ESP */
#               define  SA_AH   51      /* IPPROTO_AH */
#               define  SA_IPIP 4       /* IPPROTO_IPIP */
#               define  SA_COMP 108     /* IPPROTO_COMP */
#               define  SA_INT  61      /* IANA reserved for internal use */
} ip_said;

/* misc */
typedef const char *err_t;      /* error message, or NULL for success */
struct prng {                   /* pseudo-random-number-generator guts */
	unsigned char sbox[256];
	int i, j;
	unsigned long count;
};

/*
 * definitions for user space, taken from freeswan/ipsec_sa.h
 */
typedef uint32_t IPsecSAref_t;

/* Translation to/from nfmark.
 *
 * use bits 16-31. Leave bit 32 as a indicate that IPsec processing
 * has already been done.
 */
#define IPSEC_SA_REF_TABLE_IDX_WIDTH 15
#define IPSEC_SA_REF_TABLE_OFFSET    16
#define IPSEC_SA_REF_MASK           ((1u << IPSEC_SA_REF_TABLE_IDX_WIDTH) - 1u)
#define IPSEC_NFMARK_IS_SAREF_BIT 0x80000000u

#define IPsecSAref2NFmark(x) (((x) & \
			       IPSEC_SA_REF_MASK) << IPSEC_SA_REF_TABLE_OFFSET)
#define NFmark2IPsecSAref(x) (((x) >> \
			       IPSEC_SA_REF_TABLE_OFFSET) & IPSEC_SA_REF_MASK)

#define IPSEC_SAREF_NULL ((IPsecSAref_t)0u)
/* Not representable as an nfmark */
#define IPSEC_SAREF_NA   ((IPsecSAref_t)0xffff0001)

/* GCC magic for use in function definitions! */
#ifdef GCC_LINT
# define PRINTF_LIKE(n) __attribute__ ((format(printf, n, n + 1)))
# define NEVER_RETURNS __attribute__ ((noreturn))
# define UNUSED __attribute__ ((unused))
#else
# define PRINTF_LIKE(n) /* ignore */
# define NEVER_RETURNS  /* ignore */
# define UNUSED         /* ignore */
#endif

#ifdef COMPILER_HAS_NO_PRINTF_LIKE
# undef PRINTF_LIKE
# define PRINTF_LIKE(n) /* ignore */
#endif

/*
 * function to log stuff from libraries that may be used in multiple
 * places.
 */
typedef int (*libreswan_keying_debug_func_t)(const char *message, ...);

/*
 * new IPv6-compatible functions
 */

/* text conversions */
extern err_t ttoul(const char *src, size_t srclen, int format, unsigned long *dst);
extern size_t ultot(unsigned long src, int format, char *buf, size_t buflen);
#define ULTOT_BUF       (22 + 1)  /* holds 64 bits in octal */

/* looks up names in DNS */
extern err_t ttoaddr(const char *src, size_t srclen, int af, ip_address *dst);

/* does not look up names in DNS */
extern err_t ttoaddr_num(const char *src, size_t srclen, int af, ip_address *dst);

extern err_t tnatoaddr(const char *src, size_t srclen, int af, ip_address *dst);
extern size_t addrtot(const ip_address *src, int format, char *buf, size_t buflen);
extern size_t inet_addrtot(int type, const void *src, int format, char *buf,
		    size_t buflen);
extern size_t sin_addrtot(const void *sin, int format, char *dst, size_t dstlen);
/* RFC 1886 old IPv6 reverse-lookup format is the bulkiest */
#define ADDRTOT_BUF     (32 * 2 + 3 + 1 + 3 + 1 + 1)
extern err_t ttorange(const char *src, size_t srclen, int af, ip_range *dst,
<<<<<<< HEAD
		bool non_zero;);
=======
		bool non_zero);
extern size_t rangetot(const ip_range *src, char format, char *dst, size_t dstlen);
#define RANGETOT_BUF     (ADDRTOT_BUF * 2 + 1)
>>>>>>> c7ea606e
extern err_t ttosubnet(const char *src, size_t srclen, int af, ip_subnet *dst);
extern size_t subnettot(const ip_subnet *src, int format, char *buf, size_t buflen);
#define SUBNETTOT_BUF   (ADDRTOT_BUF + 1 + 3)
extern size_t subnetporttot(const ip_subnet *src, int format, char *buf,
		     size_t buflen);
#define SUBNETPROTOTOT_BUF      (SUBNETTOTO_BUF + ULTOT_BUF)
extern err_t ttosa(const char *src, size_t srclen, ip_said *dst);
extern size_t satot(const ip_said *src, int format, char *bufptr, size_t buflen);
#define SATOT_BUF       (5 + ULTOA_BUF + 1 + ADDRTOT_BUF)
extern err_t ttodata(const char *src, size_t srclen, int base, char *buf,
	      size_t buflen, size_t *needed);
extern err_t ttodatav(const char *src, size_t srclen, int base,
	       char *buf,  size_t buflen, size_t *needed,
	       char *errp, size_t errlen, unsigned int flags);
#define TTODATAV_BUF    40              /* ttodatav's largest non-literal message */
#define TTODATAV_IGNORESPACE  (1 << 1)  /* ignore spaces in base64 encodings*/
#define TTODATAV_SPACECOUNTS  0         /* do not ignore spaces in base64   */

extern size_t datatot(const unsigned char *src, size_t srclen, int format,
	       char *buf, size_t buflen);
extern size_t keyblobtoid(const unsigned char *src, size_t srclen, char *dst,
		   size_t dstlen);
extern size_t splitkeytoid(const unsigned char *e, size_t elen,
		    const unsigned char *m,
		    size_t mlen, char *dst, size_t dstlen);
#define KEYID_BUF       10      /* up to 9 text digits plus NUL */
extern err_t ttoprotoport(char *src, size_t src_len, u_int8_t *proto, u_int16_t *port,
		   int *has_port_wildcard);

#define TIMETOA_BUF     30	/* size of timetoa string buffer */
extern char *timetoa(const time_t *timep, bool utc, char *buf, size_t blen);

/* initializations */
extern void initsaid(const ip_address *addr, ipsec_spi_t spi, int proto,
	      ip_said *dst);
extern err_t loopbackaddr(int af, ip_address *dst);
extern err_t unspecaddr(int af, ip_address *dst);
extern err_t anyaddr(int af, ip_address *dst);
extern err_t initaddr(const unsigned char *src, size_t srclen, int af,
	       ip_address *dst);
extern err_t add_port(int af, ip_address *addr, unsigned short port);
extern err_t initsubnet(const ip_address *addr, int maskbits, int clash,
		 ip_subnet *dst);
extern err_t addrtosubnet(const ip_address *addr, ip_subnet *dst);

/* misc. conversions and related */
extern err_t rangetosubnet(const ip_address *from, const ip_address *to,
		    ip_subnet *dst);
extern int addrtypeof(const ip_address *src);
extern int subnettypeof(const ip_subnet *src);
extern size_t addrlenof(const ip_address *src);
extern size_t addrbytesptr(const ip_address *src, unsigned char **dst);
extern size_t addrbytesptr_write(ip_address *src, unsigned char **dst);
extern size_t addrbytesof(const ip_address *src, unsigned char *dst, size_t dstlen);
extern int masktocount(const ip_address *src);
extern void networkof(const ip_subnet *src, ip_address *dst);
extern void maskof(const ip_subnet *src, ip_address *dst);

/* tests */
extern int sameaddr(const ip_address *a, const ip_address *b);
extern int addrcmp(const ip_address *a, const ip_address *b);
extern int samesubnet(const ip_subnet *a, const ip_subnet *b);
extern int addrinsubnet(const ip_address *a, const ip_subnet *s);
extern int subnetinsubnet(const ip_subnet *a, const ip_subnet *b);
extern int subnetishost(const ip_subnet *s);
extern int samesaid(const ip_said *a, const ip_said *b);
extern int sameaddrtype(const ip_address *a, const ip_address *b);
extern int samesubnettype(const ip_subnet *a, const ip_subnet *b);
extern int isanyaddr(const ip_address *src);
extern int isunspecaddr(const ip_address *src);
extern int isloopbackaddr(const ip_address *src);

/* low-level grot */
extern int portof(const ip_address *src);
extern void setportof(int port, ip_address *dst);
extern struct sockaddr *sockaddrof(ip_address *src);
extern size_t sockaddrlenof(const ip_address *src);

/* PRNG */
extern void prng_init(struct prng *prng, const unsigned char *key, size_t keylen);
extern void prng_bytes(struct prng *prng, unsigned char *dst, size_t dstlen);
extern unsigned long prng_count(struct prng *prng);
extern void prng_final(struct prng *prng);

/* odds and ends */
extern const char *ipsec_version_code(void);
extern const char *ipsec_version_vendorid(void);
extern const char *ipsec_version_string(void);
#ifndef __KERNEL__
extern const char libreswan_vendorid[];
#endif

extern const char *dns_string_rr(int rr, char *buf, int bufsize);
extern const char *dns_string_datetime(time_t seconds,
				char *buf,
				int bufsize);

/*
 * old functions, to be deleted eventually
 */

/* unsigned long */
extern const char *                    /* NULL for success, else string literal */
atoul(  const char *src,
	size_t srclen,          /* 0 means strlen(src) */
	int base,               /* 0 means figure it out */
	unsigned long *resultp
	);
extern size_t                   /* space needed for full conversion */
ultoa(  unsigned long n,
	int base,
	char *dst,
	size_t dstlen
	);
#define ULTOA_BUF       21      /* just large enough for largest result, */
                                /* assuming 64-bit unsigned long! */

/* Internet addresses */
extern const char *             /* NULL for success, else string literal */
atoaddr(const char *src,
	size_t srclen,          /* 0 means strlen(src) */
	struct in_addr *addr
	);
extern size_t                   /* space needed for full conversion */
addrtoa(struct in_addr addr,
	int format,             /* character; 0 means default */
	char *dst,
	size_t dstlen
	);
#define ADDRTOA_BUF     ADDRTOT_BUF

/* subnets */
extern const char *                    /* NULL for success, else string literal */
atosubnet(const char *src,
	  size_t srclen,        /* 0 means strlen(src) */
	  struct in_addr *addr,
	  struct in_addr *mask
	  );
extern size_t                          /* space needed for full conversion */
subnettoa(struct in_addr addr,
	  struct in_addr mask,
	  int format,           /* character; 0 means default */
	  char *dst,
	  size_t dstlen
	  );
extern size_t                          /* space needed for full conversion */
subnet6toa(struct in6_addr *addr,
	   struct in6_addr *mask,
	   int format,          /* character; 0 means default */
	   char *dst,
	   size_t dstlen
	   );
#define SUBNETTOA_BUF SUBNETTOT_BUF     /* large enough for worst case result */

/* ranges */
extern const char *                    /* NULL for success, else string literal */
atoasr( const char *src,
	size_t srclen,          /* 0 means strlen(src) */
	char *type,             /* 'a', 's', 'r' */
	struct in_addr *addrs   /* two-element array */
	);
extern size_t                          /* space needed for full conversion */
rangetoa(struct in_addr *addrs, /* two-element array */
	 int format,            /* character; 0 means default */
	 char *dst,
	 size_t dstlen
	 );
#define RANGETOA_BUF    34      /* large enough for worst case result */

/* data types for SA conversion functions */

/* generic data, e.g. keys */
extern const char *                    /* NULL for success, else string literal */
atobytes(const char *src,
	 size_t srclen,         /* 0 means strlen(src) */
	 char *dst,
	 size_t dstlen,
	 size_t *lenp           /* NULL means don't bother telling me */
	 );
extern size_t                          /* 0 failure, else true size */
bytestoa(const unsigned char *src,
	 size_t srclen,
	 int format,            /* character; 0 means default */
	 char *dst,
	 size_t dstlen
	 );

/* old versions of generic-data functions; deprecated */
extern size_t                          /* 0 failure, else true size */
atodata(const char *src,
	size_t srclen,          /* 0 means strlen(src) */
	char *dst,
	size_t dstlen
	);
extern size_t                          /* 0 failure, else true size */
datatoa(const unsigned char *src,
	size_t srclen,
	int format,             /* character; 0 means default */
	char *dst,
	size_t dstlen
	);

/* part extraction and special addresses */
extern struct in_addr subnetof(struct in_addr addr,
			struct in_addr mask
			);
extern struct in_addr hostof( struct in_addr addr,
		       struct in_addr mask
		       );
extern struct in_addr broadcastof(struct in_addr addr,
			   struct in_addr mask
			   );

/* mask handling */
extern int goodmask(struct in_addr mask);
extern int masktobits(struct in_addr mask);
extern int mask6tobits(struct in6_addr *mask);
extern struct in_addr  bitstomask(int n);
extern struct in6_addr bitstomask6(int n);

/*
 * ENUM of klips debugging values. Not currently used in klips.
 * debug flag is actually 32 -bits, but only one bit is ever used,
 * so we can actually pack it all into a single 32-bit word.
 */
enum klips_debug_flags {
	KDF_VERBOSE     = 0,
	KDF_XMIT        = 1,
	KDF_NETLINK     = 2, /* obsolete */
	KDF_XFORM       = 3,
	KDF_EROUTE      = 4,
	KDF_SPI         = 5,
	KDF_RADIJ       = 6,
	KDF_ESP         = 7,
	KDF_AH          = 8, /* obsolete */
	KDF_RCV         = 9,
	KDF_TUNNEL      = 10,
	KDF_PFKEY       = 11,
	KDF_COMP        = 12,
	KDF_NATT        = 13,
};

/*
 * pluto and lwdnsq need to know the maximum size of the commands to,
 * and replies from lwdnsq.
 */

#define LWDNSQ_CMDBUF_LEN      1024
#define LWDNSQ_RESULT_LEN_MAX  4096

/* syntax for passthrough SA */
#ifndef PASSTHROUGHNAME
#define PASSTHROUGHNAME "%passthrough"
#define PASSTHROUGH4NAME        "%passthrough4"
#define PASSTHROUGH6NAME        "%passthrough6"
#define PASSTHROUGHIS   "tun0@0.0.0.0"
#define PASSTHROUGH4IS  "tun0@0.0.0.0"
#define PASSTHROUGH6IS  "tun0@::"
#define PASSTHROUGHTYPE "tun"
#define PASSTHROUGHSPI  0
#define PASSTHROUGHDST  0
#endif

#endif /* _LIBRESWAN_H */<|MERGE_RESOLUTION|>--- conflicted
+++ resolved
@@ -310,13 +310,9 @@
 /* RFC 1886 old IPv6 reverse-lookup format is the bulkiest */
 #define ADDRTOT_BUF     (32 * 2 + 3 + 1 + 3 + 1 + 1)
 extern err_t ttorange(const char *src, size_t srclen, int af, ip_range *dst,
-<<<<<<< HEAD
-		bool non_zero;);
-=======
 		bool non_zero);
 extern size_t rangetot(const ip_range *src, char format, char *dst, size_t dstlen);
 #define RANGETOT_BUF     (ADDRTOT_BUF * 2 + 1)
->>>>>>> c7ea606e
 extern err_t ttosubnet(const char *src, size_t srclen, int af, ip_subnet *dst);
 extern size_t subnettot(const ip_subnet *src, int format, char *buf, size_t buflen);
 #define SUBNETTOT_BUF   (ADDRTOT_BUF + 1 + 3)
