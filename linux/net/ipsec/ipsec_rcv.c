/*
 * receive code
 * Copyright (C) 1996, 1997  John Ioannidis.
 * Copyright (C) 1998-2003   Richard Guy Briggs.
 * Copyright (C) 2004-2007   Michael Richardson <mcr@xelerance.com>
 * Copyright (C) 2007-2008   Paul Wouters <paul@xelerance.com>
 *
 * OCF/receive state machine written by
 * David McCullough <dmccullough@cyberguard.com>
 * Copyright (C) 2004-2005 Intel Corporation.  All Rights Reserved.
 *
 * This program is free software; you can redistribute it and/or modify it
 * under the terms of the GNU General Public License as published by the
 * Free Software Foundation; either version 2 of the License, or (at your
 * option) any later version.  See <http://www.fsf.org/copyleft/gpl.txt>.
 *
 * This program is distributed in the hope that it will be useful, but
 * WITHOUT ANY WARRANTY; without even the implied warranty of MERCHANTABILITY
 * or FITNESS FOR A PARTICULAR PURPOSE.  See the GNU General Public License
 * for more details.
 */

#ifndef AUTOCONF_INCLUDED
#include <linux/config.h>
#endif
#include <linux/version.h>

#define __NO_VERSION__
#include <linux/module.h>
#if LINUX_VERSION_CODE < KERNEL_VERSION(2,6,0)
# include <linux/moduleparam.h>
#endif
#include <linux/kernel.h> /* printk() */

#include "openswan/ipsec_param.h"

#ifdef MALLOC_SLAB
# include <linux/slab.h> /* kmalloc() */
#else /* MALLOC_SLAB */
# include <linux/malloc.h> /* kmalloc() */
#endif /* MALLOC_SLAB */
#include <linux/errno.h>  /* error codes */
#include <linux/types.h>  /* size_t */
#include <linux/interrupt.h> /* mark_bh */

#include <linux/netdevice.h>	/* struct device, and other headers */
#include <linux/etherdevice.h>	/* eth_type_trans */
#include <linux/ip.h>		/* struct iphdr */

#include <net/tcp.h>
#include <net/udp.h>
#ifdef NET_26
# include <net/xfrm.h>
#endif
#include <linux/skbuff.h>
#include <openswan.h>

#ifdef SPINLOCK
# ifdef SPINLOCK_23
#  include <linux/spinlock.h> /* *lock* */
#  ifdef NEED_SPINLOCK_TYPES
#   include <linux/spinlock_types.h> 
#  endif
# else /* SPINLOCK_23 */
#  include <asm/spinlock.h> /* *lock* */
# endif /* SPINLOCK_23 */
#endif /* SPINLOCK */

#include <net/ip.h>

#include "openswan/ipsec_kversion.h"
#include "openswan/radij.h"
#include "openswan/ipsec_encap.h"
#include "openswan/ipsec_sa.h"

#include "openswan/ipsec_radij.h"
#include "openswan/ipsec_xform.h"
#include "openswan/ipsec_tunnel.h"
#include "openswan/ipsec_mast.h"
#include "openswan/ipsec_rcv.h"

#include "openswan/ipsec_auth.h"

#include "openswan/ipsec_esp.h"

#ifdef CONFIG_KLIPS_AH
#include "openswan/ipsec_ah.h"
#endif /* CONFIG_KLIPS_AH */

#ifdef CONFIG_KLIPS_IPCOMP
#include "openswan/ipsec_ipcomp.h"
#endif /* CONFIG_KLIPS_COMP */

#include <openswan/pfkeyv2.h>
#include <openswan/pfkey.h>

#include "openswan/ipsec_proto.h"
#include "openswan/ipsec_alg.h"

#ifdef CONFIG_KLIPS_OCF
#include "ipsec_ocf.h"
#endif

#ifdef CONFIG_IPSEC_NAT_TRAVERSAL
#include <linux/udp.h>
#endif

/* This is a private use protocol, and AT&T should be ashamed. They should have
 * used protocol # 59, which is "no next header" instead of 0xFE.
 */
#ifndef IPPROTO_ATT_HEARTBEAT
#define IPPROTO_ATT_HEARTBEAT 0xFE
#endif

/* management of buffers */
static struct ipsec_rcv_state *ipsec_rcv_state_new (void);
static void ipsec_rcv_state_delete (struct ipsec_rcv_state *irs);

/*
 * Check-replay-window routine, adapted from the original
 * by J. Hughes, from draft-ietf-ipsec-esp-des-md5-03.txt
 *
 *  This is a routine that implements a 64 packet window. This is intend-
 *  ed on being an implementation sample.
 */

DEBUG_NO_STATIC int
ipsec_checkreplaywindow(struct ipsec_sa*ipsp, __u32 seq)
{
	__u32 diff;

	if (ipsp->ips_replaywin == 0)	/* replay shut off */
		return 1;
	if (seq == 0)
		return 0;		/* first == 0 or wrapped */

	/* new larger sequence number */
	if (seq > ipsp->ips_replaywin_lastseq) {
		return 1;		/* larger is good */
	}
	diff = ipsp->ips_replaywin_lastseq - seq;

	/* too old or wrapped */ /* if wrapped, kill off SA? */
	if (diff >= ipsp->ips_replaywin) {
		return 0;
	}
	/* this packet already seen */
	if (ipsp->ips_replaywin_bitmap & (1 << diff))
		return 0;
	return 1;			/* out of order but good */
}

DEBUG_NO_STATIC int
ipsec_updatereplaywindow(struct ipsec_sa*ipsp, __u32 seq)
{
	__u32 diff;

	if (ipsp->ips_replaywin == 0)	/* replay shut off */
		return 1;
	if (seq == 0)
		return 0;		/* first == 0 or wrapped */

	/* new larger sequence number */
	if (seq > ipsp->ips_replaywin_lastseq) {
		diff = seq - ipsp->ips_replaywin_lastseq;

		/* In win, set bit for this pkt */
		if (diff < ipsp->ips_replaywin)
			ipsp->ips_replaywin_bitmap =
				(ipsp->ips_replaywin_bitmap << diff) | 1;
		else
			/* This packet has way larger seq num */
			ipsp->ips_replaywin_bitmap = 1;

		if(seq - ipsp->ips_replaywin_lastseq - 1 > ipsp->ips_replaywin_maxdiff) {
			ipsp->ips_replaywin_maxdiff = seq - ipsp->ips_replaywin_lastseq - 1;
		}
		ipsp->ips_replaywin_lastseq = seq;
		return 1;		/* larger is good */
	}
	diff = ipsp->ips_replaywin_lastseq - seq;

	/* too old or wrapped */ /* if wrapped, kill off SA? */
	if (diff >= ipsp->ips_replaywin) {
/*
		if(seq < 0.25*max && ipsp->ips_replaywin_lastseq > 0.75*max) {
			ipsec_sa_delchain(ipsp);
		}
*/
		return 0;
	}
	/* this packet already seen */
	if (ipsp->ips_replaywin_bitmap & (1 << diff))
		return 0;
	ipsp->ips_replaywin_bitmap |= (1 << diff);	/* mark as seen */
	return 1;			/* out of order but good */
}

#ifdef CONFIG_KLIPS_AUTH_HMAC_MD5
struct auth_alg ipsec_rcv_md5[]={
	{osMD5Init, osMD5Update, osMD5Final, AHMD596_ALEN}
};

#endif /* CONFIG_KLIPS_AUTH_HMAC_MD5 */

#ifdef CONFIG_KLIPS_AUTH_HMAC_SHA1
struct auth_alg ipsec_rcv_sha1[]={
	{SHA1Init, SHA1Update, SHA1Final, AHSHA196_ALEN}
};
#endif /* CONFIG_KLIPS_AUTH_HMAC_MD5 */


static inline void ipsec_rcv_redodebug(struct ipsec_rcv_state *irs)
{
	if (osw_ip_hdr_version(irs) == 4) {
		inet_addrtot(AF_INET, &osw_ip4_hdr(irs)->saddr, 0, irs->ipsaddr_txt, sizeof(irs->ipsaddr_txt));
		inet_addrtot(AF_INET, &osw_ip4_hdr(irs)->daddr, 0, irs->ipdaddr_txt, sizeof(irs->ipdaddr_txt));
	} else if (osw_ip_hdr_version(irs) == 6) {
		inet_addrtot(AF_INET6, &osw_ip6_hdr(irs)->saddr, 0, irs->ipsaddr_txt, sizeof(irs->ipsaddr_txt));
		inet_addrtot(AF_INET6, &osw_ip6_hdr(irs)->daddr, 0, irs->ipdaddr_txt, sizeof(irs->ipdaddr_txt));
	} else {
		snprintf(irs->ipsaddr_txt, sizeof(irs->ipsaddr_txt), "<BAD ADDRESS>");
		snprintf(irs->ipdaddr_txt, sizeof(irs->ipdaddr_txt), "<BAD ADDRESS>");
	}
}


DEBUG_NO_STATIC char *
ipsec_rcv_err(int err)
{
	static char tmp[32];
	switch ((int) err) {
	case IPSEC_RCV_PENDING:			return("IPSEC_RCV_PENDING");
	case IPSEC_RCV_LASTPROTO:		return("IPSEC_RCV_LASTPROTO");
	case IPSEC_RCV_OK:				return("IPSEC_RCV_OK");
	case IPSEC_RCV_BADPROTO:		return("IPSEC_RCV_BADPROTO");
	case IPSEC_RCV_BADLEN:			return("IPSEC_RCV_BADLEN");
	case IPSEC_RCV_ESP_BADALG:		return("IPSEC_RCV_ESP_BADALG");
	case IPSEC_RCV_3DES_BADBLOCKING:return("IPSEC_RCV_3DES_BADBLOCKING");
	case IPSEC_RCV_ESP_DECAPFAIL:	return("IPSEC_RCV_ESP_DECAPFAIL");
	case IPSEC_RCV_DECAPFAIL:		return("IPSEC_RCV_DECAPFAIL");
	case IPSEC_RCV_SAIDNOTFOUND:	return("IPSEC_RCV_SAIDNOTFOUND");
	case IPSEC_RCV_IPCOMPALONE:		return("IPSEC_RCV_IPCOMPALONE");
	case IPSEC_RCV_IPCOMPFAILED:	return("IPSEC_RCV_IPCOMPFAILED");
	case IPSEC_RCV_SAIDNOTLIVE:		return("IPSEC_RCV_SAIDNOTLIVE");
	case IPSEC_RCV_FAILEDINBOUND:	return("IPSEC_RCV_FAILEDINBOUND");
	case IPSEC_RCV_LIFETIMEFAILED:	return("IPSEC_RCV_LIFETIMEFAILED");
	case IPSEC_RCV_BADAUTH:			return("IPSEC_RCV_BADAUTH");
	case IPSEC_RCV_REPLAYFAILED:	return("IPSEC_RCV_REPLAYFAILED");
	case IPSEC_RCV_AUTHFAILED:		return("IPSEC_RCV_AUTHFAILED");
	case IPSEC_RCV_REPLAYROLLED:	return("IPSEC_RCV_REPLAYROLLED");
	case IPSEC_RCV_BAD_DECRYPT:		return("IPSEC_RCV_BAD_DECRYPT");
	case IPSEC_RCV_REALLYBAD:		return("IPSEC_RCV_REALLYBAD");
	}
	snprintf(tmp, sizeof(tmp), "%d", err);
	return tmp;
}

/*
 * here is a state machine to handle receiving ipsec packets.
 * basically we keep getting re-entered until processing is
 * complete.  For the simple case we step down the states and finish.
 * each state is ideally some logical part of the process.  If a state
 * can pend (ie., require async processing to complete),  then this
 * should be the part of last action before it returns IPSEC_RCV_PENDING
 *
 * Any particular action may alter the next_state in irs to move us to
 * a state other than the preferred "next_state",  but this is the
 * exception and is highlighted when it is done.
 *
 * prototypes for state action
 */

static enum ipsec_rcv_value ipsec_rcv_init(struct ipsec_rcv_state *irs);
static enum ipsec_rcv_value ipsec_rcv_decap_init(struct ipsec_rcv_state *irs);
static enum ipsec_rcv_value ipsec_rcv_decap_lookup(struct ipsec_rcv_state *irs);
static enum ipsec_rcv_value ipsec_rcv_auth_init(struct ipsec_rcv_state *irs);
static enum ipsec_rcv_value ipsec_rcv_auth_decap(struct ipsec_rcv_state *irs);
static enum ipsec_rcv_value ipsec_rcv_auth_calc(struct ipsec_rcv_state *irs);
static enum ipsec_rcv_value ipsec_rcv_auth_chk(struct ipsec_rcv_state *irs);
static enum ipsec_rcv_value ipsec_rcv_decrypt(struct ipsec_rcv_state *irs);
static enum ipsec_rcv_value ipsec_rcv_decap_cont(struct ipsec_rcv_state *irs);
static enum ipsec_rcv_value ipsec_rcv_cleanup(struct ipsec_rcv_state *irs);
static enum ipsec_rcv_value ipsec_rcv_complete(struct ipsec_rcv_state *irs);

/*
 * the state table and each action
 */

struct {
	enum ipsec_rcv_value (*action)(struct ipsec_rcv_state *irs);
	int next_state;
} rcv_state_table[] = {
	[IPSEC_RSM_INIT]         = {ipsec_rcv_init,        IPSEC_RSM_DECAP_INIT },
	[IPSEC_RSM_DECAP_INIT]   = {ipsec_rcv_decap_init,  IPSEC_RSM_DECAP_LOOKUP },
	[IPSEC_RSM_DECAP_LOOKUP] = {ipsec_rcv_decap_lookup,IPSEC_RSM_AUTH_INIT },
	[IPSEC_RSM_AUTH_INIT]    = {ipsec_rcv_auth_init,   IPSEC_RSM_AUTH_DECAP },
	[IPSEC_RSM_AUTH_DECAP]   = {ipsec_rcv_auth_decap,  IPSEC_RSM_AUTH_CALC },
	[IPSEC_RSM_AUTH_CALC]    = {ipsec_rcv_auth_calc,   IPSEC_RSM_AUTH_CHK },
	[IPSEC_RSM_AUTH_CHK]     = {ipsec_rcv_auth_chk,    IPSEC_RSM_DECRYPT },
	[IPSEC_RSM_DECRYPT]      = {ipsec_rcv_decrypt,     IPSEC_RSM_DECAP_CONT },
	[IPSEC_RSM_DECAP_CONT]   = {ipsec_rcv_decap_cont,  IPSEC_RSM_CLEANUP },
	[IPSEC_RSM_CLEANUP]      = {ipsec_rcv_cleanup,     IPSEC_RSM_COMPLETE },
	[IPSEC_RSM_COMPLETE]     = {ipsec_rcv_complete,    IPSEC_RSM_DONE },

	[IPSEC_RSM_DONE]         = {NULL,                  IPSEC_RSM_DONE},
};



struct sk_buff *ipsec_rcv_unclone(struct sk_buff *skb,
				  struct ipsec_rcv_state *irs)
{
	/* if skb was cloned (most likely due to a packet sniffer such as
	   tcpdump being momentarily attached to the interface), make
	   a copy of our own to modify */
	if(skb_cloned(skb)) {
		/* include any mac header while copying.. */
		if(skb_headroom(skb) < irs->hard_header_len) {
			printk(KERN_WARNING "klips_error:ipsec_rcv: "
			       "tried to skb_push hhlen=%d, %d available.  This should never happen, please report.\n",
			       irs->hard_header_len,
			       skb_headroom(skb));
			goto rcvleave;
		}
		skb_push(skb, irs->hard_header_len);
		if
#ifdef SKB_COW_NEW
		  (skb_cow(skb, skb_headroom(skb)) != 0)
#else /* SKB_COW_NEW */
		  ((skb = skb_cow(skb, skb_headroom(skb))) == NULL)
#endif /* SKB_COW_NEW */
		{
			goto rcvleave;
		}
		if(skb->len < irs->hard_header_len) {
			printk(KERN_WARNING "klips_error:ipsec_rcv: "
			       "tried to skb_pull hhlen=%d, %d available.  This should never happen, please report.\n",
			       irs->hard_header_len,
			       skb->len);
			goto rcvleave;
		}
		skb_pull(skb, irs->hard_header_len);
	}
	return skb;

rcvleave:
	ipsec_kfree_skb(skb);
	return NULL;
}




#if !defined(NET_26) && defined(CONFIG_IPSEC_NAT_TRAVERSAL)
/*
 * decapsulate a UDP encapsulated ESP packet
 */
struct sk_buff *ipsec_rcv_natt_decap(struct sk_buff *skb
				     , struct ipsec_rcv_state *irs
				     , int *udp_decap_ret_p)
{
	*udp_decap_ret_p = 0;
	if (skb->sk && ip_hdr(skb) && ip_hdr(skb)->protocol==IPPROTO_UDP) {
		/**
		 * Packet comes from udp_queue_rcv_skb so it is already defrag,
		 * checksum verified, ... (ie safe to use)
		 *
		 * If the packet is not for us, return -1 and udp_queue_rcv_skb
		 * will continue to handle it (do not kfree skb !!).
		 */

#ifndef UDP_OPT_IN_SOCK
		struct udp_opt {
			__u32 esp_in_udp;
		};
		struct udp_opt *tp =  (struct udp_opt *)&(skb->sk->tp_pinfo.af_tcp);
#else
		struct udp_opt *tp =  &(skb->sk->tp_pinfo.af_udp);
#endif

		struct iphdr *ip = ip_hdr(skb);
		struct udphdr *udp = (struct udphdr *)((__u32 *)ip+ip->ihl);
		__u8 *udpdata = (__u8 *)udp + sizeof(struct udphdr);
		__u32 *udpdata32 = (__u32 *)udpdata;
		
		irs->natt_sport = ntohs(udp->source);
		irs->natt_dport = ntohs(udp->dest);
	  
		KLIPS_PRINT(debug_rcv,
			    "klips_debug:ipsec_rcv: "
			    "suspected ESPinUDP packet (NAT-Traversal) [%d].\n",
			    tp->esp_in_udp);
		KLIPS_IP_PRINT(debug_rcv, ip);
	  
		if (udpdata < skb->tail) {
			unsigned int len = skb->tail - udpdata;
			if ((len==1) && (udpdata[0]==0xff)) {
				KLIPS_PRINT(debug_rcv,
					    "klips_debug:ipsec_rcv: "
					    /* not IPv6 compliant message */
					    "NAT-keepalive from %d.%d.%d.%d.\n", NIPQUAD(ip->saddr));
				*udp_decap_ret_p = 0;
				return NULL;
			}
			else if ( (tp->esp_in_udp == ESPINUDP_WITH_NON_IKE) &&
				  (len > (2*sizeof(__u32) + sizeof(struct esphdr))) &&
				  (udpdata32[0]==0) && (udpdata32[1]==0) ) {
				/* ESP Packet with Non-IKE header */
				KLIPS_PRINT(debug_rcv, 
					    "klips_debug:ipsec_rcv: "
					    "ESPinUDP pkt with Non-IKE - spi=0x%x\n",
					    ntohl(udpdata32[2]));
				irs->natt_type = ESPINUDP_WITH_NON_IKE;
				irs->natt_len = sizeof(struct udphdr)+(2*sizeof(__u32));
			}
			else if ( (tp->esp_in_udp == ESPINUDP_WITH_NON_ESP) &&
				  (len > sizeof(struct esphdr)) &&
				  (udpdata32[0]!=0) ) {
				/* ESP Packet without Non-ESP header */
				irs->natt_type = ESPINUDP_WITH_NON_ESP;
				irs->natt_len = sizeof(struct udphdr);
				KLIPS_PRINT(debug_rcv, 
					    "klips_debug:ipsec_rcv: "
					    "ESPinUDP pkt without Non-ESP - spi=0x%x\n",
					    ntohl(udpdata32[0]));
			}
			else {
				KLIPS_PRINT(debug_rcv,
					    "klips_debug:ipsec_rcv: "
					    "IKE packet - not handled here\n");
				*udp_decap_ret_p = -1;
				return NULL;
			}
		}
		else {
			return NULL;
		}
  	}
	return skb;
}
#endif

void ipsec_rcv_setoutif(struct ipsec_rcv_state *irs)
{
	struct sk_buff *skb = irs->skb;

	if(skb!=NULL && irs->ipsp->ips_out) {
		if(skb->dev != irs->ipsp->ips_out) {
			KLIPS_PRINT(debug_rcv,
				    "changing originating interface from %s to %s\n",
				    skb->dev->name,
				    irs->ipsp->ips_out->name);
		}
		skb->dev = irs->ipsp->ips_out;
		
#ifdef USE_NETDEV_OPS
		if(skb->dev && skb->dev->netdev_ops->ndo_get_stats) {
			struct net_device_stats *stats = skb->dev->netdev_ops->ndo_get_stats(skb->dev);
			irs->stats = stats;
		}
#else
		if(skb->dev && skb->dev->get_stats) {
			struct net_device_stats *stats = skb->dev->get_stats(skb->dev);
			irs->stats = stats;
		}
#endif
	} 
}

static enum ipsec_rcv_value
ipsec_rcv_decap_ipip(struct ipsec_rcv_state *irs)
{
	struct ipsec_sa *ipsp;
	struct ipsec_sa* ipsnext = NULL;
	struct sk_buff *skb;
	struct iphdr *ipp;
	struct ipv6hdr *ipp6;
	int failed_inbound_check = 0;
	enum ipsec_rcv_value result = IPSEC_RCV_DECAPFAIL;

	ipp  = osw_ip4_hdr(irs);
	ipp6  = osw_ip6_hdr(irs);
	ipsp = irs->ipsp;
	skb  = irs->skb;
	if (debug_rcv)
		irs->sa_len = satot(&irs->said, 0, irs->sa, sizeof(irs->sa));
	else
		irs->sa_len = 0;
	if(ipp->version == 4 && (ipp->protocol != IPPROTO_IPIP) && 
	   (ipp->protocol != IPPROTO_ATT_HEARTBEAT)) {  /* AT&T heartbeats to SIG/GIG */
		KLIPS_PRINT(debug_rcv,
			    "klips_debug:ipsec_rcv: "
			    "SA:%s, Hey!  How did this get through?  Dropped.\n",
			    irs->sa_len ? irs->sa : " (error)");
		if(irs->stats) {
			irs->stats->rx_dropped++;
		}
		goto rcvleave;
	}
	if(sysctl_ipsec_inbound_policy_check) {
		struct sockaddr_in *psin = NULL;
		struct sockaddr_in6 *psin6 = NULL;

		if((ipsnext = ipsp->ips_next)) {
			char sa2[SATOT_BUF];
			size_t sa_len2;
			if (debug_rcv)
				sa_len2 = satot(&ipsnext->ips_said, 0, sa2, sizeof(sa2));
			else
				sa_len2 = 0;
			KLIPS_PRINT(debug_rcv,
				    "klips_debug:ipsec_rcv: "
				    "unexpected SA:%s after IPIP SA:%s\n",
				    sa_len2 ? sa2 : " (error)",
				    irs->sa_len ? irs->sa : " (error)");
			if(irs->stats) {
				irs->stats->rx_dropped++;
			}
			goto rcvleave;
		}

		if (((struct sockaddr_in6*)(ipsp->ips_addr_s))->sin6_family == AF_INET6) {
			psin6 = (struct sockaddr_in6*)(ipsp->ips_addr_s);
		} else if (((struct sockaddr_in*)(ipsp->ips_addr_s))->sin_family == AF_INET6) {
			psin = (struct sockaddr_in*)(ipsp->ips_addr_s);
		}
		if ((psin && ipp->saddr != psin->sin_addr.s_addr) ||
			(psin6 && memcmp(&ipp6->saddr, &psin6->sin6_addr, sizeof(ipp6->saddr)) != 0)) {
			char saddr1[SUBNETTOA_BUF], saddr2[SUBNETTOA_BUF];
			*saddr1 = 0;
			if (ipp->version == 4)
				inet_addrtot(AF_INET, &ipp->saddr, 0, saddr1, sizeof(saddr1));
			else
				inet_addrtot(AF_INET6, &ipp6->saddr, 0, saddr1, sizeof(saddr1));
			*saddr2 = 0;
			sin_addrtot(&psin->sin_addr, 0, saddr2, sizeof(saddr2));
			KLIPS_PRINT(debug_rcv,
				    "klips_debug:ipsec_rcv: "
				    "SA:%s, src=%s(%s) does match expected %s.\n",
				    irs->sa_len ? irs->sa : " (error)",
				    irs->ipsaddr_txt, 
				    saddr1, saddr2);
			if(irs->stats) {
				irs->stats->rx_dropped++;
			}
			goto rcvleave;
		}
	}
	
	ipsec_rcv_setoutif(irs);

	if(ipp->version == 4 && ipp->protocol == IPPROTO_IPIP)  /* added to support AT&T heartbeats to SIG/GIG */
	{  
		/*
		 * XXX this needs to be locked from when it was first looked
		 * up in the decapsulation loop.  Perhaps it is better to put
		 * the IPIP decap inside the loop.
		 */
		ipsp->ips_life.ipl_bytes.ipl_count += skb->len;
		ipsp->ips_life.ipl_bytes.ipl_last   = skb->len;
		
		if(!ipsp->ips_life.ipl_usetime.ipl_count) {
			ipsp->ips_life.ipl_usetime.ipl_count = jiffies / HZ;
		}
		ipsp->ips_life.ipl_usetime.ipl_last = jiffies / HZ;
		ipsp->ips_life.ipl_packets.ipl_count += 1;
		
		if(skb->len < irs->iphlen) {
			printk(KERN_WARNING "klips_debug:ipsec_rcv: "
			       "tried to skb_pull iphlen=%d, %d available.  This should never happen, please report.\n",
			       irs->iphlen,
			       (int)(skb->len));
			
			goto rcvleave;
		}
		
		/*
		 * we need to pull up by size of IP header,
		 * options, but also by any UDP/ESP encap there might
		 * have been, and this deals with all cases.
		 */
		skb_pull(skb, (skb_transport_header(skb) - skb_network_header(skb)));
		
		/* new L3 header is where L4 payload was */
		skb_set_network_header(skb, ipsec_skb_offset(skb, skb_transport_header(skb)));
		
		/* now setup new L4 payload location */
		ipp = (struct iphdr *)skb_network_header(skb);
		ipp6 = (struct ipv6hdr *) ipp;
		if (ipp->version == 6) {
			unsigned char nexthdr = ipp6->nexthdr;
			int nexthdroff;
			nexthdroff = ipv6_skip_exthdr(skb, (void*)(ipp6+1)-(void*)skb->data,&nexthdr);
			skb_set_transport_header(skb, (((void *)ipp) + nexthdroff) - (void *)skb->data);
		} else {
			skb_set_transport_header(skb, ipsec_skb_offset(skb, skb_network_header(skb) + (ipp->ihl << 2)));
		}
		
		/* remove any saved options that we might have,
		 * since we have a new IP header.
		 */
		memset(&(IPCB(skb)->opt), 0, sizeof(struct ip_options));
		
#if 0
		KLIPS_PRINT(debug_rcv, "csum: %d\n", ip_fast_csum((u8 *)ipp, ipp->ihl));
#endif
		
		/* re-do any strings for debugging */
		irs->iph = (void*)ipp;
		if (debug_rcv)
			ipsec_rcv_redodebug(irs);

		if (osw_ip_hdr_version(irs) == 6)
			skb->protocol = htons(ETH_P_IPV6);
		else
			skb->protocol = htons(ETH_P_IP);
		skb->ip_summed = 0;
		KLIPS_PRINT(debug_rcv & DB_RX_PKTRX,
			    "klips_debug:ipsec_rcv: "
			    "IPIP tunnel stripped.\n");
		KLIPS_IP_PRINT(debug_rcv & DB_RX_PKTRX, ipp);
	}
	
	if(sysctl_ipsec_inbound_policy_check) {
	   /*
	     Note: "xor" (^) logically replaces "not equal"
	     (!=) and "bitwise or" (|) logically replaces
	     "boolean or" (||).  This is done to speed up
	     execution by doing only bitwise operations and
	     no branch operations
	   */
	   if (ipp->version == 4) {
	   	 if (ipsp->ips_mask_s.u.v4.sin_family != AF_INET) {
		 	failed_inbound_check = 1;
		 } else if (((ipp->saddr & ipsp->ips_mask_s.u.v4.sin_addr.s_addr)
				  ^ ipsp->ips_flow_s.u.v4.sin_addr.s_addr)
				  | ((ipp->daddr & ipsp->ips_mask_d.u.v4.sin_addr.s_addr)
				  ^ ipsp->ips_flow_d.u.v4.sin_addr.s_addr)) {
		 	failed_inbound_check = 1;
		 }
	   } else if (ipp->version == 6) {
	   	 if (ipsp->ips_mask_s.u.v6.sin6_family != AF_INET6) {
printk("FAILED ipsec_rcv %d - %d\n", __LINE__, ipsp->ips_mask_s.u.v6.sin6_family);
		 	failed_inbound_check = 1;
		 } else if (((ipp6->saddr.s6_addr32[0] & ipsp->ips_mask_s.u.v6.sin6_addr.s6_addr32[0])
				  ^ ipsp->ips_flow_s.u.v6.sin6_addr.s6_addr32[0])
				  | ((ipp6->daddr.s6_addr32[0] & ipsp->ips_mask_d.u.v6.sin6_addr.s6_addr32[0])
				  ^ ipsp->ips_flow_d.u.v6.sin6_addr.s6_addr32[0])) {
		 	failed_inbound_check = 1;
printk("FAILED ipsec_rcv %d\n", __LINE__);
		 } else if (((ipp6->saddr.s6_addr32[1] & ipsp->ips_mask_s.u.v6.sin6_addr.s6_addr32[1])
				  ^ ipsp->ips_flow_s.u.v6.sin6_addr.s6_addr32[1])
				  | ((ipp6->daddr.s6_addr32[1] & ipsp->ips_mask_d.u.v6.sin6_addr.s6_addr32[1])
				  ^ ipsp->ips_flow_d.u.v6.sin6_addr.s6_addr32[0])) {
		 	failed_inbound_check = 1;
printk("FAILED ipsec_rcv %d\n", __LINE__);
		 } else if (((ipp6->saddr.s6_addr32[2] & ipsp->ips_mask_s.u.v6.sin6_addr.s6_addr32[2])
				  ^ ipsp->ips_flow_s.u.v6.sin6_addr.s6_addr32[2])
				  | ((ipp6->daddr.s6_addr32[2] & ipsp->ips_mask_d.u.v6.sin6_addr.s6_addr32[2])
				  ^ ipsp->ips_flow_d.u.v6.sin6_addr.s6_addr32[2])) {
		 	failed_inbound_check = 1;
printk("FAILED ipsec_rcv %d\n", __LINE__);
		 } else if (((ipp6->saddr.s6_addr32[3] & ipsp->ips_mask_s.u.v6.sin6_addr.s6_addr32[3])
				  ^ ipsp->ips_flow_s.u.v6.sin6_addr.s6_addr32[3])
				  | ((ipp6->daddr.s6_addr32[3] & ipsp->ips_mask_d.u.v6.sin6_addr.s6_addr32[3])
				  ^ ipsp->ips_flow_d.u.v6.sin6_addr.s6_addr32[3])) {
		 	failed_inbound_check = 1;
printk("FAILED ipsec_rcv %d\n", __LINE__);
		 }
	   }
	}
	if (failed_inbound_check)
	{
		char sflow_txt[SUBNETTOA_BUF], dflow_txt[SUBNETTOA_BUF];
		
		if (ipsp->ips_flow_s.u.v4.sin_family == AF_INET6) {
			subnet6toa(&ipsp->ips_flow_s.u.v6.sin6_addr,
				  &ipsp->ips_mask_s.u.v6.sin6_addr,
				  0, sflow_txt, sizeof(sflow_txt));
			subnet6toa(&ipsp->ips_flow_d.u.v6.sin6_addr,
				  &ipsp->ips_mask_d.u.v6.sin6_addr,
				  0, dflow_txt, sizeof(dflow_txt));
		} else {
			subnettoa(ipsp->ips_flow_s.u.v4.sin_addr,
				  ipsp->ips_mask_s.u.v4.sin_addr,
				  0, sflow_txt, sizeof(sflow_txt));
			subnettoa(ipsp->ips_flow_d.u.v4.sin_addr,
				  ipsp->ips_mask_d.u.v4.sin_addr,
				  0, dflow_txt, sizeof(dflow_txt));
		}
		KLIPS_PRINT(debug_rcv,
			    "klips_debug:ipsec_rcv: "
			    "SA:%s, inner tunnel policy [%s -> %s] does not agree with pkt contents [%s -> %s].\n",
			    irs->sa_len ? irs->sa : " (error)",
			    sflow_txt,
			    dflow_txt,
			    irs->ipsaddr_txt,
			    irs->ipdaddr_txt);
		if(irs->stats) {
			irs->stats->rx_dropped++;
		}
		goto rcvleave;
	}
<<<<<<< HEAD
#if defined(CONFIG_INET_IPSEC_SAREF) && defined(CONFIG_NETFILTER)
	skb->nfmark = (skb->nfmark & (~(IPsecSAref2NFmark(IPSEC_SA_REF_TABLE_MASK))))
=======
#ifdef CONFIG_NETFILTER
	skb->nfmark = (skb->nfmark & (~(IPsecSAref2NFmark(IPSEC_SA_REF_MASK))))
>>>>>>> 7b39a2ac
		| IPsecSAref2NFmark(IPsecSA2SAref(ipsp));
	KLIPS_PRINT(debug_rcv & DB_RX_PKTRX,
		    "klips_debug:ipsec_rcv: "
		    "IPIP SA sets skb->nfmark=0x%x.\n",
		    (unsigned)skb->nfmark);
#endif /* CONFIG_NETFILTER */

	result = IPSEC_RCV_OK;

rcvleave:
	return result;
}

/*
 * get all the initial checking and setup done.  None of this can be off
 * loaded by any currently support hardware
 *
 * the following things should be setup when we exit this function.
 *
 * irs->stats  == stats structure (or NULL)
 * irs->ipp    = IP header.
 * irs->len    = total length of packet
 * skb->nh.iph = ipp;
 * skb->h.raw  = start of payload
 * irs->ipsp   = NULL.
 * irs->iphlen = N/A = is recalculated.
 * irs->ilen   = 0;
 * irs->authlen = 0;
 * irs->authfuncs = NULL;
 * irs->skb    = the skb;
 *
 * proto_funcs should be from ipsec_esp.c, ipsec_ah.c or ipsec_ipcomp.c.
 *
 */

static enum ipsec_rcv_value
ipsec_rcv_init(struct ipsec_rcv_state *irs)
{
	unsigned char protoc;
	struct iphdr *ipp;
	struct net_device_stats *stats = NULL;		/* This device's statistics */
	int i;
	struct sk_buff *skb;

	KLIPS_PRINT(debug_rcv, "klips_debug: %s(st=%d,nxt=%d)\n", __FUNCTION__,
			irs->state, irs->next_state);

	if (irs == NULL) {
		KLIPS_PRINT(debug_rcv, "klips_debug:ipsec_rcv_init: NULL irs.");
		return IPSEC_RCV_REALLYBAD;
	}

	skb = irs->skb;
	if (!skb) {
		KLIPS_PRINT(debug_rcv, "klips_debug:ipsec_rcv_init: NULL skb.");
		return IPSEC_RCV_REALLYBAD;
	}

	if (skb->data == NULL) {
		KLIPS_PRINT(debug_rcv,
			    "klips_debug:ipsec_rcv: "
			    "NULL skb->data passed in, packet is bogus, dropping.\n");
		return IPSEC_RCV_REALLYBAD;
	}

	/* dev->hard_header_len is unreliable and should not be used */
	/* klips26_rcv_encap will have already set hard_header_len for us */
	if (irs->hard_header_len == 0) {
		irs->hard_header_len = skb_mac_header(skb) ? (skb_network_header(skb) - skb_mac_header(skb)) : 0;
		if((irs->hard_header_len < 0) || (irs->hard_header_len > skb_headroom(skb)))
			irs->hard_header_len = 0;
	}

	skb = ipsec_rcv_unclone(skb, irs);
	if(skb == NULL) {
		return IPSEC_RCV_REALLYBAD;
	}

#if IP_FRAGMENT_LINEARIZE
	/* In Linux 2.4.4, we may have to reassemble fragments. They are
	   not assembled automatically to save TCP from having to copy
	   twice.
	*/
	if (skb_is_nonlinear(skb)) {
#ifdef HAVE_NEW_SKB_LINEARIZE
		if (skb_linearize_cow(skb) != 0)
#else
		if (skb_linearize(skb, GFP_ATOMIC) != 0) 
#endif
		{
			return IPSEC_RCV_REALLYBAD;
		}
	}
#endif /* IP_FRAGMENT_LINEARIZE */

	ipp = ip_hdr(skb);
	irs->iph = (void *)ipp;

#if defined(CONFIG_IPSEC_NAT_TRAVERSAL) && !defined(NET_26)
	if (irs->natt_len) {
		/**
		 * Now, we are sure packet is ESPinUDP, and we have a private
		 * copy that has been linearized, remove natt_len bytes
		 * from packet and modify protocol to ESP.
		 */
		if (((unsigned char *)skb->data > (unsigned char *)ip_hdr(skb))
		    && ((unsigned char *)ip_hdr(skb) > (unsigned char *)skb->head))
		{
			unsigned int _len = (unsigned char *)skb->data -
				(unsigned char *)ip_hdr(skb);
			KLIPS_PRINT(debug_rcv,
				"klips_debug:ipsec_rcv: adjusting skb: skb_push(%u)\n",
				_len);
			skb_push(skb, _len);
		}
		KLIPS_PRINT(debug_rcv,
			    "klips_debug:ipsec_rcv: "
			    "removing %d bytes from ESPinUDP packet\n"
			    , irs->natt_len);

		ipp = (struct iphdr *)skb->data;
		irs->iphlen = ipp->ihl << 2;
		ipp->tot_len = htons(ntohs(ipp->tot_len) - irs->natt_len);
		if (skb->len < irs->iphlen + irs->natt_len) {
			printk(KERN_WARNING
			       "klips_error:ipsec_rcv: "
			       "ESPinUDP packet is too small (%d < %d+%d). "
			       "This should never happen, please report.\n",
			       (int)(skb->len), irs->iphlen, irs->natt_len);
			return IPSEC_RCV_REALLYBAD;
		}

		/* advance payload pointer to point past the UDP header */
		skb->h.raw = skb->h.raw + irs->natt_len;

		/* modify protocol */
		ipp->protocol = IPPROTO_ESP;

		skb->sk = NULL;

		KLIPS_IP_PRINT(debug_rcv, ip_hdr(skb));
	}
#endif

	if (debug_rcv)
		ipsec_rcv_redodebug(irs);

	irs->iphlen = ipp->ihl << 2;

	KLIPS_PRINT(debug_rcv,
		    "klips_debug:ipsec_rcv: "
		    "<<< Info -- ");
	KLIPS_PRINTMORE(debug_rcv && skb->dev, "skb->dev=%s ",
			skb->dev->name ? skb->dev->name : "NULL");
	KLIPS_PRINTMORE(debug_rcv, "\n");

	protoc = ipp->protocol;
#ifndef NET_21
	if((!protocol) || (protocol->protocol != protoc)) {
		KLIPS_PRINT(debug_rcv & DB_RX_IPSA,
			    "klips_debug:ipsec_rcv: "
			    "protocol arg is NULL or unequal to the packet contents, this is odd, using value in packet.\n");
	}
#endif /* !NET_21 */

	if( (protoc != IPPROTO_AH) &&
#ifdef CONFIG_KLIPS_IPCOMP_disabled_until_we_register_IPCOMP_HANDLER
	    (protoc != IPPROTO_COMP) &&
#endif /* CONFIG_KLIPS_IPCOMP */
	    (protoc != IPPROTO_ESP) ) {
		KLIPS_PRINT(debug_rcv & DB_RX_IPSA,
			    "klips_debug:ipsec_rcv: Why the hell is someone "
			    "passing me a non-ipsec protocol = %d packet? -- dropped.\n",
			    protoc);
		return IPSEC_RCV_REALLYBAD;
	}

	/*
	 * if there is an attached ipsec device, then use that device for
	 * stats until we know better.
	 */
	if(skb->dev) {
		struct ipsecpriv  *prvdev = NULL;
		struct net_device *ipsecdev = NULL;

		for(i = 0; i <= ipsecdevices_max; i++) {
			if(ipsecdevices[i] == NULL) continue;
			prvdev = netdev_priv(ipsecdevices[i]);
			
			if(prvdev == NULL) continue;

			if(prvdev->dev == skb->dev) {
				ipsecdev = ipsecdevices[i];
				break;
			}
		}

		if(ipsecdev) {
			KLIPS_PRINT(debug_rcv && prvdev,
					"klips_debug:ipsec_rcv_init: "
					"assigning packet ownership to "
					"virtual device %s from "
					"physical device %s.\n",
				ipsecdev->name, skb->dev->name);
			skb->dev = ipsecdev;
		} else {
			KLIPS_PRINT(debug_rcv,
					"klips_debug:ipsec_rcv_init: "
					"assigning packet ownership to "
					"virtual device mast0 from "
					"physical device %s.\n",
				skb->dev->name);

			skb->dev = ipsec_mast_get_device(0);

			/* ipsec_mast_get takes the device */
			if(skb->dev) dev_put(skb->dev);
		}

		if(prvdev) {
			stats = (struct net_device_stats *) &(prvdev->mystats);
		}
	} else {
		KLIPS_PRINT(debug_rcv, "klips_debug:ipsec_rcv_init: "
				"device supplied with skb is NULL\n");
	}

	if(stats) {
		stats->rx_packets++;
	}

	KLIPS_IP_PRINT(debug_rcv, ipp);

	/* set up for decap */
	irs->stats= stats;
	irs->iph  = (void *) ipp;
	irs->ipsp = NULL;
	irs->lastipsp = NULL;
	irs->ilen = 0;
	irs->authlen=0;
	irs->authfuncs=NULL;
	irs->skb = skb;
	return IPSEC_RCV_OK;
}


static enum ipsec_rcv_value
ipsec_rcv_decap_init(struct ipsec_rcv_state *irs)
{
	KLIPS_PRINT(debug_rcv, "klips_debug: %s(st=%d,nxt=%d)\n", __FUNCTION__,
			irs->state, irs->next_state);

	switch (osw_ip4_hdr(irs)->protocol) {
	case IPPROTO_ESP:
		irs->proto_funcs = esp_xform_funcs;
		break;

#ifdef CONFIG_KLIPS_AH
	case IPPROTO_AH:
		irs->proto_funcs = ah_xform_funcs;
		break;
#endif /* !CONFIG_KLIPS_AH */

#ifdef CONFIG_KLIPS_IPCOMP
	case IPPROTO_COMP:
		irs->proto_funcs = ipcomp_xform_funcs;
		break;
#endif /* !CONFIG_KLIPS_IPCOMP */

	default:
		if (irs->stats) {
			irs->stats->rx_errors++;
		}
		return IPSEC_RCV_BADPROTO;
	}
	return IPSEC_RCV_OK;
}


static enum ipsec_rcv_value
ipsec_rcv_decap_lookup(struct ipsec_rcv_state *irs)
{
	struct iphdr *ipp;
	struct sk_buff *skb;

	KLIPS_PRINT(debug_rcv, "klips_debug: %s(st=%d,nxt=%d)\n", __FUNCTION__,
			irs->state, irs->next_state);

	irs->replay = 0;
#ifdef CONFIG_KLIPS_ALG
	irs->ixt_a = NULL;
#endif /* CONFIG_KLIPS_ALG */

	skb = irs->skb;
	irs->len = skb->len;
	ipp = osw_ip4_hdr(irs);
	irs->proto = ipp->protocol;
	if (debug_rcv)
		ipsec_rcv_redodebug(irs);

	irs->iphlen = ipp->ihl << 2;
	ipp->check = 0;			/* we know the sum is good */

	irs->said.dst.u.v4.sin_addr.s_addr = ipp->daddr;
	irs->said.dst.u.v4.sin_family = AF_INET;
	
	/* note: rcv_checks set up the said.spi value, if appropriate */
	if (irs->proto_funcs->rcv_checks)
		return (*irs->proto_funcs->rcv_checks)(irs, irs->skb);

	return IPSEC_RCV_OK;
}


static enum ipsec_rcv_value
ipsec_rcv_auth_init(struct ipsec_rcv_state *irs)
{
	struct ipsec_sa *newipsp;

	KLIPS_PRINT(debug_rcv, "klips_debug: %s(st=%d,nxt=%d)\n", __FUNCTION__,
			irs->state, irs->next_state);

	irs->said.proto = irs->proto;
	if (debug_rcv) {
		irs->sa_len = satot(&irs->said, 0, irs->sa, sizeof(irs->sa));
		if(irs->sa_len == 0) {
			strcpy(irs->sa, "(error)");
		}
	} else
		irs->sa_len = 0;

	newipsp = ipsec_sa_getbyid(&irs->said, IPSEC_REFRX);
	if (newipsp == NULL) {
		KLIPS_PRINT(debug_rcv,
			    "klips_debug:ipsec_rcv: "
			    "no ipsec_sa for SA:%s: incoming packet with no SA dropped\n",
			    irs->sa_len ? irs->sa : " (error)");
		if(irs->stats) {
			irs->stats->rx_dropped++;
		}
		return IPSEC_RCV_SAIDNOTFOUND;
	}

	/* If it is in larval state, drop the packet, we cannot process yet. */
	if(newipsp->ips_state == K_SADB_SASTATE_LARVAL) {
		KLIPS_PRINT(debug_rcv,
			    "klips_debug:ipsec_rcv: "
			    "ipsec_sa in larval state, cannot be used yet, dropping packet.\n");
		if(irs->stats) {
			irs->stats->rx_dropped++;
		}
		ipsec_sa_put(newipsp, IPSEC_REFRX);
		return IPSEC_RCV_SAIDNOTLIVE;
	}

	if(newipsp->ips_state == K_SADB_SASTATE_DEAD) {
		KLIPS_PRINT(debug_rcv,
			    "klips_debug:ipsec_rcv: "
			    "ipsec_sa in dead state, cannot be used any more, dropping packet.\n");
		if(irs->stats) {
			irs->stats->rx_dropped++;
		}
		ipsec_sa_put(newipsp, IPSEC_REFRX);
		return IPSEC_RCV_SAIDNOTLIVE;
	}

	if(sysctl_ipsec_inbound_policy_check) {
		if(osw_ip4_hdr(irs)->saddr != ((struct sockaddr_in*)(newipsp->ips_addr_s))->sin_addr.s_addr) {
			KLIPS_ERROR(debug_rcv,
				    "klips_debug:ipsec_rcv: "
				    "SA:%s, src=%s of pkt does not agree with expected SA source address policy.\n",
				    irs->sa_len ? irs->sa : " (error)",
				    irs->ipsaddr_txt);
			if(irs->stats) {
				irs->stats->rx_dropped++;
			}
			ipsec_sa_put(newipsp, IPSEC_REFRX);
			return IPSEC_RCV_FAILEDINBOUND;
		}

		KLIPS_PRINT(debug_rcv,
			    "klips_debug:ipsec_rcv: "
			    "SA:%s, src=%s of pkt agrees with expected SA source address policy.\n",
			    irs->sa_len ? irs->sa : " (error)",
			    irs->ipsaddr_txt);

		/*
		 * at this point, we have looked up a new SA, and we want to
		 * make sure that if this isn't the first SA in the list,
		 * that the previous SA actually points at this one.
		 */
		if(irs->ipsp) {
			if(irs->ipsp->ips_next != newipsp) {
				KLIPS_ERROR(debug_rcv,
					    "klips_debug:ipsec_rcv: "
					    "unexpected SA:%s: does not agree with ips->inext policy, dropped\n",
					    irs->sa_len ? irs->sa : " (error)");
				if(irs->stats) {
					irs->stats->rx_dropped++;
				}
				ipsec_sa_put(newipsp, IPSEC_REFRX);
				return IPSEC_RCV_FAILEDINBOUND;
			}
			KLIPS_PRINT(debug_rcv,
				    "klips_debug:ipsec_rcv: "
				    "SA:%s grouping from previous SA is OK.\n",
				    irs->sa_len ? irs->sa : " (error)");
		} else {
			KLIPS_PRINT(debug_rcv,
				    "klips_debug:ipsec_rcv: "
				    "SA:%s First SA in group.\n",
				    irs->sa_len ? irs->sa : " (error)");
		}

#ifdef NAT_TRAVERSAL
                if (irs->proto == IPPROTO_ESP) {
                        KLIPS_PRINT(debug_rcv,
                                "klips_debug:ipsec_rcv: "
                                "natt_type=%u tdbp->ips_natt_type=%u : %s\n",
                                irs->natt_type, newipsp->ips_natt_type,
                                (irs->natt_type==newipsp->ips_natt_type)?"ok":"bad");
                        if (irs->natt_type != newipsp->ips_natt_type) {
                                KLIPS_PRINT(debug_rcv,
                                            "klips_debug:ipsec_rcv: "
                                            "SA:%s does not agree with expected NAT-T policy.\n",
                                            irs->sa_len ? irs->sa : " (error)");
                                if(irs->stats) {
                                        irs->stats->rx_dropped++;
                                }
                                ipsec_sa_put(newipsp, IPSEC_REFRX);
                                return IPSEC_RCV_FAILEDINBOUND;
                        }
                }
#endif		 
	}

	if (newipsp != irs->ipsp) {
		if(irs->lastipsp) {
			ipsec_sa_put(irs->lastipsp, IPSEC_REFRX);
		}
		irs->lastipsp = irs->ipsp;
		irs->ipsp=newipsp;
	} else {
		/* we already have a refcount for it */
		ipsec_sa_put(newipsp, IPSEC_REFRX);
	}

	return IPSEC_RCV_OK;
}

static enum ipsec_rcv_value
ipsec_rcv_auth_decap(struct ipsec_rcv_state *irs)
{
	ipsec_rcv_setoutif(irs);

	irs->proto_funcs = irs->ipsp->ips_xformfuncs;
	if (irs->proto_funcs == NULL)
		return IPSEC_RCV_BADPROTO;

	if (irs->proto_funcs->protocol != osw_ip4_hdr(irs)->protocol) {
		if(irs->proto_funcs->protocol == IPPROTO_COMP) {
			/* looks like an IPCOMP that we can skip */
			struct ipsec_sa *newipsp;

			newipsp = irs->ipsp->ips_next;
			if(newipsp) {
				ipsec_sa_get(newipsp, IPSEC_REFRX);
			}
			if(irs->lastipsp) {
				ipsec_sa_put(irs->lastipsp, IPSEC_REFRX);
			}
			irs->lastipsp = irs->ipsp;
			irs->ipsp=newipsp;

			/* come back into here with the next transform */
			irs->next_state = IPSEC_RSM_DECAP_INIT;
			return IPSEC_RCV_OK;
		}

		if(irs->stats) {
			irs->stats->rx_errors++;
		}
		return IPSEC_RCV_FAILEDINBOUND;
	}

	if (debug_rcv)
		ipsec_rcv_redodebug(irs);

	/* now check the lifetimes */
	if(ipsec_lifetime_check(&irs->ipsp->ips_life.ipl_bytes,   "bytes",
				irs->sa, ipsec_life_countbased, ipsec_incoming,
				irs->ipsp) == ipsec_life_harddied ||
	   ipsec_lifetime_check(&irs->ipsp->ips_life.ipl_addtime, "addtime",
				irs->sa, ipsec_life_timebased,  ipsec_incoming,
				irs->ipsp) == ipsec_life_harddied ||
	   ipsec_lifetime_check(&irs->ipsp->ips_life.ipl_addtime, "usetime",
				irs->sa, ipsec_life_timebased,  ipsec_incoming,
				irs->ipsp) == ipsec_life_harddied ||
	   ipsec_lifetime_check(&irs->ipsp->ips_life.ipl_packets, "packets",
				irs->sa, ipsec_life_countbased, ipsec_incoming,
				irs->ipsp) == ipsec_life_harddied) {
		
		/*
		 * disconnect SA from the hash table, so it can not be
		 * found again.
		 */
		ipsec_sa_rm(irs->ipsp);
		if(irs->stats) {
			irs->stats->rx_dropped++;
		}
		
		KLIPS_PRINT(debug_rcv,
			    "klips_debug:ipsec_rcv_decap_once: "
			    "decap (%d) failed lifetime check\n",
			    irs->proto);

		return IPSEC_RCV_LIFETIMEFAILED;
	}

#if 0
	/*
	 * This is removed for some reasons:
	 *   1) it needs to happen *after* authentication.
	 *   2) do we really care, if it authenticates, if it came
	 *      from the wrong location?
         *   3) the NAT_KA messages in IKE will also get to pluto
	 *      and it will figure out that stuff has moved.
	 *   4) the 2.6 udp-esp encap function does not pass us
	 *      the originating port number, and I can't tell
	 *      if skb->sk is guaranteed to be valid here.
	 *  2005-04-16: mcr@xelerance.com
	 */
#ifdef NAT_TRAVERSAL
	/*
	 *
	 * XXX we should ONLY update pluto if the SA passes all checks,
	 *     which we clearly do not now.
	 */
	if ((irs->natt_type) &&
		( (irs->ipp->saddr != (((struct sockaddr_in*)(newipsp->ips_addr_s))->sin_addr.s_addr)) ||
		  (irs->natt_sport != newipsp->ips_natt_sport)
		)) {
		struct sockaddr sipaddr;
		struct sockaddr_in *psin = (struct sockaddr_in*)(newipsp->ips_addr_s);

		/** Advertise NAT-T addr change to pluto **/
		sipaddr.sa_family = AF_INET;
		((struct sockaddr_in*)&sipaddr)->sin_addr.s_addr = irs->ipp->saddr;
		((struct sockaddr_in*)&sipaddr)->sin_port = htons(irs->natt_sport);
		pfkey_nat_t_new_mapping(newipsp, &sipaddr, irs->natt_sport);

		/**
		 * Then allow or block packet depending on
		 * sysctl_ipsec_inbound_policy_check.
		 *
		 * In all cases, pluto will update SA if new mapping is
		 * accepted.
		 */
		if (sysctl_ipsec_inbound_policy_check) {
			KLIPS_PRINT(debug_rcv,
				"klips_debug:ipsec_rcv: "
				"SA:%s, src=%s:%u of pkt does not agree with expected "
				"SA source address [%08x:%u] (notifying pluto of change).\n",
				irs->sa_len ? irs->sa : " (error)",
				    irs->ipsaddr_txt, irs->natt_sport,
				    psin->sin_addr.s_addr,
				    newipsp->ips_natt_sport);
			if(irs->stats) {
				irs->stats->rx_dropped++;
			}
			ipsec_sa_put(newipsp);
			return IPSEC_RCV_FAILEDINBOUND;
		}
	}
#endif
#endif

	irs->authfuncs=NULL;

	/* authenticate, if required */
#ifdef CONFIG_KLIPS_OCF
	if (irs->ipsp->ocf_in_use) {
		irs->authlen = AHHMAC_HASHLEN;
		irs->authfuncs = NULL;
		irs->ictx = NULL;
		irs->octx = NULL;
		irs->ictx_len = 0;
		irs->octx_len = 0;
	} else
#endif /* CONFIG_KLIPS_OCF */
#ifdef CONFIG_KLIPS_ALG
	/* authenticate, if required */
	if ((irs->ixt_a=irs->ipsp->ips_alg_auth)) {
		irs->authlen = AHHMAC_HASHLEN;
		irs->authfuncs = NULL;
		irs->ictx = NULL;
		irs->octx = NULL;
		irs->ictx_len = 0;
		irs->octx_len = 0;
		KLIPS_PRINT(debug_rcv,
				"klips_debug:ipsec_rcv: "
				"authalg=%d authlen=%d\n",
				irs->ipsp->ips_authalg, 
				irs->authlen);
	} else
#endif /* CONFIG_KLIPS_ALG */
	switch(irs->ipsp->ips_authalg) {
#ifdef CONFIG_KLIPS_AUTH_HMAC_MD5
	case AH_MD5:
		irs->authlen = AHHMAC_HASHLEN;
		irs->authfuncs = ipsec_rcv_md5;
		irs->ictx = (void *)&((struct md5_ctx*)(irs->ipsp->ips_key_a))->ictx;
		irs->octx = (void *)&((struct md5_ctx*)(irs->ipsp->ips_key_a))->octx;
		irs->ictx_len = sizeof(((struct md5_ctx*)(irs->ipsp->ips_key_a))->ictx);
		irs->octx_len = sizeof(((struct md5_ctx*)(irs->ipsp->ips_key_a))->octx);
		break;
#endif /* CONFIG_KLIPS_AUTH_HMAC_MD5 */
#ifdef CONFIG_KLIPS_AUTH_HMAC_SHA1
	case AH_SHA:
		irs->authlen = AHHMAC_HASHLEN;
		irs->authfuncs = ipsec_rcv_sha1;
		irs->ictx = (void *)&((struct sha1_ctx*)(irs->ipsp->ips_key_a))->ictx;
		irs->octx = (void *)&((struct sha1_ctx*)(irs->ipsp->ips_key_a))->octx;
		irs->ictx_len = sizeof(((struct sha1_ctx*)(irs->ipsp->ips_key_a))->ictx);
		irs->octx_len = sizeof(((struct sha1_ctx*)(irs->ipsp->ips_key_a))->octx);
		break;
#endif /* CONFIG_KLIPS_AUTH_HMAC_SHA1 */
	case AH_NONE:
		irs->authlen = 0;
		irs->authfuncs = NULL;
		irs->ictx = NULL;
		irs->octx = NULL;
		irs->ictx_len = 0;
		irs->octx_len = 0;
		break;
	default:
		irs->ipsp->ips_errs.ips_alg_errs += 1;
		if(irs->stats) {
			irs->stats->rx_errors++;
		}
		return IPSEC_RCV_BADAUTH;
	}

	/* ilen counts number of bytes in ESP portion */
	irs->ilen = ((irs->skb->data + irs->skb->len) - skb_transport_header(irs->skb)) - irs->authlen;
	if(irs->ilen <= 0) {
	  KLIPS_PRINT(debug_rcv,
		      "klips_debug:ipsec_rcv: "
		      "runt %s packet with no data, dropping.\n",
		      (irs->proto == IPPROTO_ESP ? "esp" : "ah"));
	  if(irs->stats) {
	    irs->stats->rx_dropped++;
	  }
	  return IPSEC_RCV_BADLEN;
	}

	if(irs->authfuncs ||
#ifdef CONFIG_KLIPS_OCF
			irs->ipsp->ocf_in_use ||
#endif
#ifdef CONFIG_KLIPS_ALG
			irs->ixt_a ||
#endif
			0) {
	  if(irs->proto_funcs->rcv_setup_auth)
	    return (*irs->proto_funcs->rcv_setup_auth)(irs, irs->skb,
				&irs->replay, &irs->authenticator);
	}
	return IPSEC_RCV_OK;
}


static enum ipsec_rcv_value
ipsec_rcv_auth_calc(struct ipsec_rcv_state *irs)
{
	KLIPS_PRINT(debug_rcv, "klips_debug: %s(st=%d,nxt=%d)\n", __FUNCTION__,
			irs->state, irs->next_state);

	if(irs->authfuncs ||
#ifdef CONFIG_KLIPS_OCF
			irs->ipsp->ocf_in_use ||
#endif
#ifdef CONFIG_KLIPS_ALG
			irs->ixt_a ||
#endif
			0) {
		if(!irs->authenticator) {
			irs->ipsp->ips_errs.ips_auth_errs += 1;
			if(irs->stats) {
				irs->stats->rx_dropped++;
			}
			return IPSEC_RCV_BADAUTH;
		}

		if(!ipsec_checkreplaywindow(irs->ipsp, irs->replay)) {
			irs->ipsp->ips_errs.ips_replaywin_errs += 1;
			KLIPS_PRINT(debug_rcv & DB_RX_REPLAY,
				    "klips_debug:ipsec_rcv: "
				    "duplicate frame from %s, packet dropped\n",
				    irs->ipsaddr_txt);
			if(irs->stats) {
				irs->stats->rx_dropped++;
			}
			return IPSEC_RCV_REPLAYFAILED;
		}

		/*
		 * verify authenticator
		 */

		KLIPS_PRINT(debug_rcv,
			    "klips_debug:ipsec_rcv: "
			    "encalg = %d, authalg = %d.\n",
			    irs->ipsp->ips_encalg,
			    irs->ipsp->ips_authalg);

		/* calculate authenticator */
		if(irs->proto_funcs->rcv_calc_auth == NULL) {
			return IPSEC_RCV_BADAUTH;
		}
		return (*irs->proto_funcs->rcv_calc_auth)(irs, irs->skb);
	}
	return IPSEC_RCV_OK;
}

static enum ipsec_rcv_value
ipsec_rcv_auth_chk(struct ipsec_rcv_state *irs)
{
	KLIPS_PRINT(debug_rcv, "klips_debug: %s(st=%d,nxt=%d) - %s\n", __FUNCTION__,
			irs->state, irs->next_state,
			irs->auth_checked ? "already checked" : "will check");

	if (irs->auth_checked)
		return IPSEC_RCV_OK;

	if(irs->authfuncs ||
#ifdef CONFIG_KLIPS_OCF
			irs->ipsp->ocf_in_use ||
#endif
#ifdef CONFIG_KLIPS_ALG
			irs->ixt_a ||
#endif
			0) {
		if (memcmp(irs->hash, irs->authenticator, irs->authlen)) {
			irs->ipsp->ips_errs.ips_auth_errs += 1;
			KLIPS_ERROR(debug_rcv & DB_RX_INAU,
				    "klips_debug:ipsec_rcv: "
				    "auth failed on incoming packet from %s (replay=%d): calculated hash=%08x%08x%08x received hash=%08x%08x%08x, dropped\n",
				    irs->ipsaddr_txt,
				    irs->replay,
				    ntohl(*(__u32*)&irs->hash[0]),
				    ntohl(*(__u32*)&irs->hash[4]),
				    ntohl(*(__u32*)&irs->hash[8]),
				    ntohl(*(__u32*)irs->authenticator),
				    ntohl(*((__u32*)irs->authenticator + 1)),
				    ntohl(*((__u32*)irs->authenticator + 2)));
			if(irs->stats) {
				irs->stats->rx_dropped++;
			}
			return IPSEC_RCV_AUTHFAILED;
		} else {
			KLIPS_PRINT(debug_rcv,
				    "klips_debug:ipsec_rcv: "
				    "authentication successful.\n");
		}

		/* Crypto hygiene: clear memory used to calculate autheticator.
		 * The length varies with the algorithm.
		 */
		memset(irs->hash, 0, irs->authlen);

		/* If the sequence number == 0, expire SA, it had rolled */
		if(irs->ipsp->ips_replaywin && !irs->replay /* !irs->ipsp->ips_replaywin_lastseq */) {
		        /* we need to remove it from the sadb hash, so that it can't be found again */
			ipsec_sa_rm(irs->ipsp);

			KLIPS_ERROR(debug_rcv,
				    "klips_debug:ipsec_rcv: "
				    "replay window counter rolled, expiring SA.\n");
			if(irs->stats) {
				irs->stats->rx_dropped++;
			}
			return IPSEC_RCV_REPLAYROLLED;
		}

		/* now update the replay counter */
		if (!ipsec_updatereplaywindow(irs->ipsp, irs->replay)) {
			irs->ipsp->ips_errs.ips_replaywin_errs += 1;
			KLIPS_ERROR(debug_rcv & DB_RX_REPLAY,
				    "klips_debug:ipsec_rcv: "
				    "duplicate frame from %s, packet dropped\n",
				    irs->ipsaddr_txt);
			if(irs->stats) {
				irs->stats->rx_dropped++;
			}
			return IPSEC_RCV_REPLAYROLLED;
		}
		irs->auth_checked = 1;
	}
	return IPSEC_RCV_OK;
}

static enum ipsec_rcv_value
ipsec_rcv_decrypt(struct ipsec_rcv_state *irs)
{
	KLIPS_PRINT(debug_rcv, "klips_debug: %s(st=%d,nxt=%d)\n", __FUNCTION__,
			irs->state, irs->next_state);

	if (irs->proto_funcs->rcv_decrypt) {
		return (*irs->proto_funcs->rcv_decrypt)(irs);
	}
	return IPSEC_RCV_OK;
}

/*
 * here we decide if there is more decapsulating required and
 * change the next state appropriately
 */
static enum ipsec_rcv_value
ipsec_rcv_decap_cont(struct ipsec_rcv_state *irs)
{
	struct sk_buff *skb;
	struct ipsec_sa *ipsnext = NULL; /* next SA towards inside of packet */
	enum ipsec_rcv_value rv;

	KLIPS_PRINT(debug_rcv, "klips_debug: %s(st=%d,nxt=%d)\n", __FUNCTION__,
			irs->state, irs->next_state);

	/*
	 * if we haven't checked the auth values yet, do it now.
	 * This is needed for the case where drivers do crypt+hash
	 * in one operation.
	 */
	rv = ipsec_rcv_auth_chk(irs);
	if (rv != IPSEC_RCV_OK)
		return rv;

	/*
	 *	Adjust pointers after decrypt
	 */
	skb = irs->skb;
	irs->len = skb->len;
	irs->iph = (void *) ip_hdr(skb);
	if (osw_ip_hdr_version(irs) == 6) {
		unsigned char nexthdr = osw_ip6_hdr(irs)->nexthdr;
		int nexthdroff;
		nexthdroff = ipv6_skip_exthdr(irs->skb, ((void *)(osw_ip6_hdr(irs)+1))-
				(void*)irs->skb->data, &nexthdr);
		irs->iphlen = nexthdroff - (irs->iph - (void*)irs->skb->data);
		skb_set_transport_header(skb, ipsec_skb_offset(skb, skb_network_header(skb) + irs->iphlen));
	} else {
		irs->iphlen = osw_ip4_hdr(irs)->ihl<<2;
		skb_set_transport_header(skb, ipsec_skb_offset(skb, skb_network_header(skb) + irs->iphlen));
	}
	
	/* zero any options that there might be */
	memset(&(IPCB(skb)->opt), 0, sizeof(struct ip_options));

	if (debug_rcv)
		ipsec_rcv_redodebug(irs);

	/*
	 *	Discard the original ESP/AH header
	 */
	if (osw_ip_hdr_version(irs) == 6) {
		osw_ip6_hdr(irs)->nexthdr = irs->next_header;
		skb->protocol = htons(ETH_P_IPV6);
	} else {
		osw_ip4_hdr(irs)->protocol = irs->next_header;
		osw_ip4_hdr(irs)->check = 0;	/* NOTE: this will be included in checksum */
		osw_ip4_hdr(irs)->check = ip_fast_csum((unsigned char *)ip_hdr(skb), irs->iphlen >> 2);
		skb->protocol = htons(ETH_P_IP);
	}
	KLIPS_PRINT(debug_rcv & DB_RX_PKTRX,
			"klips_debug:ipsec_rcv: "
			"after <%s%s%s>, SA:%s:\n",
			IPS_XFORM_NAME(irs->ipsp),
			irs->sa_len ? irs->sa : " (error)");
	KLIPS_IP_PRINT(debug_rcv & DB_RX_PKTRX, irs->iph);
	skb->ip_summed = 0;

	ipsnext = irs->ipsp->ips_next;
	if(sysctl_ipsec_inbound_policy_check) {
		if(ipsnext) {
			if(
				irs->next_header != IPPROTO_AH
				&& irs->next_header != IPPROTO_ESP
#ifdef CONFIG_KLIPS_IPCOMP
				&& irs->next_header != IPPROTO_COMP
				&& (ipsnext->ips_said.proto != IPPROTO_COMP
				    || ipsnext->ips_next)
#endif /* CONFIG_KLIPS_IPCOMP */
				&& irs->next_header != IPPROTO_IPIP
				&& irs->next_header != IPPROTO_ATT_HEARTBEAT  /* heartbeats to AT&T SIG/GIG */
				) {
				KLIPS_PRINT(debug_rcv,
					    "klips_debug:ipsec_rcv: "
					    "packet with incomplete policy dropped, last successful SA:%s.\n",
					    irs->sa_len ? irs->sa : " (error)");
				if(irs->stats) {
					irs->stats->rx_dropped++;
				}
				return IPSEC_RCV_FAILEDINBOUND;
			}
			KLIPS_PRINT(debug_rcv,
				    "klips_debug:ipsec_rcv: "
				    "SA:%s, Another IPSEC header to process.\n",
				    irs->sa_len ? irs->sa : " (error)");
		} else {
			KLIPS_PRINT(debug_rcv,
				    "klips_debug:ipsec_rcv: "
				    "No ips_inext from this SA:%s.\n",
				    irs->sa_len ? irs->sa : " (error)");
		}
	}

#ifdef CONFIG_KLIPS_IPCOMP
	/* update ipcomp ratio counters, even if no ipcomp packet is present */
	if (ipsnext
	    && ipsnext->ips_said.proto == IPPROTO_COMP
	    && irs->next_header != IPPROTO_COMP) {
		int tot_len;
		if (osw_ip_hdr_version(irs) == 6)
			tot_len = ntohs(osw_ip6_hdr(irs)->payload_len);
		else
			tot_len = ntohs(osw_ip4_hdr(irs)->tot_len);
		ipsnext->ips_comp_ratio_cbytes += tot_len;
		ipsnext->ips_comp_ratio_dbytes += tot_len;
	}
#endif /* CONFIG_KLIPS_IPCOMP */

	irs->ipsp->ips_life.ipl_bytes.ipl_count += irs->len;
	irs->ipsp->ips_life.ipl_bytes.ipl_last   = irs->len;

	if(!irs->ipsp->ips_life.ipl_usetime.ipl_count) {
		irs->ipsp->ips_life.ipl_usetime.ipl_count = jiffies / HZ;
	}
	irs->ipsp->ips_life.ipl_usetime.ipl_last = jiffies / HZ;
	irs->ipsp->ips_life.ipl_packets.ipl_count += 1;

#if defined(CONFIG_INET_IPSEC_SAREF) && defined(CONFIG_NETFILTER)
	if(irs->proto == IPPROTO_ESP || irs->proto == IPPROTO_AH) {
		skb->nfmark = (skb->nfmark & (~(IPsecSAref2NFmark(IPSEC_SA_REF_MASK))))
			| IPsecSAref2NFmark(IPsecSA2SAref(irs->ipsp));
		KLIPS_PRINT(debug_rcv & DB_RX_PKTRX,
			    "klips_debug:ipsec_rcv: "
			    "%s SA sets skb->nfmark=0x%x.\n",
			    irs->proto == IPPROTO_ESP ? "ESP" : "AH",
			    (unsigned)skb->nfmark);
	}
#endif /* CONFIG_NETFILTER */

	/* do we need to do more decapsulation */
	if ((osw_ip4_hdr(irs)->protocol == IPPROTO_ESP ||
			osw_ip4_hdr(irs)->protocol == IPPROTO_AH ||
#ifdef CONFIG_KLIPS_IPCOMP
			osw_ip4_hdr(irs)->protocol == IPPROTO_COMP ||
#endif /* CONFIG_KLIPS_IPCOMP */
			0) && irs->ipsp != NULL) {
		irs->next_state = IPSEC_RSM_DECAP_INIT;
	}
	return IPSEC_RCV_OK;
}


static enum ipsec_rcv_value
ipsec_rcv_cleanup(struct ipsec_rcv_state *irs)
{
	struct sk_buff *skb;
	struct iphdr *ipp;

	KLIPS_PRINT(debug_rcv, "klips_debug: %s(st=%d,nxt=%d)\n", __FUNCTION__,
			irs->state, irs->next_state);

	/* set up for cleanup */
	ipp = osw_ip4_hdr(irs);
	skb = irs->skb;

#ifdef NAT_TRAVERSAL
	if ((irs->natt_type) && (ipp->protocol != IPPROTO_IPIP)) {
	       /*
		* NAT-Traversal and Transport Mode:
		*   we need to correct TCP/UDP checksum
		* If we've got NAT-OA, we can fix checksum without recalculation.
		*/
		__u32 natt_oa = (irs->ipsp && irs->ipsp->ips_natt_oa) ?
			((struct sockaddr_in*)(irs->ipsp->ips_natt_oa))->sin_addr.s_addr : 0;

		if (natt_oa != 0) {
			/* reset source address to what it was before NAT */
			ipp->saddr = natt_oa;
			ipp->check = 0;
			ipp->check = ip_fast_csum((unsigned char *)ipp, ipp->ihl);
			KLIPS_PRINT(debug_rcv, "csum: %04x\n", ipp->check);
		}
	}
#endif

	/* okay, acted on all SA's, so free the last SA, and move to the next */
	if(irs->ipsp) {
		struct ipsec_sa *newipsp;
		newipsp = irs->ipsp->ips_next;
		if(newipsp) {
			ipsec_sa_get(newipsp, IPSEC_REFRX);
		}
		if(irs->lastipsp) {
			ipsec_sa_put(irs->lastipsp, IPSEC_REFRX);
		}
		irs->lastipsp = irs->ipsp;
		irs->ipsp=newipsp;
	}

#ifdef CONFIG_KLIPS_IPCOMP
	/* if there is an IPCOMP, but we don't have an IPPROTO_COMP,
	 * then we can just skip it
	 */
	if(irs->ipsp && irs->ipsp->ips_said.proto == IPPROTO_COMP) {
		struct ipsec_sa *newipsp = NULL;
		newipsp = irs->ipsp->ips_next;
		if(newipsp) {
			ipsec_sa_get(newipsp, IPSEC_REFRX);
		}
		if(irs->lastipsp) {
			ipsec_sa_put(irs->lastipsp, IPSEC_REFRX);
		}
		irs->lastipsp = irs->ipsp;
		irs->ipsp=newipsp;
		irs->sa_len = 0;
	}
#endif /* CONFIG_KLIPS_IPCOMP */

	/*
	 * the SA is still locked from the loop
	 */
	if(irs->ipsp && irs->ipsp->ips_xformfuncs->protocol == IPPROTO_IPIP) {
		enum ipsec_rcv_value decap_stat;

		decap_stat = ipsec_rcv_decap_ipip(irs);
		if(decap_stat != IPSEC_RCV_OK) {
			return decap_stat;
		}
	}
  
	if(irs->stats) {
		irs->stats->rx_bytes += skb->len;
	}

	/*
	 * if we are supposed to return the packet directly to the transport
	 * layer, then dump it out correctly.
	 */
	if(unlikely(!irs->lastipsp))
		printk("%s,%d: %s lastipsp should never be NULL\n",
			__FILE__, __LINE__, __FUNCTION__);
	if(irs->lastipsp->ips_transport_direct) {
		KLIPS_PRINT(debug_rcv, "receiving packet as transport direct\n");
		skb->ip_summed=CHECKSUM_UNNECESSARY;
		/* STUFF */
	}

#ifdef CONFIG_INET_IPSEC_SAREF
	if(skb->sp) {
		secpath_put(skb->sp);
	}
	skb->sp = secpath_dup(NULL);
	skb->sp->ref = irs->lastipsp->ips_ref;
#endif

	/* release the dst that was attached, since we have likely
	 * changed the actual destination of the packet.
	 */
	skb_dst_drop(skb);
	skb->pkt_type = PACKET_HOST;
	if(irs->hard_header_len &&
	   (skb_mac_header(skb) != (skb_network_header(skb) - irs->hard_header_len)) &&
	   (irs->hard_header_len <= skb_headroom(skb))) {
		/* copy back original MAC header */
		memmove(skb_network_header(skb) - irs->hard_header_len,
			skb_mac_header(skb), irs->hard_header_len);
		skb_set_mac_header(skb, ipsec_skb_offset(skb, skb_network_header(skb) - irs->hard_header_len));
		/* we have to fix the protocol,  it's not right with IP4/IP6 or
		 * IP6/IP4 tunnels */
		eth_hdr(skb)->h_proto = htons(skb->protocol);
	}
	return IPSEC_RCV_OK;
}


static enum ipsec_rcv_value
ipsec_rcv_complete(struct ipsec_rcv_state *irs)
{
	KLIPS_PRINT(debug_rcv, "klips_debug: %s(st=%d,nxt=%d)\n", __FUNCTION__,
			irs->state, irs->next_state);

	/*
	 * make sure that data now starts at IP header, since we are going
	 * to pass this back to ip_input (aka netif_rx). Rules for what the
	 * pointers wind up a different for 2.6 vs 2.4, so we just fudge it here.
	 */
#ifdef NET_26
	irs->skb->data = skb_push(irs->skb, skb_transport_header(irs->skb) - skb_network_header(irs->skb));
#else
	/* DAVIDM - broken for IPv6 */
	irs->skb->data = skb_network_header(irs->skb);
	{
	  struct iphdr *iph = ip_hdr(irs->skb);
	  int len = ntohs(iph->tot_len);
	  irs->skb->len  = len;
	}
#endif

	ipsec_nf_reset(irs->skb);

	KLIPS_PRINT(debug_rcv & DB_RX_PKTRX,
		    "klips_debug:ipsec_rcv: "
		    "netif_rx(%s) called.\n", irs->skb->dev->name);
	netif_rx(irs->skb);
	irs->skb = NULL;
	return IPSEC_RCV_OK;
}



/*
 * ipsec_rsm is responsible for walking us through the state machine
 * it is the only entry point into the receive processing and does
 * appropriate checks and state changes for us.
 */

void
ipsec_rsm(struct ipsec_rcv_state *irs)
{
	if (irs == NULL) {
		KLIPS_PRINT(debug_rcv,
			    "klips_debug:ipsec_rsm: "
			    "irs == NULL.\n");
		return;
	}

	/*
	 * make sure nothing is removed from underneath us
	 */
	spin_lock_bh(&tdb_lock);

	/*
	 * if we have a valid said,  then we must check it here to ensure it
	 * hasn't gone away while we were waiting for a task to complete
	 */

	if (irs->said.proto) {
		struct ipsec_sa *ipsp;
		ipsp = ipsec_sa_getbyid(&irs->said, IPSEC_REFRX);
		if (ipsp == NULL) {
			KLIPS_PRINT(debug_rcv,
				"klips_debug:ipsec_rcv: "
				"no ipsec_sa for SA:%s: "
				"incoming packet with no SA dropped\n",
				irs->sa_len ? irs->sa : " (error)");
			if (irs->stats)
				irs->stats->rx_dropped++;
			/* drop through and cleanup */
			irs->state = IPSEC_RSM_DONE;
		} else {
			/* set the refcount back */
			ipsec_sa_put(ipsp, IPSEC_REFRX);
		}
	}

	while (irs->state != IPSEC_RSM_DONE) {
		int rc;

		irs->next_state = rcv_state_table[irs->state].next_state;

		rc = rcv_state_table[irs->state].action(irs);

		if (rc == IPSEC_RCV_OK) {
			/* some functions change the next state, see the state table */
			irs->state = irs->next_state;
		} else if (rc == IPSEC_RCV_PENDING) {
			/*
			 * things are on hold until we return here in the next/new state
			 * we check our SA is valid when we return
			 */
			spin_unlock_bh(&tdb_lock);
			return;
		} else {
			/* bad result, force state change to done */
			KLIPS_PRINT(debug_rcv,
					"klips_debug:ipsec_rsm: "
					"processing completed due to %s.\n",
					ipsec_rcv_err(rc));
			irs->state = IPSEC_RSM_DONE;
		}
	}

	/*
	 * all done with anything needing locks
	 */
	spin_unlock_bh(&tdb_lock);

	if (irs->lastipsp) {
		ipsec_sa_put(irs->lastipsp, IPSEC_REFRX);
		irs->lastipsp=NULL;
	}

	if (irs->ipsp) {
		ipsec_sa_put(irs->ipsp, IPSEC_REFRX);
		irs->ipsp=NULL;
	}

	if (irs->skb) {
		ipsec_kfree_skb(irs->skb);
		irs->skb = NULL;
	}

	ipsec_rcv_state_delete(irs);

	KLIPS_DEC_USE; /* once less packet using the driver */
}


int
ipsec_rcv(struct sk_buff *skb
#ifndef PROTO_HANDLER_SINGLE_PARM
	  unsigned short xlen
#endif /* PROTO_HANDLER_SINGLE_PARM */
	  )
{
	struct ipsec_rcv_state *irs = NULL;

	/* Don't unlink in the middle of a turnaround */
	KLIPS_INC_USE;

	if (skb == NULL) {
		KLIPS_PRINT(debug_rcv,
			    "klips_debug:ipsec_rcv: "
			    "NULL skb passed in.\n");
		goto rcvleave;
	}

	if (skb->data == NULL) {
		KLIPS_PRINT(debug_rcv,
			    "klips_debug:ipsec_rcv: "
			    "NULL skb->data passed in, packet is bogus, dropping.\n");
		goto rcvleave;
	}

	irs = ipsec_rcv_state_new();
	if (unlikely (! irs)) {
		KLIPS_PRINT(debug_rcv,
				"klips_debug:ipsec_rcv: "
				"failled to allocate a rcv state object\n");
		goto rcvleave;
	}

#if defined(CONFIG_IPSEC_NAT_TRAVERSAL) && !defined(NET_26)
	{
  		/* NET_26 NAT-T is handled by seperate function */
  		struct sk_buff *nskb;
		int udp_decap_ret = 0;
  
		nskb = ipsec_rcv_natt_decap(skb, irs, &udp_decap_ret);
  		if(nskb == NULL) {
			/* return with non-zero, because UDP.c code
			 * need to send it upstream.
			 */
			if(skb && udp_decap_ret == 0) {
				ipsec_kfree_skb(skb);
			}
			if (irs) {
				ipsec_rcv_state_delete(irs);
			}
			KLIPS_DEC_USE;
			return(udp_decap_ret);
  		}
  		skb = nskb;
	}
#endif /* NAT_T */

	irs->skb = skb;
if (0) {
extern void _hexdump();
_hexdump(skb->data, 0, skb->len, __FILE__, __LINE__, "iSKB");
}

	/*
	 * we hand off real early to the state machine because we just cannot
	 * know how much processing it is off-loading
	 */
	ipsec_rsm(irs);

	return(0);

 rcvleave:
	if (irs) {
		ipsec_rcv_state_delete(irs);
	}
	if (skb) {
		ipsec_kfree_skb(skb);
	}
	KLIPS_DEC_USE;
	return(0);
}


#ifdef NET_26
/*
 * this entry point is not a protocol entry point, so the entry
 * is a bit different.
 *
 * skb->iph->tot_len has been byte-swapped, and reduced by the size of
 *              the IP header (and options).
 * 
 * skb->h.raw has been pulled up the ESP header.
 *
 * skb->iph->protocol = 50 IPPROTO_ESP;
 *
 */
int klips26_udp_encap_rcv(struct sock *sk, struct sk_buff *skb)
{
	struct udp_sock *up = udp_sk(sk);
	struct udphdr *uh;
	struct iphdr *iph;
	int iphlen, len;
	int ret;

	__u8 *udpdata;
	__be32 *udpdata32;
	__u16 encap_type = up->encap_type;

	/* if this is not encapsulated socket, then just return now */
	if (!encap_type)
		return 1;

	/* If this is a paged skb, make sure we pull up
	* whatever data we need to look at. */
	len = skb->len - sizeof(struct udphdr);
	if (!pskb_may_pull(skb, sizeof(struct udphdr) + min(len, 8)))
		return 1;

	/* Now we can get the pointers */
	uh = udp_hdr(skb);
	udpdata = (__u8 *)(uh + 1);
	udpdata32 = (__be32 *)udpdata;

	switch (encap_type) {
	default:
	case UDP_ENCAP_ESPINUDP:
		KLIPS_PRINT(debug_rcv, "UDP_ENCAP_ESPINUDP_NON_IKE: len=%d 0x%x\n",
				len, udpdata32[0]);
		/* Check if this is a keepalive packet.  If so, eat it. */
		if (len == 1 && udpdata[0] == 0xff) {
			KLIPS_PRINT(debug_rcv,
					"UDP_ENCAP_ESPINUDP: keepalive packet detected\n");
			goto drop;
		} else if (len > sizeof(struct ip_esp_hdr) && udpdata32[0] != 0) {
			KLIPS_PRINT(debug_rcv,
					"UDP_ENCAP_ESPINUDP: ESP IN UDP packet detected\n");
			/* ESP Packet without Non-ESP header */
			len = sizeof(struct udphdr);
		} else {
			/* Must be an IKE packet.. pass it through */
			KLIPS_PRINT(debug_rcv,
					"UDP_ENCAP_ESPINUDP: IKE packet detected\n");
			return 1;
		}
		break;
	case UDP_ENCAP_ESPINUDP_NON_IKE:
		KLIPS_PRINT(debug_rcv, "UDP_ENCAP_ESPINUDP_NON_IKE: len=%d 0x%x\n",
				len, udpdata32[0]);
		/* Check if this is a keepalive packet.  If so, eat it. */
		if (len == 1 && udpdata[0] == 0xff) {
			KLIPS_PRINT(debug_rcv,
					"UDP_ENCAP_ESPINUDP_NON_IKE: keepalive packet detected\n");
			goto drop;
		} else if (len > 2 * sizeof(u32) + sizeof(struct ip_esp_hdr) &&
				udpdata32[0] == 0 && udpdata32[1] == 0) {
			KLIPS_PRINT(debug_rcv,
					"UDP_ENCAP_ESPINUDP_NON_IKE: ESP IN UDP NON IKE packet detected\n");
			/* ESP Packet with Non-IKE marker */
			len = sizeof(struct udphdr) + 2 * sizeof(u32);
		} else {
			/* Must be an IKE packet.. pass it through */
			KLIPS_PRINT(debug_rcv,
					"UDP_ENCAP_ESPINUDP_NON_IKE: IKE packet detected\n");
			return 1;
		}
		break;
	}

	/* At this point we are sure that this is an ESPinUDP packet,
	 * so we need to remove 'len' bytes from the packet (the UDP
	 * header and optional ESP marker bytes) and then modify the
	 * protocol to ESP, and then call into the transform receiver.
	 */
	if (skb_cloned(skb) && pskb_expand_head(skb, 0, 0, GFP_ATOMIC)) {
		KLIPS_PRINT(debug_rcv, "clone or expand problem\n");
		goto drop;
	}

	/* Now we can update and verify the packet length... */
	iph = ip_hdr(skb);
	iphlen = iph->ihl << 2;
	iph->tot_len = htons(ntohs(iph->tot_len) - len);
	if (skb->len < iphlen + len) {
		/* packet is too small!?! */
		KLIPS_PRINT(debug_rcv, "packet too small\n");
		goto drop;
	}

	/* pull the data buffer up to the ESP header and set the
	 * transport header to point to ESP.  Keep UDP on the stack
	 * for later.
	 */
	__skb_pull(skb, len);
	skb_reset_transport_header(skb);

	/* modify the protocol (it's ESP!) */
	iph->protocol = IPPROTO_ESP;

	/* process ESP */
	KLIPS_PRINT(debug_rcv, "starting processing ESP packet\n");
	ret = klips26_rcv_encap(skb, encap_type);
	return ret;

drop:
	kfree_skb(skb);
	return 0;
}

int klips26_rcv_encap(struct sk_buff *skb, __u16 encap_type)
{
	struct ipsec_rcv_state *irs = NULL;

	/* Don't unlink in the middle of a turnaround */
	KLIPS_INC_USE;

	if (skb == NULL) {
		KLIPS_PRINT(debug_rcv,
			    "klips_debug:ipsec_rcv: "
			    "NULL skb passed in.\n");
		goto rcvleave;
	}

	if (skb->data == NULL) {
		KLIPS_PRINT(debug_rcv,
			    "klips_debug:ipsec_rcv: "
			    "NULL skb->data passed in, packet is bogus, dropping.\n");
		goto rcvleave;
	}

	irs = ipsec_rcv_state_new();
	if (unlikely (! irs)) {
		KLIPS_PRINT(debug_rcv,
				"klips_debug:ipsec_rcv: "
				"failled to allocate a rcv state object\n");
		goto rcvleave;
	}

	irs->hard_header_len = skb->dev->hard_header_len;

#ifdef NAT_TRAVERSAL
	switch(encap_type) {
	case UDP_ENCAP_ESPINUDP:
	  irs->natt_type = ESPINUDP_WITH_NON_ESP;
	  break;
	  
	case UDP_ENCAP_ESPINUDP_NON_IKE:
	  irs->natt_type = ESPINUDP_WITH_NON_IKE;
	  break;
	  
	default:
	  if(printk_ratelimit()) {
	    printk(KERN_INFO "KLIPS received unknown UDP-ESP encap type %u\n",
		   encap_type);
	  }
	  goto rcvleave;
	}
#endif /* NAT_TRAVERSAL */

	irs->skb = skb;

	/*
	 * we hand off real early to the state machine because we just cannot
	 * know how much processing it is off-loading
	 */
	ipsec_rsm(irs);

	return(0);

 rcvleave:
	if (irs) {
		ipsec_rcv_state_delete(irs);
	}
	if (skb) {
		ipsec_kfree_skb(skb);
	}
	KLIPS_DEC_USE;
	return(0);
}
#endif

/* ------------------------------------------------------------------------
 * this handles creating and managing state for recv path
 */

static spinlock_t irs_cache_lock = SPIN_LOCK_UNLOCKED;
#ifdef HAVE_KMEM_CACHE_MACRO
static struct kmem_cache *irs_cache_allocator = NULL;
#else
static kmem_cache_t *irs_cache_allocator = NULL;
#endif
static unsigned  irs_cache_allocated_count = 0;

int ipsec_irs_cache_allocated_max = 1000;
module_param(ipsec_irs_cache_allocated_max,int,0644);
MODULE_PARM_DESC(ipsec_irs_cache_allocated_max,
		"Maximum outstanding receive packets (before they are dropped)");

int
ipsec_rcv_state_cache_init (void)
{
        if (irs_cache_allocator)
                return -EBUSY;

        spin_lock_init(&irs_cache_lock);
#ifdef HAVE_KMEM_CACHE_MACRO
        irs_cache_allocator = KMEM_CACHE(ipsec_rcv_state,0);
#else
        irs_cache_allocator = kmem_cache_create ("ipsec_irs",
                sizeof (struct ipsec_rcv_state), 0,
                0, NULL, NULL);
#endif
        if (! irs_cache_allocator)
                return -ENOMEM;

        return 0;
}

void
ipsec_rcv_state_cache_cleanup (void)
{
        if (unlikely (irs_cache_allocated_count))
                printk ("ipsec: deleting ipsec_irs kmem_cache while in use\n");

        if (irs_cache_allocator) {
                kmem_cache_destroy (irs_cache_allocator);
                irs_cache_allocator = NULL;
        }
        irs_cache_allocated_count = 0;
}

static struct ipsec_rcv_state *
ipsec_rcv_state_new (void)
{
	struct ipsec_rcv_state *irs;

        spin_lock_bh (&irs_cache_lock);

	if (irs_cache_allocated_count >= ipsec_irs_cache_allocated_max) {
		spin_unlock_bh (&irs_cache_lock);
		KLIPS_PRINT(debug_rcv,
			"klips_debug:ipsec_rcv_state_new: "
			"exceeded maximum outstanding RX packet cnt %d\n",
			irs_cache_allocated_count);
		return NULL;
	}

        irs = kmem_cache_alloc (irs_cache_allocator, GFP_ATOMIC);

        if (likely (irs != NULL))
                irs_cache_allocated_count++;

        spin_unlock_bh (&irs_cache_lock);

        if (unlikely (NULL == irs))
                goto bail;

        /* initialize the object */
#if 1
        memset((caddr_t)irs, 0, sizeof(*irs));
#else
        /* optimised to only clear the essentials */
        irs->state = 0;
        irs->next_state = 0;
        irs->auth_checked = 0;
        irs->stats = NULL;
        irs->authenticator = NULL;
        irs->said.proto = 0;

        irs->hard_header_len = 0;
#ifdef NAT_TRAVERSAL
        irs->natt_type = 0;
        irs->natt_len = 0;
#endif

		irs->lastipsp = NULL;
		irs->ipsp = NULL;
#endif

bail:
        return irs;
}

static void
ipsec_rcv_state_delete (struct ipsec_rcv_state *irs)
{
        if (unlikely (! irs))
                return;

        spin_lock_bh (&irs_cache_lock);

        irs_cache_allocated_count--;
        kmem_cache_free (irs_cache_allocator, irs);

        spin_unlock_bh (&irs_cache_lock);
}

/*
 *
 * Local Variables:
 * c-set-style: linux
 * End:
 *
 */<|MERGE_RESOLUTION|>--- conflicted
+++ resolved
@@ -702,13 +702,8 @@
 		}
 		goto rcvleave;
 	}
-<<<<<<< HEAD
 #if defined(CONFIG_INET_IPSEC_SAREF) && defined(CONFIG_NETFILTER)
-	skb->nfmark = (skb->nfmark & (~(IPsecSAref2NFmark(IPSEC_SA_REF_TABLE_MASK))))
-=======
-#ifdef CONFIG_NETFILTER
 	skb->nfmark = (skb->nfmark & (~(IPsecSAref2NFmark(IPSEC_SA_REF_MASK))))
->>>>>>> 7b39a2ac
 		| IPsecSAref2NFmark(IPsecSA2SAref(ipsp));
 	KLIPS_PRINT(debug_rcv & DB_RX_PKTRX,
 		    "klips_debug:ipsec_rcv: "
