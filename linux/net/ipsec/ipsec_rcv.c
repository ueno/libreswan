--- conflicted
+++ resolved
@@ -212,10 +212,6 @@
 	struct ipsec_sa *newipsp;
 	struct iphdr *ipp;
 	struct sk_buff *skb;
-<<<<<<< HEAD
-=======
-	struct ipsec_alg_auth *ixt_a=NULL;
->>>>>>> 70041b9a
 
 	skb      = irs->skb;
 	ipp      = irs->ipp;
@@ -417,9 +413,7 @@
 	int    replay = 0;	         /* replay value in AH or ESP packet */
 	struct iphdr *ipp;
 	struct sk_buff *skb;
-#ifdef CONFIG_KLIPS_ALG
 	struct ipsec_alg_auth *ixt_a=NULL;
-#endif /* CONFIG_KLIPS_ALG */
 
 	skb      = irs->skb;
 	irs->len = skb->len;
@@ -1732,582 +1726,6 @@
 
 
 /*
-<<<<<<< HEAD
-=======
- * $Log: ipsec_rcv.c,v $
- * Revision 1.178  2005/10/21 02:19:34  mcr
- * 	on 2.4 systems, we have to fix up the length as well.
- *
- * Revision 1.171.2.7  2006/04/20 16:33:07  mcr
- * remove all of CONFIG_KLIPS_ALG --- one can no longer build without it.
- * Fix in-kernel module compilation. Sub-makefiles do not work.
- *
- * Revision 1.171.2.6  2005/12/07 06:07:04  paul
- * comment out KLIPS_DEC_USE in ipsec_rcv_decap. Likely an artifact from
- * refactoring. http://bugs.xelerance.com/view.php?id=454
- *
- * Revision 1.171.2.5  2005/10/21 02:22:29  mcr
- * 	pull up of another try at 2.4.x kernel fix
- *
- * Revision 1.171.2.4  2005/10/21 01:39:56  mcr
- *     nat-t fix is 2.4/2.6 specific
- *
- * Revision 1.178  2005/10/21 02:19:34  mcr
- * 	on 2.4 systems, we have to fix up the length as well.
- *
- * Revision 1.177  2005/10/21 00:18:31  mcr
- * 	nat-t fix is 2.4 specific.
- *
- * Revision 1.176  2005/10/20 21:06:11  mcr
- * 	possible fix for nat-t problem on 2.4 kernels.
- *
- * Revision 1.175  2005/10/13 02:49:24  mcr
- * 	tested UDP-encapsulated ESP packets that were not actually ESP,
- * 	(but IKE) were being eaten.
- *
- * Revision 1.174  2005/10/13 01:25:22  mcr
- * 	UDP-encapsulated ESP packets that were not actually ESP,
- * 	(but IKE) were being eaten.
- *
- * Revision 1.173  2005/08/31 23:26:11  mcr
- * 	fixes for 2.6.13
- *
- * Revision 1.172  2005/08/05 08:44:54  mcr
- * 	ipsec_kern24.h (compat code for 2.4) must be include
- * 	explicitely now.
- *
- * Revision 1.171  2005/07/08 23:56:06  ken
- * #ifdef
- *
- * Revision 1.170  2005/07/08 23:50:05  ken
- * Don't attempt to decapsulate if NAT-T isn't available in the code
- *
- * Revision 1.169  2005/06/06 00:27:31  mcr
- * 	fix for making tcpdump (packet capture) work correctly for
- * 	nat-t received packets.
- *
- * Revision 1.168  2005/06/04 16:06:06  mcr
- * 	better patch for nat-t rcv-device code.
- *
- * Revision 1.167  2005/06/03 17:04:46  mcr
- * 	nat-t packets are forced to arrive from ipsec0.
- *
- * Revision 1.166  2005/04/29 05:10:22  mcr
- * 	removed from extraenous includes to make unit testing easier.
- *
- * Revision 1.165  2005/04/20 17:11:32  mcr
- * 	fixed to compile on 2.4.
- *
- * Revision 1.164  2005/04/18 03:09:50  ken
- * Fix typo
- *
- * Revision 1.163  2005/04/17 05:32:58  mcr
- * 	remove extraneous debugging
- * 	make sure to return success from klips26_encap_rcv().
- *
- * Revision 1.162  2005/04/17 04:37:01  mcr
- * 	make sure that irs->ipp is still set.
- *
- * Revision 1.161  2005/04/17 03:51:52  mcr
- * 	removed old comment about removed code.
- * 	added translation from udp.c/2.6 to KLIPS NAT-ESP naming.
- * 	comment about check for origin address/port for incoming NAT-ESP packets.
- *
- * Revision 1.160  2005/04/15 19:55:58  mcr
- * 	adjustments to use proper skb fields for data.
- *
- * Revision 1.159  2005/04/10 22:58:20  mcr
- * 	refactoring of receive functions to make it easier to
- * 	call the ESP decap.
- *
- * Revision 1.158  2005/04/08 18:27:53  mcr
- * 	refactored ipsec_rcv() into ipsec_rcv() and ipsec_rcv_decap().
- *
- * Revision 1.157  2004/12/28 23:13:09  mcr
- * 	use consistent CONFIG_IPSEC_NAT_TRAVERSAL.
- *
- * Revision 1.156  2004/12/03 21:34:51  mcr
- * 	mistype of KLIPS_USE_COUNT -> KLIPS_INC_USE;
- *
- * Revision 1.155  2004/12/03 21:25:57  mcr
- * 	compile time fixes for running on 2.6.
- * 	still experimental.
- *
- * Revision 1.154  2004/09/08 17:21:36  ken
- * Rename MD5* -> osMD5 functions to prevent clashes with other symbols exported by kernel modules (CIFS in 2.6 initiated this)
- *
- * Revision 1.153  2004/08/22 20:10:00  mcr
- * 	removed check for incorrect setting of NET_26.
- *
- * Revision 1.152  2004/08/21 15:22:39  mcr
- * 	added #defines for ATT heartbeat.
- *
- * Revision 1.151  2004/08/21 02:16:32  ken
- * Patch from Jochen Eisinger for AT&T MTS Heartbeat packet support
- *
- * Revision 1.150  2004/08/21 00:44:48  mcr
- * 	CONFIG_KLIPS_NAT was wrong, also need to include udp.h.
- *
- * Revision 1.149  2004/08/20 21:45:45  mcr
- * 	CONFIG_KLIPS_NAT_TRAVERSAL is not used in an attempt to
- * 	be 26sec compatible. But, some defines where changed.
- *
- * Revision 1.148  2004/08/17 03:27:23  mcr
- * 	klips 2.6 edits.
- *
- * Revision 1.147  2004/08/05 23:29:27  mcr
- * 	fixed nesting of #ifdef vs {} in ipsec_rcv().
- *
- * Revision 1.146  2004/08/04 15:57:07  mcr
- * 	moved des .h files to include/des/ *
- * 	included 2.6 protocol specific things
- * 	started at NAT-T support, but it will require a kernel patch.
- *
- * Revision 1.145  2004/08/03 18:19:08  mcr
- * 	in 2.6, use "net_device" instead of #define device->net_device.
- * 	this probably breaks 2.0 compiles.
- *
- * Revision 1.144  2004/07/10 19:11:18  mcr
- * 	CONFIG_IPSEC -> CONFIG_KLIPS.
- *
- * Revision 1.143  2004/05/10 22:27:00  mcr
- * 	fix for ESP-3DES-noauth test case.
- *
- * Revision 1.142  2004/05/10 22:25:57  mcr
- * 	reformat of calls to ipsec_lifetime_check().
- *
- * Revision 1.141  2004/04/06 02:49:26  mcr
- * 	pullup of algo code from alg-branch.
- *
- * Revision 1.140  2004/02/03 03:12:53  mcr
- * 	removed erroneously, double patched code.
- *
- * Revision 1.139  2004/01/05 23:21:29  mcr
- * 	initialize sin_family in ipsec_rcv.c
- *
- * Revision 1.138  2003/12/24 19:46:52  mcr
- * 	if sock.h patch has not been applied, then define appropriate
- * 	structure so we can use it. This is serious inferior, and
- * 	depends upon the concept that the structure in question is
- * 	smaller than the other members of that union.
- * 	getting rid of differing methods is a better solution.
- *
- * Revision 1.137  2003/12/22 19:40:57  mcr
- * 	NAT-T patches 0.6c.
- *
- * Revision 1.136  2003/12/15 18:13:12  mcr
- * 	when compiling with NAT traversal, don't assume that the
- * 	kernel has been patched, unless CONFIG_IPSEC_NAT_NON_ESP
- * 	is set.
- *
- * Revision 1.135  2003/12/13 19:10:21  mcr
- * 	refactored rcv and xmit code - same as FS 2.05.
- *
- * Revision 1.134.2.1  2003/12/22 15:25:52  jjo
- *      Merged algo-0.8.1-rc11-test1 into alg-branch
- *
- * Revision 1.134  2003/12/10 01:14:27  mcr
- * 	NAT-traversal patches to KLIPS.
- *
- * Revision 1.133  2003/10/31 02:27:55  mcr
- * 	pulled up port-selector patches and sa_id elimination.
- *
- * Revision 1.132.2.1  2003/10/29 01:30:41  mcr
- * 	elimited "struct sa_id".
- *
- * Revision 1.132  2003/09/02 19:51:48  mcr
- * 	fixes for PR#252.
- *
- * Revision 1.131  2003/07/31 22:47:16  mcr
- * 	preliminary (untested by FS-team) 2.5 patches.
- *
- * Revision 1.130  2003/04/03 17:38:25  rgb
- * Centralised ipsec_kfree_skb and ipsec_dev_{get,put}.
- * Clarified logic for non-connected devices.
- *
- * Revision 1.129  2003/02/06 02:21:34  rgb
- *
- * Moved "struct auth_alg" from ipsec_rcv.c to ipsec_ah.h .
- * Changed "struct ah" to "struct ahhdr" and "struct esp" to "struct esphdr".
- * Removed "#ifdef INBOUND_POLICY_CHECK_eroute" dead code.
- *
- * Revision 1.128  2002/12/13 20:58:03  rgb
- * Relegated MCR's recent "_dmp" routine to debug_verbose.
- * Cleaned up printing of source and destination addresses in debug output.
- *
- * Revision 1.127  2002/12/04 16:00:16  rgb
- *
- * Fixed AH decapsulation pointer update bug and added some comments and
- * debugging.
- * This bug was caught by west-ah-0[12].
- *
- * Revision 1.126  2002/11/04 05:03:43  mcr
- * 	fixes for IPCOMP. There were two problems:
- * 	1) the irs->ipp pointer was not being updated properly after
- * 	   the ESP descryption. The meant nothing for IPIP, as the
- * 	   later IP header overwrote the earlier one.
- *  	2) the more serious problem was that skb_decompress will
- * 	   usually allocate a new SKB, so we have to make sure that
- * 	   it doesn't get lost.
- * 	#2 meant removing the skb argument from the ->decrypt routine
- * 	and moving it to the irs->skb, so it could be value/result.
- *
- * Revision 1.125  2002/11/01 01:53:35  dhr
- *
- * fix typo
- *
- * Revision 1.124  2002/10/31 22:49:01  dhr
- *
- * - eliminate unused variable "hash"
- * - reduce scope of variable "authenticator"
- * - add comment on a couple of tricky bits
- *
- * Revision 1.123  2002/10/31 22:39:56  dhr
- *
- * use correct type for result of function calls
- *
- * Revision 1.122  2002/10/31 22:36:25  dhr
- *
- * simplify complex test
- *
- * Revision 1.121  2002/10/31 22:34:04  dhr
- *
- * ipsprev is never used: ditch it
- *
- * Revision 1.120  2002/10/31 22:30:21  dhr
- *
- * eliminate redundant assignments
- *
- * Revision 1.119  2002/10/31 22:27:43  dhr
- *
- * make whitespace canonical
- *
- * Revision 1.118  2002/10/30 05:47:17  rgb
- * Fixed cut-and-paste error mis-identifying comp runt as ah.
- *
- * Revision 1.117  2002/10/17 16:37:45  rgb
- * Remove compp intermediate variable and in-line its contents
- * where used
- *
- * Revision 1.116  2002/10/12 23:11:53  dhr
- *
- * [KenB + DHR] more 64-bit cleanup
- *
- * Revision 1.115  2002/10/07 19:06:58  rgb
- * Minor fixups and activation to west-rcv-nfmark-set-01 test to check for SA reference properly set on incoming.
- *
- * Revision 1.114  2002/10/07 18:31:31  rgb
- * Set saref on incoming packets.
- *
- * Revision 1.113  2002/09/16 21:28:12  mcr
- * 	adjust hash length for HMAC calculation - must look at whether
- * 	it is MD5 or SHA1.
- *
- * Revision 1.112  2002/09/16 21:19:15  mcr
- * 	fixes for west-ah-icmp-01 - length of AH header must be
- * 	calculated properly, and next_header field properly copied.
- *
- * Revision 1.111  2002/09/10 02:45:56  mcr
- * 	re-factored the ipsec_rcv function into several functions,
- * 	ipsec_rcv_decap_once, and a set of functions for AH, ESP and IPCOMP.
- * 	In addition, the MD5 and SHA1 functions are replaced with pointers.
- *
- * Revision 1.110  2002/08/30 06:34:33  rgb
- * Fix scope of shift in AH header length check.
- *
- * Revision 1.109  2002/08/27 16:49:20  rgb
- * Fixed ESP short packet DOS (and AH and IPCOMP).
- *
- * Revision 1.108  2002/07/24 18:44:54  rgb
- * Type fiddling to tame ia64 compiler.
- *
- * Revision 1.107  2002/05/27 18:58:18  rgb
- * Convert to dynamic ipsec device allocation.
- * Remove final vistiges of tdb references via IPSEC_KLIPS1_COMPAT.
- *
- * Revision 1.106  2002/05/23 07:15:21  rgb
- * Pointer clean-up.
- * Added refcount code.
- *
- * Revision 1.105  2002/05/14 02:35:06  rgb
- * Change all references to tdb, TDB or Tunnel Descriptor Block to ips,
- * ipsec_sa or ipsec_sa.
- * Change references to _TDB to _IPSA.
- *
- * Revision 1.104  2002/04/24 07:55:32  mcr
- * 	#include patches and Makefiles for post-reorg compilation.
- *
- * Revision 1.103  2002/04/24 07:36:30  mcr
- * Moved from ./klips/net/ipsec/ipsec_rcv.c,v
- *
- * Revision 1.102  2002/01/29 17:17:56  mcr
- * 	moved include of ipsec_param.h to after include of linux/kernel.h
- * 	otherwise, it seems that some option that is set in ipsec_param.h
- * 	screws up something subtle in the include path to kernel.h, and
- * 	it complains on the snprintf() prototype.
- *
- * Revision 1.101  2002/01/29 04:00:52  mcr
- * 	more excise of kversions.h header.
- *
- * Revision 1.100  2002/01/29 02:13:17  mcr
- * 	introduction of ipsec_kversion.h means that include of
- * 	ipsec_param.h must preceed any decisions about what files to
- * 	include to deal with differences in kernel source.
- *
- * Revision 1.99  2002/01/28 21:40:59  mcr
- * 	should use #if to test boolean option rather than #ifdef.
- *
- * Revision 1.98  2002/01/20 20:19:36  mcr
- * 	renamed option to IP_FRAGMENT_LINEARIZE.
- *
- * Revision 1.97  2002/01/12 02:55:36  mcr
- * 	fix for post-2.4.4 to linearize skb's when ESP packet
- * 	was assembled from fragments.
- *
- * Revision 1.96  2001/11/26 09:23:49  rgb
- * Merge MCR's ipsec_sa, eroute, proc and struct lifetime changes.
- *
- * Revision 1.93.2.2  2001/10/22 20:54:07  mcr
- * 	include des.h, removed phony prototypes and fixed calling
- * 	conventions to match real prototypes.
- *
- * Revision 1.93.2.1  2001/09/25 02:22:22  mcr
- * 	struct tdb -> struct ipsec_sa.
- * 	lifetime checks moved to ipsec_life.c
- * 	some sa(tdb) manipulation functions renamed.
- *
- * Revision 1.95  2001/11/06 19:49:07  rgb
- * Added variable descriptions.
- * Removed unauthenticated sequence==0 check to prevent DoS.
- *
- * Revision 1.94  2001/10/18 04:45:20  rgb
- * 2.4.9 kernel deprecates linux/malloc.h in favour of linux/slab.h,
- * lib/freeswan.h version macros moved to lib/kversions.h.
- * Other compiler directive cleanups.
- *
- * Revision 1.93  2001/09/07 22:17:24  rgb
- * Fix for removal of transport layer protocol handler arg in 2.4.4.
- * Fix to accomodate peer non-conformance to IPCOMP rfc2393.
- *
- * Revision 1.92  2001/08/27 19:44:41  rgb
- * Fix error in comment.
- *
- * Revision 1.91  2001/07/20 19:31:48  dhr
- * [DHR] fix source and destination subnets of policy in diagnostic
- *
- * Revision 1.90  2001/07/06 19:51:09  rgb
- * Added inbound policy checking code for IPIP SAs.
- * Renamed unused function argument for ease and intuitive naming.
- *
- * Revision 1.89  2001/06/22 19:35:23  rgb
- * Disable ipcomp processing if we are handed a ipcomp packet with no esp
- * or ah header.
- * Print protocol if we are handed a non-ipsec packet.
- *
- * Revision 1.88  2001/06/20 06:30:47  rgb
- * Fixed transport mode IPCOMP policy check bug.
- *
- * Revision 1.87  2001/06/13 20:58:40  rgb
- * Added parentheses around assignment used as truth value to silence
- * compiler.
- *
- * Revision 1.86  2001/06/07 22:25:23  rgb
- * Added a source address policy check for tunnel mode.  It still does
- * not check client addresses and masks.
- * Only decapsulate IPIP if it is expected.
- *
- * Revision 1.85  2001/05/30 08:14:02  rgb
- * Removed vestiges of esp-null transforms.
- *
- * Revision 1.84  2001/05/27 06:12:11  rgb
- * Added structures for pid, packet count and last access time to eroute.
- * Added packet count to beginning of /proc/net/ipsec_eroute.
- *
- * Revision 1.83  2001/05/04 16:45:47  rgb
- * Remove unneeded code.  ipp is not used after this point.
- *
- * Revision 1.82  2001/05/04 16:36:00  rgb
- * Fix skb_cow() call for 2.4.4. (SS)
- *
- * Revision 1.81  2001/05/02 14:46:53  rgb
- * Fix typo for compiler directive to pull IPH back.
- *
- * Revision 1.80  2001/04/30 19:46:34  rgb
- * Update for 2.4.4.  We now receive the skb with skb->data pointing to
- * h.raw.
- *
- * Revision 1.79  2001/04/23 15:01:15  rgb
- * Added spin_lock() check to prevent double-locking for multiple
- * transforms and hence kernel lock-ups with SMP kernels.
- * Minor spin_unlock() adjustments to unlock before non-dependant prints
- * and IPSEC device stats updates.
- *
- * Revision 1.78  2001/04/21 23:04:24  rgb
- * Check if soft expire has already been sent before sending another to
- * prevent ACQUIRE flooding.
- *
- * Revision 1.77  2001/03/16 07:35:20  rgb
- * Ditch extra #if 1 around now permanent policy checking code.
- *
- * Revision 1.76  2001/02/27 22:24:54  rgb
- * Re-formatting debug output (line-splitting, joining, 1arg/line).
- * Check for satoa() return codes.
- *
- * Revision 1.75  2001/02/19 22:28:30  rgb
- * Minor change to virtual device discovery code to assert which I/F has
- * been found.
- *
- * Revision 1.74  2000/11/25 03:50:36  rgb
- * Oops fix by minor re-arrangement of code to avoid accessing a freed tdb.
- *
- * Revision 1.73  2000/11/09 20:52:15  rgb
- * More spinlock shuffling, locking earlier and unlocking later in rcv to
- * include ipcomp and prevent races, renaming some tdb variables that got
- * forgotten, moving some unlocks to include tdbs and adding a missing
- * unlock.  Thanks to Svenning for some of these.
- *
- * Revision 1.72  2000/11/09 20:11:22  rgb
- * Minor shuffles to fix non-standard kernel config option selection.
- *
- * Revision 1.71  2000/11/06 04:36:18  rgb
- * Ditched spin_lock_irqsave in favour of spin_lock.
- * Minor initial protocol check rewrite.
- * Clean up debug printing.
- * Clean up tdb handling on ipcomp.
- * Fixed transport mode null pointer de-reference without ipcomp.
- * Add Svenning's adaptive content compression.
- * Disabled registration of ipcomp handler.
- *
- * Revision 1.70  2000/10/30 23:41:43  henry
- * Hans-Joerg Hoexer's null-pointer fix
- *
- * Revision 1.69  2000/10/10 18:54:16  rgb
- * Added a fix for incoming policy check with ipcomp enabled but
- * uncompressible.
- *
- * Revision 1.68  2000/09/22 17:53:12  rgb
- * Fixed ipcomp tdb pointers update for policy checking.
- *
- * Revision 1.67  2000/09/21 03:40:58  rgb
- * Added more debugging to try and track down the cpi outward copy problem.
- *
- * Revision 1.66  2000/09/20 04:00:10  rgb
- * Changed static functions to DEBUG_NO_STATIC to reveal function names for
- * debugging oopsen.
- *
- * Revision 1.65  2000/09/19 07:07:16  rgb
- * Added debugging to inbound policy check for ipcomp.
- * Added missing spin_unlocks (thanks Svenning!).
- * Fixed misplaced tdbnext pointers causing mismatched ipip policy check.
- * Protect ipcomp policy check following ipip decap with sysctl switch.
- *
- * Revision 1.64  2000/09/18 21:27:29  rgb
- * 2.0 fixes.
- *
- * Revision 1.63  2000/09/18 02:35:50  rgb
- * Added policy checking to ipcomp and re-enabled policy checking by
- * default.
- * Optimised satoa calls.
- *
- * Revision 1.62  2000/09/17 21:02:32  rgb
- * Clean up debugging, removing slow timestamp debug code.
- *
- * Revision 1.61  2000/09/16 01:07:55  rgb
- * Fixed erroneous ref from struct ipcomp to struct ipcomphdr.
- *
- * Revision 1.60  2000/09/15 11:37:01  rgb
- * Merge in heavily modified Svenning Soerensen's <svenning@post5.tele.dk>
- * IPCOMP zlib deflate code.
- *
- * Revision 1.59  2000/09/15 04:56:20  rgb
- * Remove redundant satoa() call, reformat comment.
- *
- * Revision 1.58  2000/09/13 08:00:52  rgb
- * Flick on inbound policy checking.
- *
- * Revision 1.57  2000/09/12 03:22:19  rgb
- * Converted inbound_policy_check to sysctl.
- * Re-enabled policy backcheck.
- * Moved policy checks to top and within tdb lock.
- *
- * Revision 1.56  2000/09/08 19:12:56  rgb
- * Change references from DEBUG_IPSEC to CONFIG_IPSEC_DEBUG.
- *
- * Revision 1.55  2000/08/28 18:15:46  rgb
- * Added MB's nf-debug reset patch.
- *
- * Revision 1.54  2000/08/27 01:41:26  rgb
- * More minor tweaks to the bad padding debug code.
- *
- * Revision 1.53  2000/08/24 16:54:16  rgb
- * Added KLIPS_PRINTMORE macro to continue lines without KERN_INFO level
- * info.
- * Tidied up device reporting at the start of ipsec_rcv.
- * Tidied up bad padding debugging and processing.
- *
- * Revision 1.52  2000/08/20 21:36:03  rgb
- * Activated pfkey_expire() calls.
- * Added a hard/soft expiry parameter to pfkey_expire().
- * Added sanity checking to avoid propagating zero or smaller-length skbs
- * from a bogus decryption.
- * Re-arranged the order of soft and hard expiry to conform to RFC2367.
- * Clean up references to CONFIG_IPSEC_PFKEYv2.
- *
- * Revision 1.51  2000/08/18 21:23:30  rgb
- * Improve bad padding warning so that the printk buffer doesn't get
- * trampled.
- *
- * Revision 1.50  2000/08/01 14:51:51  rgb
- * Removed _all_ remaining traces of DES.
- *
- * Revision 1.49  2000/07/28 13:50:53  rgb
- * Changed enet_statistics to net_device_stats and added back compatibility
- * for pre-2.1.19.
- *
- * Revision 1.48  2000/05/10 19:14:40  rgb
- * Only check usetime against soft and hard limits if the tdb has been
- * used.
- * Cast output of ntohl so that the broken prototype doesn't make our
- * compile noisy.
- *
- * Revision 1.47  2000/05/09 17:45:43  rgb
- * Fix replay bitmap corruption bug upon receipt of bogus packet
- * with correct SPI.  This was a DoS.
- *
- * Revision 1.46  2000/03/27 02:31:58  rgb
- * Fixed authentication failure printout bug.
- *
- * Revision 1.45  2000/03/22 16:15:37  rgb
- * Fixed renaming of dev_get (MB).
- *
- * Revision 1.44  2000/03/16 08:17:24  rgb
- * Hardcode PF_KEYv2 support.
- * Fixed minor bug checking AH header length.
- *
- * Revision 1.43  2000/03/14 12:26:59  rgb
- * Added skb->nfct support for clearing netfilter conntrack bits (MB).
- *
- * Revision 1.42  2000/01/26 10:04:04  rgb
- * Fixed inbound policy checking on transport mode bug.
- * Fixed noisy 2.0 printk arguments.
- *
- * Revision 1.41  2000/01/24 20:58:02  rgb
- * Improve debugging/reporting support for (disabled) inbound
- * policy checking.
- *
- * Revision 1.40  2000/01/22 23:20:10  rgb
- * Fixed up inboud policy checking code.
- * Cleaned out unused crud.
- *
- * Revision 1.39  2000/01/21 06:15:29  rgb
- * Added sanity checks on skb_push(), skb_pull() to prevent panics.
- * Fixed cut-and-paste debug_tunnel to debug_rcv.
- * Added inbound policy checking code, disabled.
- * Simplified output code by updating ipp to post-IPIP decapsulation.
- *
- * elided pre-2000 comments. Use "cvs log"
- *
->>>>>>> 70041b9a
  *
  * Local Variables:
  * c-set-style: linux
