--- conflicted
+++ resolved
@@ -22,7 +22,4 @@
 ROUTING TABLE
 east:~#
  route add -host 192.0.1.1 gw 192.1.2.45 dev ipsec0
-<<<<<<< HEAD
-=======
 east:~#
->>>>>>> b2dd54c7
