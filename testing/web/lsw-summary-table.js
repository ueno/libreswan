// lsw-summary-table.js

function lsw_summary_table(table_id, summary) {

    var now = new Date()

    var columns = []

    columns.push({
	title: "Commits",
	html: function(row) {
	    // If there are no commits, this (correctly) returns a
	    // blank column.
	    return lsw_commits_html(row.commits)
	},
	value: function(row) {
	    // The value is used to sort the column.  Should the
	    // commit not be known, use NOW so that a sort will
	    // force the row to the top/bottom.
	    if (row.commits.length) {
		return row.commits[0].committer.date
	    } else {
		return now
	    }
	},
    })

    //
    // Add columns showing the broken down totals.
    //
    // The table "totals" is structured <kind> . <status> . <result>
    // . <count> and the table reflects this (with some filtering).
    //

    // First form a nested table of what titles there could be
    var kinds_seen = {}
    summary.test_runs.forEach(function(test_run) {
	// kind
	if (test_run.totals) {
	    Object.keys(test_run.totals).forEach(function(kind) {
		var statuses = test_run.totals[kind]
		var statuses_seen = kinds_seen[kind] = kinds_seen[kind] || {}
		// status
		Object.keys(statuses).forEach(function(status) {
		    var results = statuses[status]
		    var results_seen = statuses_seen[status] = statuses_seen[status] || {}
		    // result
		    Object.keys(results).forEach(function(result) {
			results_seen[result] = {}
		    })
		})
	    })
	}
    })

    // Walk this multi-level table to create the headings.
    lsw_filter_first_list(["kvmplutotest"], kinds_seen).forEach(function(kind) {

	// XXX: Exclude some historic kinds since they are no longer
	// used and just waste space.
	if (kind == "skiptest") return
	if (kind == "umlXhost") return
	if (kind == "umlplutotest") return

	var statuses_seen = kinds_seen[kind]
	var statuses_columns = []
	statuses_columns.title = kind
	columns.push(statuses_columns);

	lsw_filter_first_list(["good", "wip"], statuses_seen).forEach(function(status) {

	    // XXX: Exclude some historic status values since they are
	    // no longer used and just waste space.
	    if (status == "bad") return
	    if (status == "skiptest") return

	    var results_seen = statuses_seen[status]
	    var results_columns = []
	    results_columns.title = status
	    statuses_columns.push(results_columns);

	    lsw_filter_first_list(["passed", "failed"], results_seen).forEach(function(result) {
		result_column = {
		    title: {
			"passed": "pass",
			"failed": "fail",
			"unresolved": "not<br>resolved",
			"untested": "not<br>tested",
		    }[result] || result,
		    kind: kind,
		    status: status,
		    result: result,
		    value: function(test_run_row) {
			// field may be missing
			return test_run_row.totals &&
			    test_run_row.totals[this.kind] &&
			    test_run_row.totals[this.kind][this.status] &&
			    test_run_row.totals[this.kind][this.status][this.result] ||
			    ""
		    },
		}
		results_columns.push(result_column)
	    })
	})
    })

<<<<<<< HEAD
    // If there are interesting (uppercase) errors, add them, broken
    // down, under an errors column.
    //
    // XXX: The errors should be broken down further into "good" and
    // "wip" but that data isn't available.

    var errors = {}
    summary.test_runs.forEach(function(test_run) {
=======
    //
    // Add an untested column.
    //
    // Need to compute it from the totals table
    //
    // XXX: should this and similar code in the graph table be merged?
    // Perhaps, but they are not that similar.
    //
    // XXX: Strictly speaking, an entry such as status=good
    // result=untested will be double counted (both below and above).
    // Fortunately, this "should never happen" - all status=good tests
    // should have been tested (if it does something bad happened and
    // the test run can be discarded).

    summary.test_runs.forEach(function(test_run) {
	test_run.untested = 0
	if (!test_run.totals) {
	    return
	}
	Object.keys(test_run.totals).forEach(function(kind) {
	    var kind_totals = test_run.totals[kind]
	    Object.keys(kind_totals).forEach(function(status) {
		var status_totals = kind_totals[status]
		if (status_totals.untested) {
		    test_run.untested += status_totals.untested
		}
	    })
	})
    })

    columns.push({
	title: "Untested",
    })

    //
    // Add the totals column
    //

    columns.push({
	title: "Total",
    })

    //
    // Add the error columns
    //
    // For the moment just list the interesting (uppercase) errors,
    // add them, broken down, under an errors column.
    //
    // XXX: The errors should be broken down further into "good" and
    // "wip" but that data isn't available.
    //

    var errors = {}
    summary.test_runs.forEach(function(test_run) {
>>>>>>> 1f3372bc
	if (test_run.errors) {
	    Object.keys(test_run.errors).forEach(function(error) {
		// only upper case errors
		if (error == error.toUpperCase()) {
		    errors[error] = true
		}
	    })
	}
    })
    var errors_columns = []
    errors_columns.title = "Errors"
    Object.keys(errors).forEach(function(error) {
	errors_columns.push({
	    title: {
		"ASSERTION": "ASSERT",
		"EXPECTATION": "EXPECT",
	    }[error] || error,
	    value: function(data) {
		return (data.errors && data.errors[error]
			? data.errors[error]
			: "")
	    },
	})
    })
    if (errors_columns.length) {
	columns.push(errors_columns)
    }

    // Add Extra info columns

    columns.push({
	title: "Start",
	html: function(row) {
	    return (row.start_time
		    ? lsw_date2iso(row.start_time)
		    : "")
	},
	value: function(row) {
	    return (row.start_time
		    ? row.start_time
		    : "")
	},
    })
    columns.push({
	title: "Time",
	value: function(row) {
	    return (row.runtime
		    ? row.runtime
		    : "")
	},
    })
    columns.push({
	title: "Directory",
	html: function(row) {
	    var a = ("<a href=\"" + row.directory + "\">"
		     + row.directory
		     + "</a>")
	    if (row == summary.current) {
		a += "<br/>" + summary.current.details
	    }
	    return a
	},
	value: function(row) {
	    return row.directory
	},
    })

    // Compute the body's rows

    lsw_table({
	id: table_id,
	data: summary.test_runs,
	sort: {
	    column: columns[0], // Commits
	    assending: false,
	},
	columns: columns,
	select: {
	    row: function(selected_test_runs) {
		lsw_compare_test_runs(selected_test_runs)
	    }
	},
    })
}


// Return a sorted list of MAP's keys, but with any key in FIRSTS
// moved to the front.
//
// For instance:
//
//    (["c", "d"], { "a", "b", "c" })
//    -> ["c", "a", "b"]

function lsw_filter_first_list(firsts, map) {
    // force firsts to the front
    var list = firsts.filter(function(first) {
	return first in map
    })
    // and then append any thing else in sort order
    Object.keys(map).sort().forEach(function(element) {
	if (list.indexOf(element) < 0) {
	    list.push(element)
	}
    })

    return list
}<|MERGE_RESOLUTION|>--- conflicted
+++ resolved
@@ -104,16 +104,6 @@
 	})
     })
 
-<<<<<<< HEAD
-    // If there are interesting (uppercase) errors, add them, broken
-    // down, under an errors column.
-    //
-    // XXX: The errors should be broken down further into "good" and
-    // "wip" but that data isn't available.
-
-    var errors = {}
-    summary.test_runs.forEach(function(test_run) {
-=======
     //
     // Add an untested column.
     //
@@ -168,7 +158,6 @@
 
     var errors = {}
     summary.test_runs.forEach(function(test_run) {
->>>>>>> 1f3372bc
 	if (test_run.errors) {
 	    Object.keys(test_run.errors).forEach(function(error) {
 		// only upper case errors
