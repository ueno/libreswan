--- conflicted
+++ resolved
@@ -1,18 +1,9 @@
 #!/bin/sh
 
-<<<<<<< HEAD
-rootdir=`cd ../../..; pwd`
-mkdir -p OUTPUT
-echo "file $rootdir/OBJ.linux.i386/programs/readwriteconf/readwriteconf" >.gdbinit
-echo "set args --rootdir=$rootdir/testing/baseconfigs/all --config $rootdir/testing/baseconfigs/west/etc/ipsec.conf >OUTPUT/west-flat.conf-out" >>.gdbinit
-
-$rootdir/OBJ.linux.i386/programs/readwriteconf/readwriteconf --rootdir=$rootdir/testing/baseconfigs/all --config $rootdir/testing/baseconfigs/west/etc/ipsec.conf >OUTPUT/west-flat.conf-out
-=======
 # assumes that 
 #          ROOTDIR=    set to root of source code.
 #          OBJDIRTOP=  set to location of object files
 #
->>>>>>> 151f1f72
 
 args="--rootdir=$ROOTDIR/testing/baseconfigs/all --config $ROOTDIR/testing/baseconfigs/west/etc/ipsec.conf --verbose --verbose"
 #args="$args --verbose --verbose"
@@ -20,3 +11,4 @@
 echo "set args $args >OUTPUT/west-flat.conf-out" >>.gdbinit
 
 eval ${OBJDIRTOP}/programs/readwriteconf/readwriteconf $args 2>&1
+
