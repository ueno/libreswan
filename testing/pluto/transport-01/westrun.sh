ipsec auto --up  west--east-port3

<<<<<<< HEAD
#telnet east-out 2 | wc -l
=======
>>>>>>> 642922d6
telnet east-out 3 | wc -l
telnet east-out 2 | wc -l

ipsec look
echo done<|MERGE_RESOLUTION|>--- conflicted
+++ resolved
@@ -1,9 +1,5 @@
 ipsec auto --up  west--east-port3
 
-<<<<<<< HEAD
-#telnet east-out 2 | wc -l
-=======
->>>>>>> 642922d6
 telnet east-out 3 | wc -l
 telnet east-out 2 | wc -l
 
