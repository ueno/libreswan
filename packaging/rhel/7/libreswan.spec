--- conflicted
+++ resolved
@@ -16,11 +16,7 @@
 
 Name: libreswan
 Summary: IPsec implementation with IKEv1 and IKEv2 keying protocols
-<<<<<<< HEAD
-Version: 3.13
-=======
 Version: 3.14
->>>>>>> 4784a567
 Release: %{?prever:0.}1%{?prever:.%{prever}}%{?dist}
 License: GPLv2
 Url: https://libreswan.org/
@@ -228,9 +224,5 @@
 %endif
 
 %changelog
-<<<<<<< HEAD
-* Tue Jan 01 2013 Team Libreswan <team@libreswan.org> - 3.13-1
-=======
 * Tue Jan 01 2013 Team Libreswan <team@libreswan.org> - 3.14-1
->>>>>>> 4784a567
 - Automated build from release tar ball