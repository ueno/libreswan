/*
 * A program to read the configuration file and load a single conn
 * Copyright (C) 2005 Michael Richardson <mcr@xelerance.com>
 * Copyright (C) 2012 Paul Wouters <paul@libreswan.org>
 * Copyright (C) 2012 Kim B. Heino <b@bbbs.net>
 *
 * This program is free software; you can redistribute it and/or modify it
 * under the terms of the GNU General Public License as published by the
 * Free Software Foundation; either version 2 of the License, or (at your
 * option) any later version.  See <http://www.fsf.org/copyleft/gpl.txt>.
 *
 * This program is distributed in the hope that it will be useful, but
 * WITHOUT ANY WARRANTY; without even the implied warranty of MERCHANTABILITY
 * or FITNESS FOR A PARTICULAR PURPOSE.  See the GNU General Public License
 * for more details.
 */

#include <sys/types.h>
#include <sys/socket.h>
#include <sys/ioctl.h>
#include <net/if.h>
#include <sys/stat.h>
#include <limits.h>
#include <fcntl.h>
#include <string.h>
#include <errno.h>

#include <netinet/in.h>

#include <linux/netlink.h>
#include <linux/rtnetlink.h>

#include <arpa/inet.h>
#include <netdb.h>
#include <ifaddrs.h>

#include <unistd.h>
#include <getopt.h>
#include <ctype.h>
#include <stdio.h>
#include <sys/wait.h>
#include <stdlib.h>
#include <libreswan.h>
#include "sysdep.h"
#include "constants.h"
#include "lswalloc.h"
#include "lswconf.h"
#include "lswlog.h"
#include "whack.h"
#include "ipsecconf/confread.h"
#include "ipsecconf/confwrite.h"
#include "ipsecconf/starterlog.h"
#include "ipsecconf/files.h"
#include "ipsecconf/starterwhack.h"
#include "ipsecconf/keywords.h"
#include "ipsecconf/parser-controls.h"

char *progname;
static int verbose = 0;

/* Buffer size for netlink query (~100 bytes) and replies.
 * If DST is specified, reply will be ~100 bytes.
 * If DST is not specified, full route table will be returned.
 * 16kB was too small for biggish router, so do 32kB.
 * TODO: This should be dynamic! Fix it in netlink_read_reply().
 */
#define RTNL_BUFSIZE 32768

/*
 * Initialize netlink query message.
 */
static
void netlink_query_init(char *msgbuf, sa_family_t family)
{
	struct nlmsghdr *nlmsg;
	struct rtmsg *rtmsg;

	/* Create request for route */
	memset(msgbuf, 0, RTNL_BUFSIZE);
	nlmsg = (struct nlmsghdr *)msgbuf;

	nlmsg->nlmsg_len = NLMSG_LENGTH(sizeof(struct rtmsg));
	nlmsg->nlmsg_flags = NLM_F_REQUEST;
	nlmsg->nlmsg_type = RTM_GETROUTE;
	nlmsg->nlmsg_seq = 0;
	nlmsg->nlmsg_pid = getpid();

	rtmsg = (struct rtmsg *)NLMSG_DATA(nlmsg);
	rtmsg->rtm_family = family;
	rtmsg->rtm_table = 0;
	rtmsg->rtm_protocol = 0;
	rtmsg->rtm_scope = 0;
	rtmsg->rtm_type = 0;
	rtmsg->rtm_src_len = 0;
	rtmsg->rtm_dst_len = 0;
	rtmsg->rtm_tos = 0;
}

/*
 * Add RTA_SRC or RTA_DST attribute to netlink query message.
 */
static
void netlink_query_add(char *msgbuf, int rta_type, ip_address *addr)
{
	struct nlmsghdr *nlmsg;
	struct rtmsg *rtmsg;
	struct rtattr *rtattr;
	int len, rtlen;
	void *p;

	nlmsg = (struct nlmsghdr *)msgbuf;
	rtmsg = (struct rtmsg *)NLMSG_DATA(nlmsg);

	/* Find first empty attribute slot */
	rtlen = RTM_PAYLOAD(nlmsg);
	rtattr = (struct rtattr *)RTM_RTA(rtmsg);
	while (RTA_OK(rtattr, rtlen))
		rtattr = RTA_NEXT(rtattr, rtlen);

	/* Add attribute */
	if (rtmsg->rtm_family == AF_INET) {
		len = 4;
		p = (void*)&addr->u.v4.sin_addr.s_addr;
	} else {
		len = 16;
		p = (void*)addr->u.v6.sin6_addr.s6_addr;
	}
	rtattr->rta_type = rta_type;
	rtattr->rta_len = sizeof(struct rtattr) + len; /* bytes */
	memmove(RTA_DATA(rtattr), p, len);
	if (rta_type == RTA_SRC)
		rtmsg->rtm_src_len = len * 8; /* bits */
	else
		rtmsg->rtm_dst_len = len * 8;
	nlmsg->nlmsg_len += rtattr->rta_len;
}

static
ssize_t netlink_read_reply(int sock, char *buf, unsigned int seqnum, __u32 pid)
{
	struct nlmsghdr *nlhdr;
	struct sockaddr_nl sa;
	socklen_t salen = sizeof(sa);
	ssize_t readlen = 0;
	ssize_t msglen = 0;

	/* TODO: use dynamic buf */
	do {
		/* Read netlink message, verifying kernel origin. */
		do {
			readlen = recvfrom(sock, buf, RTNL_BUFSIZE - msglen, 0,
					   (struct sockaddr *)&sa, &salen);
			if (readlen < 0)
				return -1;
		} while (sa.nl_pid != 0);

		/* Verify it's valid */
		nlhdr = (struct nlmsghdr *) buf;
		if (NLMSG_OK(nlhdr, readlen) == 0 ||
		    nlhdr->nlmsg_type == NLMSG_ERROR)
			return -1;

		/* Check if it is the last message */
		if (nlhdr->nlmsg_type == NLMSG_DONE)
			break;

		/* Not last, move read pointer */
		buf += readlen;
		msglen += readlen;

		/* All done if it's not a multi part */
		if ((nlhdr->nlmsg_flags & NLM_F_MULTI) == 0)
			break;
	} while (nlhdr->nlmsg_seq != seqnum ||
			nlhdr->nlmsg_pid != pid);
	return msglen;
}

/*
 * Send netlink query message and read reply.
 */
static
ssize_t netlink_query(char *msgbuf)
{
	struct nlmsghdr *nlmsg;
	int sock;

	/* Create socket */
	if ((sock = socket(PF_NETLINK, SOCK_DGRAM, NETLINK_ROUTE)) < 0) {
		int e = errno;
		printf("create netlink socket: (%d: %s)", e, strerror(e));
		return -1;
	}

	/* Send request */
	nlmsg = (struct nlmsghdr *)msgbuf;
	if (send(sock, nlmsg, nlmsg->nlmsg_len, 0) < 0) {
		int e = errno;
		printf("write netlink socket: (%d: %s)", e, strerror(e));
		return -1;
	}

	/* Read response */
	ssize_t len = netlink_read_reply(sock, msgbuf, 1, getpid());

	if (len < 0) {
		int e = errno;

		printf("read netlink socket: (%d: %s)", e, strerror(e));
		return -1;
	}
	close(sock);
	return len;
}

/*
 * Resolve interface's peer.
 * Return: 0 = ok, fill peer
 *         -1 = not found
 */
static
int resolve_ppp_peer(char *interface, sa_family_t family, char *peer)
{
	struct ifaddrs *ifap, *ifa;

	/* Get info about all interfaces */
	if (getifaddrs(&ifap) != 0)
		return -1;

	/* Find the right interface */
	for (ifa = ifap; ifa != NULL; ifa = ifa->ifa_next)
		if ((ifa->ifa_flags & IFF_POINTOPOINT) != 0 &&
		    streq(ifa->ifa_name, interface)) {
			struct sockaddr *sa = ifa->ifa_ifu.ifu_dstaddr;

			if (sa != NULL && sa->sa_family == family &&
			    getnameinfo(sa,
					((sa->sa_family == AF_INET) ?
					     sizeof(struct sockaddr_in) :
					     sizeof(struct sockaddr_in6)),
					peer, NI_MAXHOST,
					NULL, 0,
					NI_NUMERICHOST) == 0) {
				if (verbose) {
					printf("found peer %s to interface %s\n", peer,
						interface);
				}
				freeifaddrs(ifap);
				return 0;
			}
		}
	freeifaddrs(ifap);
	return -1;
}

/*
 * See if left->addr or left->next is %defaultroute and change it to IP.
 *
 * Returns:
 * -1: failure
 *  0: done
 *  1: please call again: more to do
 */
static int resolve_defaultroute_one(struct starter_end *host,
				    struct starter_end *peer)
{
	/*
	 * "left="         == host->addrtype and host->addr
	 * "leftnexthop="  == host->nexttype and host->nexthop
	 */

	/* What kind of result are we seeking? */
	bool seeking_src = (host->addrtype == KH_DEFAULTROUTE);
	bool seeking_gateway = (host->nexttype == KH_DEFAULTROUTE);

	char msgbuf[RTNL_BUFSIZE];
	bool has_dst = FALSE;
	int query_again = 0;

	if (!seeking_src && !seeking_gateway)
		return 0;	/* this end already figured out */

	/* Fill netlink request */
	netlink_query_init(msgbuf, host->addr_family);
	if (host->nexttype == KH_IPADDR) {
		/*
		 * My nexthop (gateway) is specified.
		 * We need to figure out our source IP to get there.
		 */
		netlink_query_add(msgbuf, RTA_DST, &host->nexthop);
		has_dst = TRUE;
	} else if (peer->addrtype == KH_IPADDR) {
		/*
		 * Peer IP is specified.
		 * We may need to figure out source IP
		 * and gateway IP to get there.
		 */
		netlink_query_add(msgbuf, RTA_DST, &peer->addr);
		has_dst = TRUE;
		if (seeking_src && seeking_gateway &&
		    host->addr_family == AF_INET) {
			/* If we have only peer IP and no gateway/src we must do two
			 * queries:
			 * 1) find out gateway for dst
			 * 2) find out src for that gateway
			 * Doing both in one query returns src for dst.
			 *
			 * (IPv6 returns link-local for gateway so we can and do
			 * seek both in one query.)
			 */
			seeking_src = FALSE;
			query_again = 1;
		}
	}
	if (has_dst && host->addrtype == KH_IPADDR) {
		/* SRC works only with DST */
		netlink_query_add(msgbuf, RTA_SRC, &host->addr);
	}

	/* If we have for example host=%defaultroute + peer=%any (no destination)
	 * the netlink reply will be full routing table. We must do two queries:
	 * 1) find out default gateway
	 * 2) find out src for that default gateway
	 */
	if (!has_dst) {
		struct nlmsghdr *nlmsg = (struct nlmsghdr *)msgbuf;

		nlmsg->nlmsg_flags |= NLM_F_DUMP;
		if (seeking_src && seeking_gateway) {
			seeking_src = FALSE;
			query_again = 1;
		}
	}
	if (verbose)
		printf("\nseeking_src = %d, seeking_gateway = %d, has_dst = %d\n",
		       seeking_src, seeking_gateway, has_dst);

	/* Send netlink get_route request */

	ssize_t len = netlink_query(msgbuf);

	if (len < 0)
		return -1;

	/* Parse reply */
	struct nlmsghdr *nlmsg = (struct nlmsghdr *)msgbuf;

	for (; NLMSG_OK(nlmsg, len); nlmsg = NLMSG_NEXT(nlmsg, len)) {
		struct rtmsg *rtmsg;
		struct rtattr *rtattr;
		int rtlen;
		char r_interface[IF_NAMESIZE+1];
		char r_source[ADDRTOT_BUF];
		char r_gateway[ADDRTOT_BUF];
		char r_destination[ADDRTOT_BUF];

		if (nlmsg->nlmsg_type == NLMSG_DONE)
			break;

		if (nlmsg->nlmsg_type == NLMSG_ERROR) {
			printf("netlink error\n");
			return -1;
			break;
		}

		/* ignore all but IPv4 and IPv6 */
		rtmsg = (struct rtmsg *) NLMSG_DATA(nlmsg);
		if (rtmsg->rtm_family != AF_INET &&
		    rtmsg->rtm_family != AF_INET6)
			continue;

		/* Parse one route entry */
		r_interface[0] = r_interface[IF_NAMESIZE] = r_source[0] = r_gateway[0] = r_destination[0] = '\0';
		rtattr = (struct rtattr *) RTM_RTA(rtmsg);
		rtlen = RTM_PAYLOAD(nlmsg);
		for (;
		     RTA_OK(rtattr, rtlen); rtattr = RTA_NEXT(rtattr, rtlen)) {
			switch (rtattr->rta_type) {
			case RTA_OIF:
				if_indextoname(*(int *)RTA_DATA(rtattr),
					       r_interface);
				break;

			case RTA_PREFSRC:
				inet_ntop(rtmsg->rtm_family, RTA_DATA(rtattr),
					  r_source, sizeof(r_source));
				break;

			case RTA_GATEWAY:
				inet_ntop(rtmsg->rtm_family, RTA_DATA(rtattr),
					  r_gateway, sizeof(r_gateway));
				break;

			case RTA_DST:
				inet_ntop(rtmsg->rtm_family, RTA_DATA(rtattr),
					  r_destination,
					  sizeof(r_destination));
				break;
			}
		}

		if (verbose) {
			printf("dst %s via %s dev %s src %s table %d\n",
			       r_destination, r_gateway, r_interface,
			       r_source, rtmsg->rtm_table);
		}

<<<<<<< HEAD
		if (seeking_src && r_source[0] != '\0') {
			err_t err = tnatoaddr(r_source, 0, rtmsg->rtm_family,
					&host->addr);
=======
		/* Use only Main table (254) */
		if (rtmsg->rtm_table != 254)
			continue;

		err_t err;
		if (parse_src && *r_source != 0) {
			err = tnatoaddr(r_source, 0, rtmsg->rtm_family,
					&left->addr);
>>>>>>> 598bd550
			if (err == NULL) {
				host->addrtype = KH_IPADDR;
				seeking_src = FALSE;
				if (verbose)
					printf("set addr: %s\n", r_source);
			} else if (verbose) {
				printf("unknown source results from kernel (%s): %s\n",
					r_source, err);
			}
		}

		if (seeking_gateway && (has_dst || r_source[0] == '\0')) {
			if (r_gateway[0] == '\0' && r_interface[0] != '\0') {
				/*
				 * Point-to-Point default gw without "via IP"
				 * Attempt to find r_gateway as the IP address
				 * on the interface.
				 */
				if (resolve_ppp_peer(r_interface, host->addr_family,
						 r_gateway) == -1)
					return -1;
			}
			if (r_gateway[0] != '\0') {
				err_t err = tnatoaddr(r_gateway, 0, rtmsg->rtm_family,
						&host->nexthop);

				if (err != NULL) {
					printf("unknown gateway results from kernel: %s\n",
						err);
				} else if (verbose) {
					/* Note: Use first even if multiple */
					host->nexttype = KH_IPADDR;
					seeking_gateway = FALSE;
					if (verbose)
						printf("set nexthop: %s\n", r_gateway);
				}
			}
		}
	}
	return query_again;
}

/*
 * See if conn's left or right is %defaultroute and resolve it.
 */
static
void resolve_defaultroute(struct starter_conn *conn)
{
	if (resolve_defaultroute_one(&conn->left, &conn->right) == 1)
		resolve_defaultroute_one(&conn->left, &conn->right);
	if (resolve_defaultroute_one(&conn->right, &conn->left) == 1)
		resolve_defaultroute_one(&conn->right, &conn->left);
}

static const char *usage_string = ""
				  "Usage: addconn [--config file] [--rootdir dir] [--ctlbase socketfile] \n"
				  "               [--varprefix prefix] [--noexport] \n"
				  "               [--verbose] \n"
				  "               [--configsetup] \n"
				  "               [--liststack] \n"
				  "               [--checkconfig] \n"
				  "               [--addall] [--autoall] \n"
				  "               [--listall] [--listadd] [--listroute] [--liststart] [--listignore] \n"
				  "               [--listall] [--listadd] [--listroute] [--liststart] [--listignore] \n"
				  "               names\n";

static void usage(void)
{
	/* print usage */
	fputs(usage_string, stderr);
	exit(10);
}

static struct option const longopts[] =
{
	{ "config",              required_argument, NULL, 'C' },
	{ "debug",               no_argument, NULL, 'D' },
	{ "verbose",             no_argument, NULL, 'D' },
	{ "addall",              no_argument, NULL, 'a' },
	{ "autoall",             no_argument, NULL, 'a' },
	{ "listall",             no_argument, NULL, 'A' },
	{ "listadd",             no_argument, NULL, 'L' },
	{ "listroute",           no_argument, NULL, 'r' },
	{ "liststart",           no_argument, NULL, 's' },
	{ "listignore",          no_argument, NULL, 'i' },
	{ "varprefix",           required_argument, NULL, 'P' },
	{ "ctlbase",            required_argument, NULL, 'c' },
	{ "rootdir",             required_argument, NULL, 'R' },
	{ "configsetup",         no_argument, NULL, 'T' },
	{ "liststack",           no_argument, NULL, 'S' },
	{ "checkconfig",         no_argument, NULL, 'K' },
	{ "noexport",            no_argument, NULL, 'N' },
	{ "help",                no_argument, NULL, 'h' },
	/* obsoleted, eat and ignore for compatibility */
	{"defaultroute",        required_argument, NULL, 'd'},
	{"defaultroutenexthop", required_argument, NULL, 'n'},

	{ 0, 0, 0, 0 }
};

int main(int argc, char *argv[])
{
	int opt = 0;
	int autoall = 0;
	int configsetup = 0;
	int checkconfig = 0;
	char *export = "export"; /* display export before the foo=bar or not */
	int listroute = 0, liststart = 0, listignore = 0, listadd = 0,
	    listall = 0, dolist = 0, liststack = 0;
	struct starter_config *cfg = NULL;
	err_t err = NULL;
	char *confdir = NULL;
	char *configfile = NULL;
	char *varprefix = "";
	int exit_status = 0;
	struct starter_conn *conn = NULL;
	char *ctlbase = NULL;
	bool resolvip = TRUE; /* default to looking up names */

#if 0
	/* efence settings */
	extern int EF_PROTECT_BELOW;
	extern int EF_PROTECT_FREE;

	EF_PROTECT_BELOW = 1;
	EF_PROTECT_FREE = 1;
#endif

	progname = argv[0];
	rootdir[0] = '\0';

	tool_init_log();

	while ((opt = getopt_long(argc, argv, "", longopts, 0)) != EOF) {
		switch (opt) {
		case 'h':
			/* usage: */
			usage();
			break;

		case 'a':
			autoall = 1;
			break;

		case 'D':
			verbose++;
			lex_verbosity++;
			break;

		case 'T':
			configsetup++;
			break;

		case 'K':
			checkconfig++;
			break;

		case 'N':
			export = "";
			break;

		case 'C':
			configfile = clone_str(optarg, "config file name");
			break;

		case 'c':
			ctlbase = clone_str(optarg, "control base");
			break;

		case 'L':
			listadd = 1;
			dolist = 1;
			break;

		case 'r':
			listroute = 1;
			dolist = 1;
			break;

		case 's':
			liststart = 1;
			dolist = 1;
			break;

		case 'S':
			liststack = 1;
			dolist = 1;
			break;

		case 'i':
			listignore = 1;
			dolist = 1;
			break;

		case 'A':
			listall = 1;
			dolist = 1;
			break;

		case 'P':
			varprefix = optarg;
			break;

		case 'R':
			printf("setting rootdir=%s\n", optarg);
			jam_str(rootdir, sizeof(rootdir), optarg);
			break;

		case 'd':
		case 'n':
			printf("Warning: options --defaultroute and --defaultroutenexthop are obsolete and were ignored\n");
			break;

		default:
			usage();
		}
	}

	/* if nothing to add, then complain */
	if (optind == argc && !autoall && !dolist && !configsetup &&
	    !checkconfig)
		usage();

	if (verbose > 3) {
		yydebug = 1;
	}

	/* find config file */
	if (confdir == NULL)
		confdir = IPSEC_CONFDIR;

	if (!configfile) {
		configfile = alloc_bytes(strlen(IPSEC_CONF) + 2, "conf file");

		/* calculate default value for configfile */
		configfile[0] = '\0';
		strcpy(configfile, confdir);
		if (configfile[strlen(configfile) - 1] != '/')
			strcat(configfile, "/");
		strcat(configfile, "ipsec.conf");
	}

	if (verbose)
		printf("opening file: %s\n", configfile);

	starter_use_log(verbose != 0, TRUE, verbose == 0);

	err = NULL;	/* reset to no error */

	if (configsetup || checkconfig || dolist) {
		/* skip if we have no use for them... causes delays */
		resolvip = FALSE;
	}

	cfg = confread_load(configfile, &err, resolvip, ctlbase, configsetup);

	if (cfg == NULL) {
		fprintf(stderr, "can not load config '%s': %s\n",
			configfile, err);
		exit(3);
	} else if (checkconfig) {
		confread_free(cfg);
		exit(0);
	}

	if (autoall) {
		if (verbose)
			printf("loading all conns according to their auto= settings\n");


		/*
		 * Load all conns marked as auto=add or better
		 * First, do the auto=route and auto=add conns to quickly get routes in
		 * place, then do auto=start as these can be slower. This mimics behaviour
		 * of the old _plutoload
		 */
		if (verbose)
			printf("  Pass #1: Loading auto=add, auto=route and auto=start connections\n");


		for (conn = cfg->conns.tqh_first;
		     conn != NULL;
		     conn = conn->link.tqe_next) {
			if (conn->desired_state == STARTUP_ADD ||
			    conn->desired_state == STARTUP_ONDEMAND ||
			    conn->desired_state == STARTUP_START) {
				if (verbose)
					printf(" %s", conn->name);
				resolve_defaultroute(conn);
				starter_whack_add_conn(cfg, conn);
			}
			if (conn->desired_state == STARTUP_ONDEMAND)
				starter_whack_route_conn(cfg, conn);
		}
		if (verbose)
			printf("  Pass #2: Initiating auto=start connections\n");


		for (conn = cfg->conns.tqh_first;
		     conn != NULL;
		     conn = conn->link.tqe_next) {
			if (conn->desired_state == STARTUP_START) {
				if (verbose)
					printf(" %s", conn->name);
				resolve_defaultroute(conn);
				starter_whack_initiate_conn(cfg, conn);
			}
		}
		if (verbose)
			printf("\n");

	} else {
		/* load named conns, regardless of their state */
		int connum;

		if (verbose)
			printf("loading named conns:");
		for (connum = optind; connum < argc; connum++) {
			char *connname = argv[connum];

			if (verbose)
				printf(" %s", connname);
			for (conn = cfg->conns.tqh_first;
			     conn != NULL;
			     conn = conn->link.tqe_next) {
				if (streq(conn->name, connname)) {
					if (conn->state == STATE_ADDED) {
						printf("\nconn %s already added\n",
							conn->name);
					} else if (conn->state ==
						   STATE_FAILED) {
						printf("\nconn %s did not load properly\n",
							conn->name);
					} else {
						resolve_defaultroute(conn);
						exit_status =
							starter_whack_add_conn(
								cfg,
								conn);
						conn->state = STATE_ADDED;
					}
					break;
				}
			}

			if (conn == NULL) {
				/* only if we don't find it, do we now look for aliases */

				for (conn = cfg->conns.tqh_first;
				     conn != NULL;
				     conn = conn->link.tqe_next) {
					if (conn->strings_set[KSF_CONNALIAS] &&
					    lsw_alias_cmp(connname,
							  conn->strings[
								  KSF_CONNALIAS
							  ])) {

						if (conn->state ==
						    STATE_ADDED) {
							printf("\nalias: %s conn %s already added\n", connname,
								conn->name);
						} else if (conn->state ==
							   STATE_FAILED) {
							printf("\nalias: %s conn %s did not load properly\n", connname,
								conn->name);
						} else {
							resolve_defaultroute(conn);
							exit_status =
								starter_whack_add_conn(
									cfg,
									conn);
							conn->state =
								STATE_ADDED;
						}
						break;
					}
				}
			}

			if (conn == NULL) {
				exit_status++;
				if (!verbose) {
					printf("conn '%s': not found (tried aliases)\n",
						connname);
				} else {
					printf(" (notfound)\n");
				}
			}
		}
	}

	if (listall) {
		if (verbose)
			printf("listing all conns\n");
		for (conn = cfg->conns.tqh_first;
		     conn != NULL;
		     conn = conn->link.tqe_next)
			printf("%s ", conn->name);
		printf("\n");
	} else {

		if (listadd) {
			if (verbose)
				printf("listing all conns marked as auto=add\n");


			/* list all conns marked as auto=add */
			for (conn = cfg->conns.tqh_first;
			     conn != NULL;
			     conn = conn->link.tqe_next) {
				if (conn->desired_state == STARTUP_ADD)
					printf("%s ", conn->name);
			}
		}
		if (listroute) {
			if (verbose)
				printf("listing all conns marked as auto=route and auto=start\n");


			/* list all conns marked as auto=route or start or better */
			for (conn = cfg->conns.tqh_first;
			     conn != NULL;
			     conn = conn->link.tqe_next) {
				if (conn->desired_state == STARTUP_START ||
				    conn->desired_state == STARTUP_ONDEMAND)
					printf("%s ", conn->name);
			}
		}

		if (liststart && !listroute) {
			if (verbose)
				printf("listing all conns marked as auto=start\n");


			/* list all conns marked as auto=start */
			for (conn = cfg->conns.tqh_first;
			     conn != NULL;
			     conn = conn->link.tqe_next) {
				if (conn->desired_state == STARTUP_START)
					printf("%s ", conn->name);
			}
		}

		if (listignore) {
			if (verbose)
				printf("listing all conns marked as auto=ignore\n");


			/* list all conns marked as auto=start */
			for (conn = cfg->conns.tqh_first;
			     conn != NULL;
			     conn = conn->link.tqe_next) {
				if (conn->desired_state == STARTUP_IGNORE)
					printf("%s ", conn->name);
			}
			printf("\n");
		}
	}

	if (liststack) {
		const struct keyword_def *kd;

		for (kd = ipsec_conf_keywords_v2; kd->keyname != NULL; kd++) {
			if (strstr(kd->keyname, "protostack")) {
				if (cfg->setup.strings[kd->field])
					printf("%s\n",
					       cfg->setup.strings[kd->field]);
				else
					printf("netkey\n"); /* implicit default */
			}

		}
		confread_free(cfg);
		exit(0);
	}

	if (configsetup) {
		const struct keyword_def *kd;

		printf("%s %sconfreadstatus=''\n", export, varprefix);
		for (kd = ipsec_conf_keywords_v2; kd->keyname != NULL; kd++) {
			if ((kd->validity & kv_config) == 0)
				continue;

			switch (kd->type) {
			case kt_string:
			case kt_filename:
			case kt_dirname:
			case kt_loose_enum:
				if (cfg->setup.strings[kd->field]) {
					printf("%s %s%s='%s'\n",
					       export, varprefix, kd->keyname,
					       cfg->setup.strings[kd->field]);
				}
				break;

			case kt_bool:
				printf("%s %s%s='%s'\n", export, varprefix,
				       kd->keyname,
				       cfg->setup.options[kd->field] ? "yes" : "no");
				break;

			case kt_list:
				printf("%s %s%s='",
				       export, varprefix, kd->keyname);
				confwrite_list(stdout, "",
					       cfg->setup.options[kd->field],
					       kd);
				printf("'\n");
				break;

			case kt_obsolete:
				printf("# obsolete option '%s%s' ignored\n",
				       varprefix, kd->keyname);
				break;

			default:
				if (cfg->setup.options[kd->field] ||
				    cfg->setup.options_set[kd->field]) {
					printf("%s %s%s='%d'\n",
					       export, varprefix, kd->keyname,
					       cfg->setup.options[kd->field]);
				}
				break;
			}
		}
		confread_free(cfg);
		exit(0);

	}

	confread_free(cfg);
	exit(exit_status);
}

/* exit_tool() is needed if the library was compiled with DEBUG, even if we are not.
 * The odd-looking parens are to prevent macro expansion:
 * lswlog.h without DEBUG define a macro exit_tool().
 */
void (exit_tool)(int x)
{
	exit(x);
}<|MERGE_RESOLUTION|>--- conflicted
+++ resolved
@@ -405,20 +405,14 @@
 			       r_source, rtmsg->rtm_table);
 		}
 
-<<<<<<< HEAD
 		if (seeking_src && r_source[0] != '\0') {
 			err_t err = tnatoaddr(r_source, 0, rtmsg->rtm_family,
 					&host->addr);
-=======
+
 		/* Use only Main table (254) */
 		if (rtmsg->rtm_table != 254)
 			continue;
 
-		err_t err;
-		if (parse_src && *r_source != 0) {
-			err = tnatoaddr(r_source, 0, rtmsg->rtm_family,
-					&left->addr);
->>>>>>> 598bd550
 			if (err == NULL) {
 				host->addrtype = KH_IPADDR;
 				seeking_src = FALSE;
