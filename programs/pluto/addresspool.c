/*
 * addresspool management functions used with left/rightaddresspool= option.
 * Currently used for IKEv1 XAUTH/ModeConfig options if we are an XAUTH server.
 *
 * Copyright (C) 2013 Antony Antony <antony@phenome.org>
 *
 * This program is free software; you can redistribute it and/or modify it
 * under the terms of the GNU General Public License as published by the
 * Free Software Foundation; either version 2 of the License, or (at your
 * option) any later version.  See <http://www.fsf.org/copyleft/gpl.txt>.
 *
 * This program is distributed in the hope that it will be useful, but
 * WITHOUT ANY WARRANTY; without even the implied warranty of MERCHANTABILITY
 * or FITNESS FOR A PARTICULAR PURPOSE.  See the GNU General Public License
 * for more details.
 *
 */

/* Address Pools
 *
 * With XAUTH, we need a way to allocate an address to a client.
 * This address must be unique on our system.
 * The pools of addresses to be used are declared in our config file.
 * Each connection may specify a pool as a range of IPv4 addresses.
 * All pools must be non-everlapping, but each pool may be
 * used for more than one connection.
 */

#include <time.h>
#include <pthread.h>    /* needed for pthread_self */

#include "libreswan.h"
#include "lswalloc.h"
#include "lswlog.h"
#include "connections.h"
#include "defs.h"
#include "lswalloc.h"
#include "constants.h"
#include "demux.h"
#include "packet.h"
#include "xauth.h"
#include "addresspool.h"

<<<<<<< HEAD

/* 
 * A pool is a range of IPv4 addresses to be individually allocated.
 * A connection may have a pool.
 * That pool may be shared with other connections (hence the reference count).
 *
 * A pool has a linked list of leases.
 * This list is in monotonically increasing order.
 */
struct ip_pool {
	unsigned refcnt;        /* reference counted! */
	ip_address start;       /* start of IP range in pool */
	ip_address end;         /* end of IP range in pool (included) */
	u_int32_t size;         /* number of addresses within range */
	u_int32_t used;         /* count, addresses in use */
	u_int32_t lingering;    /* count, lingering addresses */
	struct lease_addr *leases;      /* monotonically increasing index values */

	struct ip_pool *next;   /* next pool */
};

/*
 * A lease is an assignment of a single address from a particular pool.
 *
 * When a lease ends, if ID is NONE it is freed, othersise it linger
 * so that the same client (based on ID) will  be assigned the same address 
 * from the pool. In the future we may 
 * implement code to delete a lingering lease to free the address if there is
 * no free address in the pool.
 *
 * Life cycle:
 *
 * - created by get_addr_lease if an existing or lingering lease for the
 *   same thatid isn't found.
 *
 * - released (to linger) by linger_lease_entry. linger_lease_entry is called by
 *   rel_lease_addr.
 *
 * - current code never frees a lease but free_lease_for_index and
 *   free_lease_list could do it (LEAK!).
 */
struct lease_addr {
	u_int32_t index;        /* range start + index == IP address */
	struct id thatid;       /* from connection */

	time_t started;         /* first time it was leased to this id */

	/*
	 * 0 until linger_lease_entry is called.
	 * Then it is the time of the linger_lease_entry call.
	 * Goes back to 0 when it is re-allocated through find_lingering_lease
	 * (for the same thatid).
	 * Currently only used as if it were a bool.
	 */
	time_t ended;                   /* 0 is not yet ended; > 0 is when it ended */

=======

/*
 * A pool is a range of IPv4 addresses to be individually allocated.
 * A connection may have a pool.
 * That pool may be shared with other connections (hence the reference count).
 *
 * A pool has a linked list of leases.
 * This list is in monotonically increasing order.
 */
struct ip_pool {
	unsigned refcnt;        /* reference counted! */
	ip_range r;
	u_int32_t size;         /* number of addresses within range */
	u_int32_t used;         /* number of addresses in use */
	u_int32_t lingering;    /* number of lingering addresses */
	struct lease_addr *leases;      /* monotonically increasing index values */

	struct ip_pool *next;   /* next pool */
};

/*
 * A lease is an assignment of a single address from a particular pool.
 *
 * When a lease ends, if ID is NONE it is freed, othersise it linger
 * so that the same client (based on ID) will  be assigned the same address
 * from the pool. In the future we may
 * implement code to delete a lingering lease to free the address if there is
 * no free address in the pool.
 *
 * Life cycle:
 *
 * - created by get_addr_lease if an existing or lingering lease for the
 *   same thatid isn't found.
 *
 * - released (to linger) by linger_lease_entry. linger_lease_entry is called by
 *   rel_lease_addr.
 *
 * - current code never frees a lease but free_lease_for_index and
 *   free_lease_list could do it (LEAK!).
 */
struct lease_addr {
	u_int32_t index;        /* range start + index == IP address */
	struct id thatid;       /* from connection */

	time_t started;         /* first time it was leased to this id */

	/*
	 * 0 until linger_lease_entry is called.
	 * Then it is the time of the linger_lease_entry call.
	 * Goes back to 0 when it is re-allocated through find_lingering_lease
	 * (for the same thatid).
	 * Currently only used as if it were a bool.
	 */
	time_t ended;                   /* 0 is not yet ended; > 0 is when it ended */

>>>>>>> c7ea606e
	struct lease_addr *next;        /* next in pool's list of leases */
};

/*
 * head of chained addresspool list
 * addresspool come from ipsec.conf or whacked connection.
 */
static struct ip_pool *pluto_pools = NULL;

/* note: free_lease_entry returns a pointer to h's list successor.
 * The caller MUST use this to replace the linked list's pointer to h.
 */
static struct lease_addr *free_lease_entry(struct lease_addr *h)
{
	struct lease_addr *next = h->next;

	/* ??? is it reasonable to free a lease that isn't lingering? */

	DBG(DBG_CONTROL, DBG_log("addresspool free lease entry ptr %p%s",
		h,
		h->ended == 0 ? " NOT LINGERING!" : ""));

	free_id_content(&h->thatid);
	pfree(h);
	return next;
}

static void free_lease_list(struct lease_addr **head)
<<<<<<< HEAD
{
	DBG(DBG_CONTROL,
	    DBG_log("%s: addresspool free the lease list ptr %p",
		    __func__, *head));
	while (*head != NULL)
		*head = free_lease_entry(*head);
}

/*
 * mark a lease as ended. It lingers around.
 * But the lease isn't freed: it lingers, available to be re-activated
 * by get_addr_lease/find_lingering_lease (but only for the same thatid).
 */
static bool linger_lease_entry(struct lease_addr *head, u_int32_t i)
{
	struct lease_addr *p;

	DBG(DBG_CONTROL, DBG_log("addresspool request to free lease "
				 "index %u head %p", i, head));

	for (p = head; p != NULL; p = p->next) {
		if (p->index == i) {
			p->ended = time((time_t *)NULL);
			passert(p->ended != 0); /* 0 must be distinct */
			return FALSE;
		}
	}
	return TRUE;
}

static void free_lease_for_index(struct lease_addr **head, u_int32_t i)
{
	struct lease_addr **pp;
	struct lease_addr *p;

	DBG(DBG_CONTROL, DBG_log("addresspool request to free a lease "
				 "index %u head %p", i, *head));
	for (pp = head; (p = *pp) != NULL; pp = &p->next) {
		if (p->index == i) {
			DBG(DBG_CONTROL, DBG_log("addresspool freeing lease "
						 " index %u ptr %p head %p"
						 " thread id %lu",
						 i, p, head,
						 pthread_self()));
			*pp = free_lease_entry(p);
			return;
		}
	}
	passert(FALSE);
=======
{
	DBG(DBG_CONTROL,
	    DBG_log("%s: addresspool free the lease list ptr %p",
		    __func__, *head));
	while (*head != NULL)
		*head = free_lease_entry(*head);
}

/*
 *search for a lease in a pool with index i
 *
 * tricky: returns a pointer to the pointer that connects the lease.
 * This allows efficient removal.
 * It the index isn't found, NULL is returned (not a pointer to the
 * pointer to NULL).
 */

static struct lease_addr **ref_to_lease(struct ip_pool *pool, u_int32_t i) {
	struct lease_addr **pp;
	struct lease_addr *p;

	for (pp = &pool->leases; (p = *pp) != NULL; pp = &p->next)
		if (p->index == i)
			return pp;
	return NULL;
}

/*
 * mark a lease as ended.
 * If the ID is distinctive, the lease "lingers" so that the same
 * client can be reassigned the same address.
 * But the lease isn't freed: it lingers, available to be re-activated
 * by get_addr_lease/find_lingering_lease (but only for the same thatid).
 *
 * If thatid is ID_NONE, we do free the lease since that ID isn't distinctive.
 */
static void end_lease(struct ip_pool *pool, u_int32_t i, bool linger)
{
	struct lease_addr **pp = ref_to_lease(pool, i);
	struct lease_addr *p;

	DBG(DBG_CONTROL, DBG_log("addresspool request to %s lease index %u pool %p",
		linger? "linger" : "free",
		i, pool));

	passert(pp != NULL);	/* not found */
	p = *pp;

	passert(p->ended == 0);	/* must not already be lingering */
	p->ended = time((time_t *)NULL);
	passert(p->ended != 0); /* mark as lingering; 0 must be distinct */
	if (linger)
		pool->lingering++;
	else
		*pp = free_lease_entry(p);	/* free it */
	pool->used--;
>>>>>>> c7ea606e
}

void rel_lease_addr(const struct connection *c)
{
	u_int32_t i;    /* index within range of IPv4 address to be released */
<<<<<<< HEAD

	/* text of addresses */
	char ta_start[ADDRTOT_BUF];
	char ta_end[ADDRTOT_BUF];
	char ta_client[ADDRTOT_BUF];

	if (ip_address_family(&c->spd.that.client.addr) != AF_INET) {
		DBG(DBG_CONTROL, DBG_log(" %s: c->spd.that.client.addr af "
					 "is not AF_INET (aka IPv4 )",
					 __func__));
		return;
	}

	addrtot(&c->spd.that.client.addr, 0, ta_client, sizeof(ta_client));
	addrtot(&c->pool->start, 0, ta_start, sizeof(ta_start));
	addrtot(&c->pool->end, 0, ta_end, sizeof(ta_end));

	/* i is index of client.addr within pool's range.
	 * Using unsigned arithmetic means that if client.addr is less than
	 * start, i will wrap around to a very large value.
	 * Therefore a single test against size will indicate
	 * membership in the range.
	 */
	i = ntohl(c->spd.that.client.addr.u.v4.sin_addr.s_addr) -
	    ntohl(c->pool->start.u.v4.sin_addr.s_addr);

	if (i >= c->pool->size) {
		DBG(DBG_CONTROL,
		    DBG_log("can not free it. that.client.addr %s"
			    " in not from addresspool %s-%s",
			    ta_client, ta_start, ta_end));
		return;
	}

	/* set the lease ended  */
	if (c->spd.that.id.kind == ID_NONE) {
		free_lease_for_index(&c->pool->leases, i);
	} else if (linger_lease_entry(c->pool->leases, i)) {
		/* this should not happen. So worth logging. */
		DBG(DBG_CONTROL, DBG_log("failed to end lease "
					 "that.client.addr %s conn addresspool"
					 "%s-%s index %u size %u used %u"
					 " lingering %u",
					 ta_client, ta_start, ta_end, i,
					 c->pool->size, c->pool->used,
					 c->pool->lingering));
		return;
	}
	c->pool->lingering++;
	c->pool->used--;
	DBG(DBG_CONTROLMORE, DBG_log("ended lease %s from addresspool %s-%s "
				     "index %u. pool size %u used %u lingering %u",
				     ta_client, ta_start, ta_end, i,
				     c->pool->size, c->pool->used,
				     c->pool->lingering));

	return;
=======

	/* text of addresses */
	char ta_client[ADDRTOT_BUF];
	char ta_range[RANGETOT_BUF];

	passert(ip_address_family(&c->spd.that.client.addr) == AF_INET);

	addrtot(&c->spd.that.client.addr, 0, ta_client, sizeof(ta_client));
	rangetot(&c->pool->r, 0, ta_range, sizeof(ta_range));

	/* i is index of client.addr within pool's range.
	 * Using unsigned arithmetic means that if client.addr is less than
	 * start, i will wrap around to a very large value.
	 * Therefore a single test against size will indicate
	 * membership in the range.
	 */
	i = ntohl(c->spd.that.client.addr.u.v4.sin_addr.s_addr) -
	    ntohl(c->pool->r.start.u.v4.sin_addr.s_addr);

	passert(i < c->pool->size);

	/* set the lease ended  */
	end_lease(c->pool, i, c->spd.that.id.kind != ID_NONE);

	DBG(DBG_CONTROLMORE, DBG_log("ended lease %s from addresspool %s "
				     "index %u. pool size %u used %u lingering %u",
				     ta_client, ta_range, i,
				     c->pool->size, c->pool->used,
				     c->pool->lingering));
>>>>>>> c7ea606e
}

/*
 * return previous lease if there is one lingering for the same ID
 * but ID_NONE does not count.
 *
 * even when unique id is disabled
 * return the same INTERNAL_IP4_ADDRESS for the same id.
 * ??? Is this reasonable ??
 */
<<<<<<< HEAD
static bool find_lingering_lease(const struct connection *c,
=======
static bool revive_lingering_lease(const struct connection *c,
>>>>>>> c7ea606e
				 u_int32_t *index /*result*/)
{
	struct lease_addr *p;
	char thatid[IDTOA_BUF];

	idtoa(&c->spd.that.id, thatid, sizeof(thatid));
	DBG(DBG_CONTROLMORE, DBG_log("in %s: find old addresspool lease for "
				     "'%s'", __func__, thatid));

<<<<<<< HEAD
	for (p = c->pool->leases; p != NULL; p = p->next) {
		if (p->thatid.kind != ID_NONE &&
		    same_id(&p->thatid, &c->spd.that.id)) {
			DBG(DBG_CONTROLMORE, {
				    uint32_t addr;
				    uint32_t addr_nw;
				    ip_address ipaddr;
				    char abuf1[ADDRTOT_BUF];

				    addr = ntohl(c->pool->start.u.v4.sin_addr.s_addr) + p->index;
				    addr_nw = htonl(addr);
				    initaddr((unsigned char *)&addr_nw,
					     sizeof(addr_nw), AF_INET, &ipaddr);
				    addrtot(&ipaddr, 0, abuf1, sizeof(abuf1));
				    DBG_log("  addresspool found lingering "
					    "address re-use address %s for "
					    "thatid '%s'", thatid, abuf1);
			    });
			*index = p->index;
=======
	if (c->spd.that.id.kind == ID_NONE)
		return FALSE;

	for (p = c->pool->leases; p != NULL; p = p->next) {
		if (same_id(&p->thatid, &c->spd.that.id)) {
			DBG(DBG_CONTROLMORE, {
				uint32_t addr;
				uint32_t addr_nw;
				ip_address ipaddr;
				char abuf[ADDRTOT_BUF];

				addr = ntohl(c->pool->r.start.u.v4.sin_addr.s_addr) + p->index;
				addr_nw = htonl(addr);
				initaddr((unsigned char *)&addr_nw,
					 sizeof(addr_nw), AF_INET, &ipaddr);
				addrtot(&ipaddr, 0, abuf, sizeof(abuf));
				DBG_log("  addresspool found lingering "
					"address re-use address %s for "
					"thatid '%s'", thatid, abuf);
			});
			*index = p->index;
			/* ??? what's up if it is not lingering?  Do we need reference counts? */
>>>>>>> c7ea606e
			if (p->ended != 0) {
				c->pool->lingering--;
				c->pool->used++;
			}
			p->ended = 0;   /* not ended */
			return TRUE;
		}
	}
	DBG(DBG_CONTROLMORE, DBG_log("  no match found for %s", thatid));
	return FALSE;
}

err_t get_addr_lease(const struct connection *c,
		     struct internal_addr *ia /*result*/)
{
	/* return value is from 1 to size. 0 is error */
	u_int32_t i = 0;
	const u_int32_t size = c->pool->size;

	char rbuf[RANGETOT_BUF];
	char thatidbuf[IDTOA_BUF];

<<<<<<< HEAD
	uint32_t addr_nw;
	uint32_t addr;
=======
>>>>>>> c7ea606e
	err_t e;
	bool r;

	rangetot(&c->pool->r, 0, rbuf, sizeof(rbuf));
	idtoa(&c->spd.that.id, thatidbuf, sizeof(thatidbuf));

<<<<<<< HEAD
	DBG(DBG_CONTROL,
	    DBG_log("lease request from addresspool"
		    " %s-%s size %u reference count %u thread"
		    " id %lu thatid '%s' that.client.addr %s",
		    abuf1, abuf2, size,
		    c->pool->refcnt, pthread_self(), thatid, abuf3));

	r = find_lingering_lease(c, &i);
=======
	DBG(DBG_CONTROL, {
		char abuf[ADDRTOT_BUF];
		addrtot(&c->spd.that.client.addr, 0, abuf, sizeof(abuf));
		DBG_log("lease request from addresspool"
			" %s size %u reference count %u thread"
			" id %lu thatid '%s' that.client.addr %s",
			rbuf, size,
			c->pool->refcnt, pthread_self(), thatidbuf, abuf);
	});

	r = revive_lingering_lease(c, &i);
>>>>>>> c7ea606e
	if (!r) {
		/* allocate a new lease */
		struct lease_addr **head = &c->pool->leases;
		struct lease_addr **pp;
		struct lease_addr *p;
		u_int32_t candidate = 0;
		struct lease_addr *a;

		for (pp = head; (p = *pp) != NULL; pp = &p->next) {
			/* check that list of leases is
			 * monotonically increasing.
			 */
			passert(p->index >= candidate);
			if (p->index > candidate)
				break;
			/* Subtle point: this addition won't overflow.
			 * 0.0.0.0 cannot be in a range
			 * so the size will be less than 2^32.
			 * No index can equal size
			 * so candidate cannot exceed it.
			 */
			candidate = p->index + 1;
		}

		if (candidate >= size) {
			DBG(DBG_CONTROL,
			    DBG_log("can't lease a new address from "
<<<<<<< HEAD
				    "addresspool %s-%s size %u "
				    "reference count %u ",
				    abuf1, abuf2, size,
=======
				    "addresspool %s size %u "
				    "reference count %u ",
				    rbuf, size,
>>>>>>> c7ea606e
				    c->pool->refcnt));
			return "no free address in addresspool";
		}
		i = candidate;
		a = alloc_thing(struct lease_addr, "address lease entry");
		a->index = candidate;
		a->started = time((time_t *)NULL);
		a->ended = 0;   /* not ended */

		duplicate_id(&a->thatid, &c->spd.that.id);
		idtoa(&a->thatid, thatidbuf, sizeof(thatidbuf));

		a->next = p;
		*pp = a;
		c->pool->used++;
	}

<<<<<<< HEAD
	addr = ntohl(c->pool->start.u.v4.sin_addr.s_addr) + i;
	addr_nw = htonl(addr);
	e = initaddr((unsigned char *)&addr_nw, sizeof(addr_nw),
		     AF_INET, &ia->ipaddr);

	DBG(DBG_CONTROLMORE, DBG_log("%s lease %s from addresspool %s-%s. "
				     "index %u size %u used %u lingering %u "
				     "thatid '%s'", r ? "re-use" : "new",
				     (addrtot(&ia->ipaddr, 0, abuf3,
					      sizeof(abuf3)), abuf3),
				     abuf1, abuf2, i, size,
				     c->pool->used,
				     c->pool->lingering, thatid));
	return e;
}

=======
	{
		uint32_t addr = ntohl(c->pool->r.start.u.v4.sin_addr.s_addr) + i;
		uint32_t addr_nw = htonl(addr);

		e = initaddr((unsigned char *)&addr_nw, sizeof(addr_nw),
			     AF_INET, &ia->ipaddr);
	}

	DBG(DBG_CONTROLMORE, {
		char abuf[ADDRTOT_BUF];
		addrtot(&ia->ipaddr, 0, abuf, sizeof(abuf));
		DBG_log("%s lease %s from addresspool %s. "
				     "index %u size %u used %u lingering %u "
				     "thatid '%s'", r ? "re-use" : "new",
				     abuf,
				     rbuf, i, size,
				     c->pool->used,
				     c->pool->lingering, thatidbuf);
	});
	return e;
}

>>>>>>> c7ea606e
static void free_addresspool(struct ip_pool *pool)
{
	struct ip_pool **pp;
	struct ip_pool *p;

	/* search for pool in list of pools so we can unlink it */
	if (pool == NULL)
		return;

	for (pp = &pluto_pools; (p = *pp) != NULL; pp = &p->next) {
		if (p == pool) {
			*pp = p->next;  /* unlink pool */
			free_lease_list(&pool->leases);
			pfree(pool);
			return;
		}
	}
	DBG_log("%s addresspool %p not found in list of pools", __func__,
		pool);
	return;
}

<<<<<<< HEAD
#ifdef NEVER    /* not currently used */
static void free_addresspools(void)
{
	while (pluto_pools != NULL)
		free_addresspool(pluto_pools);
}
#endif /* NEVER */

void unreference_addresspool(struct connection *c)
{
	struct ip_pool *pool = c->pool;

=======
void unreference_addresspool(struct connection *c)
{
	struct ip_pool *pool = c->pool;

>>>>>>> c7ea606e
	if (pool == NULL)
		return;

	DBG(DBG_CONTROLMORE, DBG_log("unreference addresspool of conn "
				"%s [%lu] kind %s refcnt %u",
				c->name, c->instance_serial,
				enum_name(&connection_kind_names,
					c->kind), pool->refcnt));

	passert(pool->refcnt > 0);

	pool->refcnt--;
	if (pool->refcnt == 0) {
		DBG(DBG_CONTROLMORE,
				DBG_log("freeing memory for addresspool"
					" ptr %p", pool));
		free_addresspool(pool);
	}
<<<<<<< HEAD

	c->pool = NULL;
}

static void reference_addresspool(struct ip_pool *pool)
{
	pool->refcnt++;
}

/* memcmp, strcmp and friends don't promise the exact value returned.
 * unitize(i) yields a value with the same sign as i but always -1, 0, or 1.
 * Think of it as putting a *cmp result in canonical form.
 */
static int unitize(int i)
{
	return i < 0 ? -1 : i > 0 ? 1 : 0;
}

/* finds an ip_pool that has exactly matching bounds */
static struct ip_pool *find_addresspool(const ip_range *pool_range,
					struct ip_pool **const head)
{
	struct ip_pool *h;

	for (h = *head; h != NULL; h = h->next) {
		int start_cmp =
			unitize(ip_address_cmp(&pool_range->start, &h->start));
		int end_cmp =
			unitize(ip_address_cmp(&pool_range->end, &h->end));

		bool match = start_cmp == 0 && end_cmp == 0;

		/* Test for inexact overlap.
		 * (If we don't care then unitizing is not needed.)
		 *
		 * Case analysis:
		 * both -1: new pool is before h's range
		 * both 0: new pool is the same as h's range
		 * both 1: new pool is after h's range
		 * otherwise: some messy overlap.
		 *
		 * Alternative test that does not need unitizing
		 * (avoiding overflow is a challenge):
		 *	!match && start_cmp * end_cmp <= 0
		 */
		char abuf1[ADDRTOT_BUF];
		char abuf2[ADDRTOT_BUF];
		char abuf3[ADDRTOT_BUF];
		char abuf4[ADDRTOT_BUF];
		addrtot(&pool_range->start, 0, abuf1,
			sizeof(abuf1));
		addrtot(&pool_range->end, 0, abuf2,
			sizeof(abuf2));
		addrtot(&pool_range->start, 0,
			abuf3, sizeof(abuf3));
		addrtot(&pool_range->end, 0,
			abuf4, sizeof(abuf4));

		DBG(DBG_CONTROLMORE, {
			    DBG_log("%s addresspool %s-%s%s%s",
				    match ? "existing" : "new",
				    abuf1, abuf2,
				    start_cmp == 0 ? " same start" : "",
				    end_cmp == 0 ? " same end" : "");
		    });
		if (start_cmp != end_cmp) {
			libreswan_log("WARNING: new addresspool %s-%s "
				      "INEXACTLY OVERLAPPS with existing %s-%s "
				      "an IP address may be leased more than "
				      "once", abuf1, abuf2, abuf3, abuf4);
		}
		if (match)
			return h;
=======

	c->pool = NULL;
}

static void reference_addresspool(struct ip_pool *pool)
{
	pool->refcnt++;
}

/*
 * Finds an ip_pool that has exactly matching bounds.
 * If a pool overlaps, an error is logged AND returned
 * *pool is set to the entry found; NULL if none found.
 */
err_t find_addresspool(const ip_range *pool_range, struct ip_pool **pool)
{
	struct ip_pool *h;

	*pool = NULL;	/* nothing found (yet) */
	for (h = pluto_pools; h != NULL; h = h->next) {
		const ip_range *a = pool_range;
		const ip_range *b = &h->r;

		int sc = ip_address_cmp(&a->start, &b->start);

		if (sc == 0 && ip_address_cmp(&a->end, &b->end) == 0) {
			/* exact match */
			*pool = h;
			break;
		} else if (sc < 0 ? ip_address_cmp(&a->end, &b->start) < 0 :
			ip_address_cmp(&a->start, &b->end) > 0) {
			/* before or after */
		} else {
			/* overlap */
			char prbuf[RANGETOT_BUF];
			char hbuf[RANGETOT_BUF];

			rangetot(pool_range, 0, prbuf, sizeof(prbuf));
			rangetot(&h->r, 0, hbuf, sizeof(hbuf));
			libreswan_log("ERROR: new addresspool %s "
					"INEXACTLY OVERLAPS with existing one %s.",
					prbuf, hbuf);
			return "ERROR: partial overlap of addresspool";
		}
>>>>>>> c7ea606e
	}
	return NULL;
}

/*
 * the caller must enforce the following:
 * - Range must not include 0.0.0.0
 * - Only IPv4 allowed.
 * - The range must be non-empty
 */
struct ip_pool *install_addresspool(const ip_range *pool_range)
{
	struct ip_pool **head = &pluto_pools;
<<<<<<< HEAD
	struct ip_pool *pool;

	pool = find_addresspool(pool_range, head);
	if (pool != NULL) {
		/* re-use existing pool */
		reference_addresspool(pool);
		DBG(DBG_CONTROLMORE, {
			    char abuf1[ADDRTOT_BUF];
			    char abuf2[ADDRTOT_BUF];

			    addrtot(&pool->start, 0, abuf1, sizeof(abuf1));
			    addrtot(&pool->end, 0, abuf2, sizeof(abuf2));
			    DBG_log("addresspool %s-%s exists ref count %u "
				    "used %u size %u ptr %p re-use it",
				    abuf1, abuf2, pool->refcnt, pool->used,
				    pool->size, pool);
		    });

		return pool;
	}

	/* make a new pool */

	struct ip_pool *p = alloc_thing(struct ip_pool, "addresspool entry");

	p->refcnt = 0;
	reference_addresspool(p);
	p->start = pool_range->start;
	p->end = pool_range->end;
	p->size = ntohl(p->end.u.v4.sin_addr.s_addr) -
		  ntohl(p->start.u.v4.sin_addr.s_addr) + 1;
	p->used = 0;
	p->lingering = 0;

	DBG(DBG_CONTROLMORE, {
		    char abuf1[ADDRTOT_BUF];
		    char abuf2[ADDRTOT_BUF];

		    addrtot(&p->start, 0, abuf1, sizeof(abuf1));
		    addrtot(&p->end, 0, abuf2, sizeof(abuf2));
		    DBG_log("add new addresspool to global pools %s-%s "
			    "size %d ptr %p",
			    abuf1, abuf2, p->size, p);
	    });
	p->leases = NULL;
	p->next = *head;
	*head = p;
=======
	struct ip_pool *p;
	err_t ugh = find_addresspool(pool_range, &p);

	if (ugh != NULL) {
		/* some problem: refuse to install bad addresspool */
		/* ??? Assume diagnostic already logged? */
	} else if (p != NULL) {
		/* re-use existing pool p */
		reference_addresspool(p);
		DBG(DBG_CONTROLMORE, {
			char rbuf[RANGETOT_BUF];

			rangetot(&p->r, 0, rbuf, sizeof(rbuf));
			DBG_log("re-use addresspool %s exists ref count "
				"%u used %u size %u ptr %p re-use it",
				rbuf, p->refcnt, p->used, p->size,
				p);
		});
	} else {
		/* make a new pool */
		p = alloc_thing(struct ip_pool, "addresspool entry");

		p->refcnt = 0;
		reference_addresspool(p);
		p->r = *pool_range;
		p->size = ntohl(p->r.end.u.v4.sin_addr.s_addr) -
			  ntohl(p->r.start.u.v4.sin_addr.s_addr) + 1;
		p->used = 0;
		p->lingering = 0;

		DBG(DBG_CONTROLMORE, {
			char rbuf[RANGETOT_BUF];

			rangetot(&p->r, 0, rbuf, sizeof(rbuf));
			DBG_log("add new addresspool to global pools %s size %d ptr %p",
				rbuf, p->size, p);
		});
		p->leases = NULL;
		p->next = *head;
		*head = p;
	}
>>>>>>> c7ea606e
	return p;
}<|MERGE_RESOLUTION|>--- conflicted
+++ resolved
@@ -41,9 +41,8 @@
 #include "xauth.h"
 #include "addresspool.h"
 
-<<<<<<< HEAD
-
-/* 
+
+/*
  * A pool is a range of IPv4 addresses to be individually allocated.
  * A connection may have a pool.
  * That pool may be shared with other connections (hence the reference count).
@@ -53,11 +52,10 @@
  */
 struct ip_pool {
 	unsigned refcnt;        /* reference counted! */
-	ip_address start;       /* start of IP range in pool */
-	ip_address end;         /* end of IP range in pool (included) */
+	ip_range r;
 	u_int32_t size;         /* number of addresses within range */
-	u_int32_t used;         /* count, addresses in use */
-	u_int32_t lingering;    /* count, lingering addresses */
+	u_int32_t used;         /* number of addresses in use */
+	u_int32_t lingering;    /* number of lingering addresses */
 	struct lease_addr *leases;      /* monotonically increasing index values */
 
 	struct ip_pool *next;   /* next pool */
@@ -67,8 +65,8 @@
  * A lease is an assignment of a single address from a particular pool.
  *
  * When a lease ends, if ID is NONE it is freed, othersise it linger
- * so that the same client (based on ID) will  be assigned the same address 
- * from the pool. In the future we may 
+ * so that the same client (based on ID) will  be assigned the same address
+ * from the pool. In the future we may
  * implement code to delete a lingering lease to free the address if there is
  * no free address in the pool.
  *
@@ -98,63 +96,6 @@
 	 */
 	time_t ended;                   /* 0 is not yet ended; > 0 is when it ended */
 
-=======
-
-/*
- * A pool is a range of IPv4 addresses to be individually allocated.
- * A connection may have a pool.
- * That pool may be shared with other connections (hence the reference count).
- *
- * A pool has a linked list of leases.
- * This list is in monotonically increasing order.
- */
-struct ip_pool {
-	unsigned refcnt;        /* reference counted! */
-	ip_range r;
-	u_int32_t size;         /* number of addresses within range */
-	u_int32_t used;         /* number of addresses in use */
-	u_int32_t lingering;    /* number of lingering addresses */
-	struct lease_addr *leases;      /* monotonically increasing index values */
-
-	struct ip_pool *next;   /* next pool */
-};
-
-/*
- * A lease is an assignment of a single address from a particular pool.
- *
- * When a lease ends, if ID is NONE it is freed, othersise it linger
- * so that the same client (based on ID) will  be assigned the same address
- * from the pool. In the future we may
- * implement code to delete a lingering lease to free the address if there is
- * no free address in the pool.
- *
- * Life cycle:
- *
- * - created by get_addr_lease if an existing or lingering lease for the
- *   same thatid isn't found.
- *
- * - released (to linger) by linger_lease_entry. linger_lease_entry is called by
- *   rel_lease_addr.
- *
- * - current code never frees a lease but free_lease_for_index and
- *   free_lease_list could do it (LEAK!).
- */
-struct lease_addr {
-	u_int32_t index;        /* range start + index == IP address */
-	struct id thatid;       /* from connection */
-
-	time_t started;         /* first time it was leased to this id */
-
-	/*
-	 * 0 until linger_lease_entry is called.
-	 * Then it is the time of the linger_lease_entry call.
-	 * Goes back to 0 when it is re-allocated through find_lingering_lease
-	 * (for the same thatid).
-	 * Currently only used as if it were a bool.
-	 */
-	time_t ended;                   /* 0 is not yet ended; > 0 is when it ended */
-
->>>>>>> c7ea606e
 	struct lease_addr *next;        /* next in pool's list of leases */
 };
 
@@ -183,57 +124,6 @@
 }
 
 static void free_lease_list(struct lease_addr **head)
-<<<<<<< HEAD
-{
-	DBG(DBG_CONTROL,
-	    DBG_log("%s: addresspool free the lease list ptr %p",
-		    __func__, *head));
-	while (*head != NULL)
-		*head = free_lease_entry(*head);
-}
-
-/*
- * mark a lease as ended. It lingers around.
- * But the lease isn't freed: it lingers, available to be re-activated
- * by get_addr_lease/find_lingering_lease (but only for the same thatid).
- */
-static bool linger_lease_entry(struct lease_addr *head, u_int32_t i)
-{
-	struct lease_addr *p;
-
-	DBG(DBG_CONTROL, DBG_log("addresspool request to free lease "
-				 "index %u head %p", i, head));
-
-	for (p = head; p != NULL; p = p->next) {
-		if (p->index == i) {
-			p->ended = time((time_t *)NULL);
-			passert(p->ended != 0); /* 0 must be distinct */
-			return FALSE;
-		}
-	}
-	return TRUE;
-}
-
-static void free_lease_for_index(struct lease_addr **head, u_int32_t i)
-{
-	struct lease_addr **pp;
-	struct lease_addr *p;
-
-	DBG(DBG_CONTROL, DBG_log("addresspool request to free a lease "
-				 "index %u head %p", i, *head));
-	for (pp = head; (p = *pp) != NULL; pp = &p->next) {
-		if (p->index == i) {
-			DBG(DBG_CONTROL, DBG_log("addresspool freeing lease "
-						 " index %u ptr %p head %p"
-						 " thread id %lu",
-						 i, p, head,
-						 pthread_self()));
-			*pp = free_lease_entry(p);
-			return;
-		}
-	}
-	passert(FALSE);
-=======
 {
 	DBG(DBG_CONTROL,
 	    DBG_log("%s: addresspool free the lease list ptr %p",
@@ -290,71 +180,11 @@
 	else
 		*pp = free_lease_entry(p);	/* free it */
 	pool->used--;
->>>>>>> c7ea606e
 }
 
 void rel_lease_addr(const struct connection *c)
 {
 	u_int32_t i;    /* index within range of IPv4 address to be released */
-<<<<<<< HEAD
-
-	/* text of addresses */
-	char ta_start[ADDRTOT_BUF];
-	char ta_end[ADDRTOT_BUF];
-	char ta_client[ADDRTOT_BUF];
-
-	if (ip_address_family(&c->spd.that.client.addr) != AF_INET) {
-		DBG(DBG_CONTROL, DBG_log(" %s: c->spd.that.client.addr af "
-					 "is not AF_INET (aka IPv4 )",
-					 __func__));
-		return;
-	}
-
-	addrtot(&c->spd.that.client.addr, 0, ta_client, sizeof(ta_client));
-	addrtot(&c->pool->start, 0, ta_start, sizeof(ta_start));
-	addrtot(&c->pool->end, 0, ta_end, sizeof(ta_end));
-
-	/* i is index of client.addr within pool's range.
-	 * Using unsigned arithmetic means that if client.addr is less than
-	 * start, i will wrap around to a very large value.
-	 * Therefore a single test against size will indicate
-	 * membership in the range.
-	 */
-	i = ntohl(c->spd.that.client.addr.u.v4.sin_addr.s_addr) -
-	    ntohl(c->pool->start.u.v4.sin_addr.s_addr);
-
-	if (i >= c->pool->size) {
-		DBG(DBG_CONTROL,
-		    DBG_log("can not free it. that.client.addr %s"
-			    " in not from addresspool %s-%s",
-			    ta_client, ta_start, ta_end));
-		return;
-	}
-
-	/* set the lease ended  */
-	if (c->spd.that.id.kind == ID_NONE) {
-		free_lease_for_index(&c->pool->leases, i);
-	} else if (linger_lease_entry(c->pool->leases, i)) {
-		/* this should not happen. So worth logging. */
-		DBG(DBG_CONTROL, DBG_log("failed to end lease "
-					 "that.client.addr %s conn addresspool"
-					 "%s-%s index %u size %u used %u"
-					 " lingering %u",
-					 ta_client, ta_start, ta_end, i,
-					 c->pool->size, c->pool->used,
-					 c->pool->lingering));
-		return;
-	}
-	c->pool->lingering++;
-	c->pool->used--;
-	DBG(DBG_CONTROLMORE, DBG_log("ended lease %s from addresspool %s-%s "
-				     "index %u. pool size %u used %u lingering %u",
-				     ta_client, ta_start, ta_end, i,
-				     c->pool->size, c->pool->used,
-				     c->pool->lingering));
-
-	return;
-=======
 
 	/* text of addresses */
 	char ta_client[ADDRTOT_BUF];
@@ -384,7 +214,6 @@
 				     ta_client, ta_range, i,
 				     c->pool->size, c->pool->used,
 				     c->pool->lingering));
->>>>>>> c7ea606e
 }
 
 /*
@@ -395,11 +224,7 @@
  * return the same INTERNAL_IP4_ADDRESS for the same id.
  * ??? Is this reasonable ??
  */
-<<<<<<< HEAD
-static bool find_lingering_lease(const struct connection *c,
-=======
 static bool revive_lingering_lease(const struct connection *c,
->>>>>>> c7ea606e
 				 u_int32_t *index /*result*/)
 {
 	struct lease_addr *p;
@@ -409,27 +234,6 @@
 	DBG(DBG_CONTROLMORE, DBG_log("in %s: find old addresspool lease for "
 				     "'%s'", __func__, thatid));
 
-<<<<<<< HEAD
-	for (p = c->pool->leases; p != NULL; p = p->next) {
-		if (p->thatid.kind != ID_NONE &&
-		    same_id(&p->thatid, &c->spd.that.id)) {
-			DBG(DBG_CONTROLMORE, {
-				    uint32_t addr;
-				    uint32_t addr_nw;
-				    ip_address ipaddr;
-				    char abuf1[ADDRTOT_BUF];
-
-				    addr = ntohl(c->pool->start.u.v4.sin_addr.s_addr) + p->index;
-				    addr_nw = htonl(addr);
-				    initaddr((unsigned char *)&addr_nw,
-					     sizeof(addr_nw), AF_INET, &ipaddr);
-				    addrtot(&ipaddr, 0, abuf1, sizeof(abuf1));
-				    DBG_log("  addresspool found lingering "
-					    "address re-use address %s for "
-					    "thatid '%s'", thatid, abuf1);
-			    });
-			*index = p->index;
-=======
 	if (c->spd.that.id.kind == ID_NONE)
 		return FALSE;
 
@@ -452,7 +256,6 @@
 			});
 			*index = p->index;
 			/* ??? what's up if it is not lingering?  Do we need reference counts? */
->>>>>>> c7ea606e
 			if (p->ended != 0) {
 				c->pool->lingering--;
 				c->pool->used++;
@@ -475,27 +278,12 @@
 	char rbuf[RANGETOT_BUF];
 	char thatidbuf[IDTOA_BUF];
 
-<<<<<<< HEAD
-	uint32_t addr_nw;
-	uint32_t addr;
-=======
->>>>>>> c7ea606e
 	err_t e;
 	bool r;
 
 	rangetot(&c->pool->r, 0, rbuf, sizeof(rbuf));
 	idtoa(&c->spd.that.id, thatidbuf, sizeof(thatidbuf));
 
-<<<<<<< HEAD
-	DBG(DBG_CONTROL,
-	    DBG_log("lease request from addresspool"
-		    " %s-%s size %u reference count %u thread"
-		    " id %lu thatid '%s' that.client.addr %s",
-		    abuf1, abuf2, size,
-		    c->pool->refcnt, pthread_self(), thatid, abuf3));
-
-	r = find_lingering_lease(c, &i);
-=======
 	DBG(DBG_CONTROL, {
 		char abuf[ADDRTOT_BUF];
 		addrtot(&c->spd.that.client.addr, 0, abuf, sizeof(abuf));
@@ -507,7 +295,6 @@
 	});
 
 	r = revive_lingering_lease(c, &i);
->>>>>>> c7ea606e
 	if (!r) {
 		/* allocate a new lease */
 		struct lease_addr **head = &c->pool->leases;
@@ -535,15 +322,9 @@
 		if (candidate >= size) {
 			DBG(DBG_CONTROL,
 			    DBG_log("can't lease a new address from "
-<<<<<<< HEAD
-				    "addresspool %s-%s size %u "
-				    "reference count %u ",
-				    abuf1, abuf2, size,
-=======
 				    "addresspool %s size %u "
 				    "reference count %u ",
 				    rbuf, size,
->>>>>>> c7ea606e
 				    c->pool->refcnt));
 			return "no free address in addresspool";
 		}
@@ -561,24 +342,6 @@
 		c->pool->used++;
 	}
 
-<<<<<<< HEAD
-	addr = ntohl(c->pool->start.u.v4.sin_addr.s_addr) + i;
-	addr_nw = htonl(addr);
-	e = initaddr((unsigned char *)&addr_nw, sizeof(addr_nw),
-		     AF_INET, &ia->ipaddr);
-
-	DBG(DBG_CONTROLMORE, DBG_log("%s lease %s from addresspool %s-%s. "
-				     "index %u size %u used %u lingering %u "
-				     "thatid '%s'", r ? "re-use" : "new",
-				     (addrtot(&ia->ipaddr, 0, abuf3,
-					      sizeof(abuf3)), abuf3),
-				     abuf1, abuf2, i, size,
-				     c->pool->used,
-				     c->pool->lingering, thatid));
-	return e;
-}
-
-=======
 	{
 		uint32_t addr = ntohl(c->pool->r.start.u.v4.sin_addr.s_addr) + i;
 		uint32_t addr_nw = htonl(addr);
@@ -601,7 +364,6 @@
 	return e;
 }
 
->>>>>>> c7ea606e
 static void free_addresspool(struct ip_pool *pool)
 {
 	struct ip_pool **pp;
@@ -624,25 +386,10 @@
 	return;
 }
 
-<<<<<<< HEAD
-#ifdef NEVER    /* not currently used */
-static void free_addresspools(void)
-{
-	while (pluto_pools != NULL)
-		free_addresspool(pluto_pools);
-}
-#endif /* NEVER */
-
 void unreference_addresspool(struct connection *c)
 {
 	struct ip_pool *pool = c->pool;
 
-=======
-void unreference_addresspool(struct connection *c)
-{
-	struct ip_pool *pool = c->pool;
-
->>>>>>> c7ea606e
 	if (pool == NULL)
 		return;
 
@@ -661,81 +408,6 @@
 					" ptr %p", pool));
 		free_addresspool(pool);
 	}
-<<<<<<< HEAD
-
-	c->pool = NULL;
-}
-
-static void reference_addresspool(struct ip_pool *pool)
-{
-	pool->refcnt++;
-}
-
-/* memcmp, strcmp and friends don't promise the exact value returned.
- * unitize(i) yields a value with the same sign as i but always -1, 0, or 1.
- * Think of it as putting a *cmp result in canonical form.
- */
-static int unitize(int i)
-{
-	return i < 0 ? -1 : i > 0 ? 1 : 0;
-}
-
-/* finds an ip_pool that has exactly matching bounds */
-static struct ip_pool *find_addresspool(const ip_range *pool_range,
-					struct ip_pool **const head)
-{
-	struct ip_pool *h;
-
-	for (h = *head; h != NULL; h = h->next) {
-		int start_cmp =
-			unitize(ip_address_cmp(&pool_range->start, &h->start));
-		int end_cmp =
-			unitize(ip_address_cmp(&pool_range->end, &h->end));
-
-		bool match = start_cmp == 0 && end_cmp == 0;
-
-		/* Test for inexact overlap.
-		 * (If we don't care then unitizing is not needed.)
-		 *
-		 * Case analysis:
-		 * both -1: new pool is before h's range
-		 * both 0: new pool is the same as h's range
-		 * both 1: new pool is after h's range
-		 * otherwise: some messy overlap.
-		 *
-		 * Alternative test that does not need unitizing
-		 * (avoiding overflow is a challenge):
-		 *	!match && start_cmp * end_cmp <= 0
-		 */
-		char abuf1[ADDRTOT_BUF];
-		char abuf2[ADDRTOT_BUF];
-		char abuf3[ADDRTOT_BUF];
-		char abuf4[ADDRTOT_BUF];
-		addrtot(&pool_range->start, 0, abuf1,
-			sizeof(abuf1));
-		addrtot(&pool_range->end, 0, abuf2,
-			sizeof(abuf2));
-		addrtot(&pool_range->start, 0,
-			abuf3, sizeof(abuf3));
-		addrtot(&pool_range->end, 0,
-			abuf4, sizeof(abuf4));
-
-		DBG(DBG_CONTROLMORE, {
-			    DBG_log("%s addresspool %s-%s%s%s",
-				    match ? "existing" : "new",
-				    abuf1, abuf2,
-				    start_cmp == 0 ? " same start" : "",
-				    end_cmp == 0 ? " same end" : "");
-		    });
-		if (start_cmp != end_cmp) {
-			libreswan_log("WARNING: new addresspool %s-%s "
-				      "INEXACTLY OVERLAPPS with existing %s-%s "
-				      "an IP address may be leased more than "
-				      "once", abuf1, abuf2, abuf3, abuf4);
-		}
-		if (match)
-			return h;
-=======
 
 	c->pool = NULL;
 }
@@ -780,7 +452,6 @@
 					prbuf, hbuf);
 			return "ERROR: partial overlap of addresspool";
 		}
->>>>>>> c7ea606e
 	}
 	return NULL;
 }
@@ -794,55 +465,6 @@
 struct ip_pool *install_addresspool(const ip_range *pool_range)
 {
 	struct ip_pool **head = &pluto_pools;
-<<<<<<< HEAD
-	struct ip_pool *pool;
-
-	pool = find_addresspool(pool_range, head);
-	if (pool != NULL) {
-		/* re-use existing pool */
-		reference_addresspool(pool);
-		DBG(DBG_CONTROLMORE, {
-			    char abuf1[ADDRTOT_BUF];
-			    char abuf2[ADDRTOT_BUF];
-
-			    addrtot(&pool->start, 0, abuf1, sizeof(abuf1));
-			    addrtot(&pool->end, 0, abuf2, sizeof(abuf2));
-			    DBG_log("addresspool %s-%s exists ref count %u "
-				    "used %u size %u ptr %p re-use it",
-				    abuf1, abuf2, pool->refcnt, pool->used,
-				    pool->size, pool);
-		    });
-
-		return pool;
-	}
-
-	/* make a new pool */
-
-	struct ip_pool *p = alloc_thing(struct ip_pool, "addresspool entry");
-
-	p->refcnt = 0;
-	reference_addresspool(p);
-	p->start = pool_range->start;
-	p->end = pool_range->end;
-	p->size = ntohl(p->end.u.v4.sin_addr.s_addr) -
-		  ntohl(p->start.u.v4.sin_addr.s_addr) + 1;
-	p->used = 0;
-	p->lingering = 0;
-
-	DBG(DBG_CONTROLMORE, {
-		    char abuf1[ADDRTOT_BUF];
-		    char abuf2[ADDRTOT_BUF];
-
-		    addrtot(&p->start, 0, abuf1, sizeof(abuf1));
-		    addrtot(&p->end, 0, abuf2, sizeof(abuf2));
-		    DBG_log("add new addresspool to global pools %s-%s "
-			    "size %d ptr %p",
-			    abuf1, abuf2, p->size, p);
-	    });
-	p->leases = NULL;
-	p->next = *head;
-	*head = p;
-=======
 	struct ip_pool *p;
 	err_t ugh = find_addresspool(pool_range, &p);
 
@@ -884,6 +506,5 @@
 		p->next = *head;
 		*head = p;
 	}
->>>>>>> c7ea606e
 	return p;
 }