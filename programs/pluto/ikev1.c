/* State machine for IKEv1
 * Copyright (C) 1997 Angelos D. Keromytis.
 * Copyright (C) 1998-2010,2013-2015 D. Hugh Redelmeier <hugh@mimosa.com>
 * Copyright (C) 2003-2008 Michael Richardson <mcr@xelerance.com>
 * Copyright (C) 2008-2009 David McCullough <david_mccullough@securecomputing.com>
 * Copyright (C) 2008-2010 Paul Wouters <paul@xelerance.com>
 * Copyright (C) 2011 Avesh Agarwal <avagarwa@redhat.com>
 * Copyright (C) 2008 Hiren Joshi <joshihirenn@gmail.com>
 * Copyright (C) 2009 Anthony Tong <atong@TrustedCS.com>
 * Copyright (C) 2012-2013 Paul Wouters <pwouters@redhat.com>
 * Copyright (C) 2013 Wolfgang Nothdurft <wolfgang@linogate.de>
 *
 * This program is free software; you can redistribute it and/or modify it
 * under the terms of the GNU General Public License as published by the
 * Free Software Foundation; either version 2 of the License, or (at your
 * option) any later version.  See <http://www.fsf.org/copyleft/gpl.txt>.
 *
 * This program is distributed in the hope that it will be useful, but
 * WITHOUT ANY WARRANTY; without even the implied warranty of MERCHANTABILITY
 * or FITNESS FOR A PARTICULAR PURPOSE.  See the GNU General Public License
 * for more details.
 *
 */

/* Ordering Constraints on Payloads
 *
 * rfc2409: The Internet Key Exchange (IKE)
 *
 * 5 Exchanges:
 *   "The SA payload MUST precede all other payloads in a phase 1 exchange."
 *
 *   "Except where otherwise noted, there are no requirements for ISAKMP
 *    payloads in any message to be in any particular order."
 *
 * 5.3 Phase 1 Authenticated With a Revised Mode of Public Key Encryption:
 *
 *   "If the HASH payload is sent it MUST be the first payload of the
 *    second message exchange and MUST be followed by the encrypted
 *    nonce. If the HASH payload is not sent, the first payload of the
 *    second message exchange MUST be the encrypted nonce."
 *
 *   "Save the requirements on the location of the optional HASH payload
 *    and the mandatory nonce payload there are no further payload
 *    requirements. All payloads-- in whatever order-- following the
 *    encrypted nonce MUST be encrypted with Ke_i or Ke_r depending on the
 *    direction."
 *
 * 5.5 Phase 2 - Quick Mode
 *
 *   "In Quick Mode, a HASH payload MUST immediately follow the ISAKMP
 *    header and a SA payload MUST immediately follow the HASH."
 *   [NOTE: there may be more than one SA payload, so this is not
 *    totally reasonable.  Probably all SAs should be so constrained.]
 *
 *   "If ISAKMP is acting as a client negotiator on behalf of another
 *    party, the identities of the parties MUST be passed as IDci and
 *    then IDcr."
 *
 *   "With the exception of the HASH, SA, and the optional ID payloads,
 *    there are no payload ordering restrictions on Quick Mode."
 */

/* Unfolding of Identity -- a central mystery
 *
 * This concerns Phase 1 identities, those of the IKE hosts.
 * These are the only ones that are authenticated.  Phase 2
 * identities are for IPsec SAs.
 *
 * There are three case of interest:
 *
 * (1) We initiate, based on a whack command specifying a Connection.
 *     We know the identity of the peer from the Connection.
 *
 * (2) (to be implemented) we initiate based on a flow from our client
 *     to some IP address.
 *     We immediately know one of the peer's client IP addresses from
 *     the flow.  We must use this to figure out the peer's IP address
 *     and Id.  To be solved.
 *
 * (3) We respond to an IKE negotiation.
 *     We immediately know the peer's IP address.
 *     We get an ID Payload in Main I2.
 *
 *     Unfortunately, this is too late for a number of things:
 *     - the ISAKMP SA proposals have already been made (Main I1)
 *       AND one accepted (Main R1)
 *     - the SA includes a specification of the type of ID
 *       authentication so this is negotiated without being told the ID.
 *     - with Preshared Key authentication, Main I2 is encrypted
 *       using the key, so it cannot be decoded to reveal the ID
 *       without knowing (or guessing) which key to use.
 *
 *     There are three reasonable choices here for the responder:
 *     + assume that the initiator is making wise offers since it
 *       knows the IDs involved.  We can balk later (but not gracefully)
 *       when we find the actual initiator ID
 *     + attempt to infer identity by IP address.  Again, we can balk
 *       when the true identity is revealed.  Actually, it is enough
 *       to infer properties of the identity (eg. SA properties and
 *       PSK, if needed).
 *     + make all properties universal so discrimination based on
 *       identity isn't required.  For example, always accept the same
 *       kinds of encryption.  Accept Public Key Id authentication
 *       since the Initiator presumably has our public key and thinks
 *       we must have / can find his.  This approach is weakest
 *       for preshared key since the actual key must be known to
 *       decrypt the Initiator's ID Payload.
 *     These choices can be blended.  For example, a class of Identities
 *     can be inferred, sufficient to select a preshared key but not
 *     sufficient to infer a unique identity.
 */

#include <stdio.h>
#include <stdlib.h>
#include <stddef.h>
#include <string.h>
#include <unistd.h>
#include <errno.h>
#include <sys/types.h>
#include <sys/socket.h>
#include <netinet/in.h>
#include <arpa/inet.h>

#include <libreswan.h>

#include "sysdep.h"
#include "constants.h"
#include "lswlog.h"

#include "defs.h"
#include "cookie.h"
#include "id.h"
#include "x509.h"
#include "pluto_x509.h"
#include "certs.h"
#include "connections.h"        /* needs id.h */
#include "state.h"
#include "ikev1_msgid.h"
#include "packet.h"
#include "md5.h"
#include "sha1.h"
#include "crypto.h" /* requires sha1.h and md5.h */
#include "ike_alg.h"
#include "log.h"
#include "demux.h"      /* needs packet.h */
#include "ikev1.h"
#include "ipsec_doi.h"  /* needs demux.h and state.h */
#include "ikev1_quick.h"
#include "timer.h"
#include "whack.h"      /* requires connections.h */
#include "server.h"

#include "ikev1_xauth.h"

#include "nat_traversal.h"
#include "vendor.h"
#include "ikev1_dpd.h"
#include "hostpair.h"
#include "pluto_crypt.h"	/* just for log_crypto_workers() */

#ifdef HAVE_NM
#include "kernel.h"
#endif

/* state_microcode is a tuple of information parameterizing certain
 * centralized processing of a packet.  For example, it roughly
 * specifies what payloads are expected in this message.
 * The microcode is selected primarily based on the state.
 * In Phase 1, the payload structure often depends on the
 * authentication technique, so that too plays a part in selecting
 * the state_microcode to use.
 */

struct state_microcode {
	enum state_kind state, next_state;
	lset_t flags;
	lset_t req_payloads;    /* required payloads (allows just one) */
	lset_t opt_payloads;    /* optional payloads (any mumber) */
	/* if not ISAKMP_NEXT_NONE, process_packet will emit HDR with this as np */
	u_int8_t first_out_payload;
	enum event_type timeout_event;
	state_transition_fn *processor;
};

/* State Microcode Flags, in several groups */

/* Oakley Auth values: to which auth values does this entry apply?
 * Most entries will use SMF_ALL_AUTH because they apply to all.
 * Note: SMF_ALL_AUTH matches 0 for those circumstances when no auth
 * has been set.
 */
#define SMF_ALL_AUTH    LRANGE(0, OAKLEY_AUTH_ROOF - 1)
#define SMF_PSK_AUTH    LELEM(OAKLEY_PRESHARED_KEY)
#define SMF_DS_AUTH     (LELEM(OAKLEY_DSS_SIG) | LELEM(OAKLEY_RSA_SIG))
#define SMF_PKE_AUTH    LELEM(OAKLEY_RSA_ENC)
#define SMF_RPKE_AUTH   LELEM(OAKLEY_RSA_REVISED_MODE)

/* misc flags */
#define SMF_INITIATOR   LELEM(OAKLEY_AUTH_ROOF + 0)
#define SMF_FIRST_ENCRYPTED_INPUT       LELEM(OAKLEY_AUTH_ROOF + 1)
#define SMF_INPUT_ENCRYPTED     LELEM(OAKLEY_AUTH_ROOF + 2)
#define SMF_OUTPUT_ENCRYPTED    LELEM(OAKLEY_AUTH_ROOF + 3)
#define SMF_RETRANSMIT_ON_DUPLICATE     LELEM(OAKLEY_AUTH_ROOF + 4)

#define SMF_ENCRYPTED (SMF_INPUT_ENCRYPTED | SMF_OUTPUT_ENCRYPTED)

/* this state generates a reply message */
#define SMF_REPLY   LELEM(OAKLEY_AUTH_ROOF + 5)

/* this state completes P1, so any pending P2 negotiations should start */
#define SMF_RELEASE_PENDING_P2  LELEM(OAKLEY_AUTH_ROOF + 6)

/* if we have canoncalized the authentication from XAUTH mode */
#define SMF_XAUTH_AUTH  LELEM(OAKLEY_AUTH_ROOF + 7)

/* end of flags */

static state_transition_fn      /* forward declaration */
	unexpected,
	informational;

/* v1_state_microcode_table is a table of all state_microcode tuples.
 * It must be in order of state (the first element).
 * After initialization, ike_microcode_index[s] points to the
 * first entry in v1_state_microcode_table for state s.
 * Remember that each state name in Main or Quick Mode describes
 * what has happened in the past, not what this message is.
 */

static const struct state_microcode
	*ike_microcode_index[STATE_IKE_ROOF - STATE_IKE_FLOOR];

static const struct state_microcode v1_state_microcode_table[] = {

#define PT(n) ISAKMP_NEXT_ ## n
#define P(n) LELEM(PT(n))

	/***** Phase 1 Main Mode *****/

	/* No state for main_outI1: --> HDR, SA */

	/* STATE_MAIN_R0: I1 --> R1
	 * HDR, SA --> HDR, SA
	 */
	{ STATE_MAIN_R0, STATE_MAIN_R1,
	  SMF_ALL_AUTH | SMF_REPLY,
	  P(SA), P(VID) | P(CR), PT(NONE),
	  EVENT_v1_RETRANSMIT, main_inI1_outR1 },

	/* STATE_MAIN_I1: R1 --> I2
	 * HDR, SA --> auth dependent
	 * SMF_PSK_AUTH, SMF_DS_AUTH: --> HDR, KE, Ni
	 * SMF_PKE_AUTH:
	 *	--> HDR, KE, [ HASH(1), ] <IDi1_b>PubKey_r, <Ni_b>PubKey_r
	 * SMF_RPKE_AUTH:
	 *	--> HDR, [ HASH(1), ] <Ni_b>Pubkey_r, <KE_b>Ke_i, <IDi1_b>Ke_i [,<<Cert-I_b>Ke_i]
	 * Note: since we don't know auth at start, we cannot differentiate
	 * microcode entries based on it.
	 */
	{ STATE_MAIN_I1, STATE_MAIN_I2,
	  SMF_ALL_AUTH | SMF_INITIATOR | SMF_REPLY,
	  P(SA), P(VID) | P(CR), PT(NONE), /* don't know yet */
	  EVENT_v1_RETRANSMIT, main_inR1_outI2 },

	/* STATE_MAIN_R1: I2 --> R2
	 * SMF_PSK_AUTH, SMF_DS_AUTH: HDR, KE, Ni --> HDR, KE, Nr
	 * SMF_PKE_AUTH: HDR, KE, [ HASH(1), ] <IDi1_b>PubKey_r, <Ni_b>PubKey_r
	 *	    --> HDR, KE, <IDr1_b>PubKey_i, <Nr_b>PubKey_i
	 * SMF_RPKE_AUTH:
	 *	    HDR, [ HASH(1), ] <Ni_b>Pubkey_r, <KE_b>Ke_i, <IDi1_b>Ke_i [,<<Cert-I_b>Ke_i]
	 *	    --> HDR, <Nr_b>PubKey_i, <KE_b>Ke_r, <IDr1_b>Ke_r
	 */
	{ STATE_MAIN_R1, STATE_MAIN_R2,
	  SMF_PSK_AUTH | SMF_DS_AUTH | SMF_REPLY
	  , P(KE) | P(NONCE), P(VID) | P(CR) | P(NATD_RFC), PT(NONE)
	  , EVENT_v1_RETRANSMIT, main_inI2_outR2 },

	{ STATE_MAIN_R1, STATE_UNDEFINED,
	  SMF_PKE_AUTH | SMF_REPLY,
	  P(KE) | P(ID) | P(NONCE), P(VID) | P(CR) | P(HASH), PT(KE),
	  EVENT_v1_RETRANSMIT, unexpected /* ??? not yet implemented */ },

	{ STATE_MAIN_R1, STATE_UNDEFINED,
	  SMF_RPKE_AUTH | SMF_REPLY,
	  P(NONCE) | P(KE) | P(ID), P(VID) | P(CR) | P(HASH) | P(CERT), PT(
		  NONCE),
	  EVENT_v1_RETRANSMIT, unexpected /* ??? not yet implemented */ },

	/* for states from here on, output message must be encrypted */

	/* STATE_MAIN_I2: R2 --> I3
	 * SMF_PSK_AUTH: HDR, KE, Nr --> HDR*, IDi1, HASH_I
	 * SMF_DS_AUTH: HDR, KE, Nr --> HDR*, IDi1, [ CERT, ] SIG_I
	 * SMF_PKE_AUTH: HDR, KE, <IDr1_b>PubKey_i, <Nr_b>PubKey_i
	 *	    --> HDR*, HASH_I
	 * SMF_RPKE_AUTH: HDR, <Nr_b>PubKey_i, <KE_b>Ke_r, <IDr1_b>Ke_r
	 *	    --> HDR*, HASH_I
	 */
	{ STATE_MAIN_I2, STATE_MAIN_I3,
	  SMF_PSK_AUTH | SMF_DS_AUTH | SMF_INITIATOR | SMF_OUTPUT_ENCRYPTED |
		SMF_REPLY
	  , P(KE) | P(NONCE), P(VID) | P(CR) | P(NATD_RFC), PT(ID)
	  , EVENT_v1_RETRANSMIT, main_inR2_outI3 },

	{ STATE_MAIN_I2, STATE_UNDEFINED,
	  SMF_PKE_AUTH | SMF_INITIATOR | SMF_OUTPUT_ENCRYPTED | SMF_REPLY,
	  P(KE) | P(ID) | P(NONCE), P(VID) | P(CR), PT(HASH),
	  EVENT_v1_RETRANSMIT, unexpected /* ??? not yet implemented */ },

	{ STATE_MAIN_I2, STATE_UNDEFINED,
	  SMF_ALL_AUTH | SMF_INITIATOR | SMF_OUTPUT_ENCRYPTED | SMF_REPLY,
	  P(NONCE) | P(KE) | P(ID), P(VID) | P(CR), PT(HASH),
	  EVENT_v1_RETRANSMIT, unexpected /* ??? not yet implemented */ },

	/* for states from here on, input message must be encrypted */

	/* STATE_MAIN_R2: I3 --> R3
	 * SMF_PSK_AUTH: HDR*, IDi1, HASH_I --> HDR*, IDr1, HASH_R
	 * SMF_DS_AUTH: HDR*, IDi1, [ CERT, ] SIG_I --> HDR*, IDr1, [ CERT, ] SIG_R
	 * SMF_PKE_AUTH, SMF_RPKE_AUTH: HDR*, HASH_I --> HDR*, HASH_R
	 */
	{ STATE_MAIN_R2, STATE_MAIN_R3,
	  SMF_PSK_AUTH | SMF_FIRST_ENCRYPTED_INPUT | SMF_ENCRYPTED |
		SMF_REPLY | SMF_RELEASE_PENDING_P2,
	  P(ID) | P(HASH), P(VID) | P(CR), PT(NONE),
	  EVENT_SA_REPLACE, main_inI3_outR3 },

	{ STATE_MAIN_R2, STATE_MAIN_R3,
	  SMF_DS_AUTH | SMF_FIRST_ENCRYPTED_INPUT | SMF_ENCRYPTED |
		SMF_REPLY | SMF_RELEASE_PENDING_P2,
	  P(ID) | P(SIG), P(VID) | P(CR) | P(CERT), PT(NONE),
	  EVENT_SA_REPLACE, main_inI3_outR3 },

	{ STATE_MAIN_R2, STATE_UNDEFINED,
	  SMF_PKE_AUTH | SMF_RPKE_AUTH | SMF_FIRST_ENCRYPTED_INPUT |
		SMF_ENCRYPTED |
		SMF_REPLY | SMF_RELEASE_PENDING_P2,
	  P(HASH), P(VID) | P(CR), PT(NONE),
	  EVENT_SA_REPLACE, unexpected /* ??? not yet implemented */ },

	/* STATE_MAIN_I3: R3 --> done
	 * SMF_PSK_AUTH: HDR*, IDr1, HASH_R --> done
	 * SMF_DS_AUTH: HDR*, IDr1, [ CERT, ] SIG_R --> done
	 * SMF_PKE_AUTH, SMF_RPKE_AUTH: HDR*, HASH_R --> done
	 * May initiate quick mode by calling quick_outI1
	 */
	{ STATE_MAIN_I3, STATE_MAIN_I4,
	  SMF_PSK_AUTH | SMF_INITIATOR |
		SMF_FIRST_ENCRYPTED_INPUT | SMF_ENCRYPTED | SMF_RELEASE_PENDING_P2,
	  P(ID) | P(HASH), P(VID) | P(CR), PT(NONE),
	  EVENT_SA_REPLACE, main_inR3 },

	{ STATE_MAIN_I3, STATE_MAIN_I4,
	  SMF_DS_AUTH | SMF_INITIATOR |
		SMF_FIRST_ENCRYPTED_INPUT | SMF_ENCRYPTED | SMF_RELEASE_PENDING_P2,
	  P(ID) | P(SIG), P(VID) | P(CR) | P(CERT), PT(NONE),
	  EVENT_SA_REPLACE, main_inR3 },

	{ STATE_MAIN_I3, STATE_UNDEFINED,
	  SMF_PKE_AUTH | SMF_RPKE_AUTH | SMF_INITIATOR |
		SMF_FIRST_ENCRYPTED_INPUT | SMF_ENCRYPTED | SMF_RELEASE_PENDING_P2,
	  P(HASH), P(VID) | P(CR), PT(NONE),
	  EVENT_SA_REPLACE, unexpected /* ??? not yet implemented */ },

	/* STATE_MAIN_R3: can only get here due to packet loss */
	{ STATE_MAIN_R3, STATE_UNDEFINED,
	  SMF_ALL_AUTH | SMF_ENCRYPTED | SMF_RETRANSMIT_ON_DUPLICATE,
	  LEMPTY, LEMPTY,
	  PT(NONE), EVENT_NULL, unexpected },

	/* STATE_MAIN_I4: can only get here due to packet loss */
	{ STATE_MAIN_I4, STATE_UNDEFINED,
	  SMF_ALL_AUTH | SMF_INITIATOR | SMF_ENCRYPTED,
	  LEMPTY, LEMPTY,
	  PT(NONE), EVENT_NULL, unexpected },

	/***** Phase 1 Aggressive Mode *****/

	/* No initial state for aggr_outI1:
	 * SMF_DS_AUTH (RFC 2409 5.1) and SMF_PSK_AUTH (RFC 2409 5.4):
	 * -->HDR, SA, KE, Ni, IDii
	 *
	 * Not implemented:
	 * RFC 2409 5.2: --> HDR, SA, [ HASH(1),] KE, <IDii_b>Pubkey_r, <Ni_b>Pubkey_r
	 * RFC 2409 5.3: --> HDR, SA, [ HASH(1),] <Ni_b>Pubkey_r, <KE_b>Ke_i, <IDii_b>Ke_i [, <Cert-I_b>Ke_i ]
	 */

	/* STATE_AGGR_R0:
	 * SMF_PSK_AUTH: HDR, SA, KE, Ni, IDii
	 *           --> HDR, SA, KE, Nr, IDir, HASH_R
	 * SMF_DS_AUTH:  HDR, SA, KE, Nr, IDii
	 *           --> HDR, SA, KE, Nr, IDir, [CERT,] SIG_R
	 */
	{ STATE_AGGR_R0, STATE_AGGR_R1,
	  SMF_PSK_AUTH | SMF_DS_AUTH | SMF_REPLY,
	  P(SA) | P(KE) | P(NONCE) | P(ID), P(VID) | P(NATD_RFC), PT(NONE),
	  EVENT_v1_RETRANSMIT, aggr_inI1_outR1 },

	/* STATE_AGGR_I1:
	 * SMF_PSK_AUTH: HDR, SA, KE, Nr, IDir, HASH_R
	 *           --> HDR*, HASH_I
	 * SMF_DS_AUTH:  HDR, SA, KE, Nr, IDir, [CERT,] SIG_R
	 *           --> HDR*, [CERT,] SIG_I
	 */
	{ STATE_AGGR_I1, STATE_AGGR_I2,
	  SMF_PSK_AUTH | SMF_INITIATOR | SMF_OUTPUT_ENCRYPTED | SMF_REPLY |
		SMF_RELEASE_PENDING_P2,
	  P(SA) | P(KE) | P(NONCE) | P(ID) | P(HASH), P(VID) | P(NATD_RFC),
	  PT(NONE),
	  EVENT_SA_REPLACE, aggr_inR1_outI2 },

	{ STATE_AGGR_I1, STATE_AGGR_I2,
	  SMF_DS_AUTH | SMF_INITIATOR | SMF_OUTPUT_ENCRYPTED | SMF_REPLY |
		SMF_RELEASE_PENDING_P2,
	  P(SA) | P(KE) | P(NONCE) | P(ID) | P(SIG), P(VID) | P(NATD_RFC),
	  PT(NONE),
	  EVENT_SA_REPLACE, aggr_inR1_outI2 },

	/* STATE_AGGR_R1:
	 * SMF_PSK_AUTH: HDR*, HASH_I --> done
	 * SMF_DS_AUTH:  HDR*, SIG_I  --> done
	 */
	{ STATE_AGGR_R1, STATE_AGGR_R2,
	  SMF_PSK_AUTH | SMF_FIRST_ENCRYPTED_INPUT |
		SMF_ENCRYPTED | SMF_RELEASE_PENDING_P2,
	  P(HASH), P(VID) | P(NATD_RFC), PT(NONE),
	  EVENT_SA_REPLACE, aggr_inI2 },

	{ STATE_AGGR_R1, STATE_AGGR_R2,
	  SMF_DS_AUTH | SMF_FIRST_ENCRYPTED_INPUT |
		SMF_ENCRYPTED | SMF_RELEASE_PENDING_P2,
	  P(SIG), P(VID) | P(NATD_RFC), PT(NONE),
	  EVENT_SA_REPLACE, aggr_inI2 },

	/* STATE_AGGR_I2: can only get here due to packet loss */
	{ STATE_AGGR_I2, STATE_UNDEFINED,
	  SMF_ALL_AUTH | SMF_INITIATOR | SMF_RETRANSMIT_ON_DUPLICATE,
	  LEMPTY, LEMPTY, PT(NONE), EVENT_NULL, unexpected },

	/* STATE_AGGR_R2: can only get here due to packet loss */
	{ STATE_AGGR_R2, STATE_UNDEFINED,
	  SMF_ALL_AUTH,
	  LEMPTY, LEMPTY, PT(NONE), EVENT_NULL, unexpected },

	/***** Phase 2 Quick Mode *****/

	/* No state for quick_outI1:
	 * --> HDR*, HASH(1), SA, Nr [, KE ] [, IDci, IDcr ]
	 */

	/* STATE_QUICK_R0:
	 * HDR*, HASH(1), SA, Ni [, KE ] [, IDci, IDcr ] -->
	 * HDR*, HASH(2), SA, Nr [, KE ] [, IDci, IDcr ]
	 * Installs inbound IPsec SAs.
	 * Because it may suspend for asynchronous DNS, first_out_payload
	 * is set to NONE to suppress early emission of HDR*.
	 * ??? it is legal to have multiple SAs, but we don't support it yet.
	 */
	{ STATE_QUICK_R0, STATE_QUICK_R1,
	  SMF_ALL_AUTH | SMF_ENCRYPTED | SMF_REPLY
	  , P(HASH) | P(SA) | P(NONCE), /* P(SA) | */ P(KE) | P(ID) | P(
		  NATOA_RFC), PT(NONE)
	  , EVENT_v1_RETRANSMIT, quick_inI1_outR1 },

	/* STATE_QUICK_I1:
	 * HDR*, HASH(2), SA, Nr [, KE ] [, IDci, IDcr ] -->
	 * HDR*, HASH(3)
	 * Installs inbound and outbound IPsec SAs, routing, etc.
	 * ??? it is legal to have multiple SAs, but we don't support it yet.
	 */
	{ STATE_QUICK_I1, STATE_QUICK_I2,
	  SMF_ALL_AUTH | SMF_INITIATOR | SMF_ENCRYPTED | SMF_REPLY
	  , P(HASH) | P(SA) | P(NONCE), /* P(SA) | */ P(KE) | P(ID) | P(
		  NATOA_RFC), PT(HASH)
	  , EVENT_SA_REPLACE, quick_inR1_outI2 },

	/* STATE_QUICK_R1: HDR*, HASH(3) --> done
	 * Installs outbound IPsec SAs, routing, etc.
	 */
	{ STATE_QUICK_R1, STATE_QUICK_R2,
	  SMF_ALL_AUTH | SMF_ENCRYPTED,
	  P(HASH), LEMPTY, PT(NONE),
	  EVENT_SA_REPLACE, quick_inI2 },

	/* STATE_QUICK_I2: can only happen due to lost packet */
	{ STATE_QUICK_I2, STATE_UNDEFINED,
	  SMF_ALL_AUTH | SMF_INITIATOR | SMF_ENCRYPTED |
		SMF_RETRANSMIT_ON_DUPLICATE,
	  LEMPTY, LEMPTY, PT(NONE),
	  EVENT_NULL, unexpected },

	/* STATE_QUICK_R2: can only happen due to lost packet */
	{ STATE_QUICK_R2, STATE_UNDEFINED,
	  SMF_ALL_AUTH | SMF_ENCRYPTED,
	  LEMPTY, LEMPTY, PT(NONE),
	  EVENT_NULL, unexpected },

	/***** informational messages *****/

	/* Informational Exchange (RFC 2408 4.8):
	 * HDR N/D
	 * Unencrypted: must not occur after ISAKMP Phase 1 exchange of keying material.
	 */
	/* STATE_INFO: */
	{ STATE_INFO, STATE_UNDEFINED,
	  SMF_ALL_AUTH,
	  LEMPTY, LEMPTY, PT(NONE),
	  EVENT_NULL, informational },

	/* Informational Exchange (RFC 2408 4.8):
	 * HDR* N/D
	 */
	/* STATE_INFO_PROTECTED: */
	{ STATE_INFO_PROTECTED, STATE_UNDEFINED,
	  SMF_ALL_AUTH | SMF_ENCRYPTED,
	  P(HASH), LEMPTY, PT(NONE),
	  EVENT_NULL, informational },

	{ STATE_XAUTH_R0, STATE_XAUTH_R1,
	  SMF_ALL_AUTH | SMF_ENCRYPTED,
	  P(MCFG_ATTR) | P(HASH), P(VID), PT(NONE),
	  EVENT_NULL, xauth_inR0 }, /*Re-transmit may be done by previous state*/

	{ STATE_XAUTH_R1, STATE_MAIN_R3,
	  SMF_ALL_AUTH | SMF_ENCRYPTED,
	  P(MCFG_ATTR) | P(HASH), P(VID), PT(NONE),
	  EVENT_SA_REPLACE, xauth_inR1 },

#if 0
	/* for situation where there is XAUTH + ModeCFG */
	{ STATE_XAUTH_R2, STATE_XAUTH_R3,
	  SMF_ALL_AUTH | SMF_ENCRYPTED,
	  P(MCFG_ATTR) | P(HASH), P(VID), PT(NONE),
	  EVENT_SA_REPLACE, xauth_inR2 },

	{ STATE_XAUTH_R3, STATE_MAIN_R3,
	  SMF_ALL_AUTH | SMF_ENCRYPTED,
	  P(MCFG_ATTR) | P(HASH), P(VID), PT(NONE),
	  EVENT_SA_REPLACE, xauth_inR3 },
#endif

/* MODE_CFG_x:
 * Case R0:  Responder	->	Initiator
 *			<-	Req(addr=0)
 *	    Reply(ad=x)	->
 *
 * Case R1: Set(addr=x)	->
 *			<-	Ack(ok)
 */

	{ STATE_MODE_CFG_R0, STATE_MODE_CFG_R1,
	  SMF_ALL_AUTH | SMF_ENCRYPTED | SMF_REPLY,
	  P(MCFG_ATTR) | P(HASH), P(VID), PT(HASH),
	  EVENT_SA_REPLACE, modecfg_inR0 },

	{ STATE_MODE_CFG_R1, STATE_MODE_CFG_R2,
	  SMF_ALL_AUTH | SMF_ENCRYPTED,
	  P(MCFG_ATTR) | P(HASH), P(VID), PT(HASH),
	  EVENT_SA_REPLACE, modecfg_inR1 },

	{ STATE_MODE_CFG_R2, STATE_UNDEFINED,
	  SMF_ALL_AUTH | SMF_ENCRYPTED,
	  LEMPTY, LEMPTY, PT(NONE),
	  EVENT_NULL, unexpected },

	{ STATE_MODE_CFG_I1, STATE_MAIN_I4,
	  SMF_ALL_AUTH | SMF_ENCRYPTED | SMF_RELEASE_PENDING_P2,
	  P(MCFG_ATTR) | P(HASH), P(VID), PT(HASH),
	  EVENT_SA_REPLACE, modecfg_inR1 },

	{ STATE_XAUTH_I0, STATE_XAUTH_I1,
	  SMF_ALL_AUTH | SMF_ENCRYPTED | SMF_REPLY | SMF_RELEASE_PENDING_P2,
	  P(MCFG_ATTR) | P(HASH), P(VID), PT(HASH),
	  EVENT_SA_REPLACE, xauth_inI0 },

	{ STATE_XAUTH_I1, STATE_MAIN_I4,
	  SMF_ALL_AUTH | SMF_ENCRYPTED | SMF_REPLY | SMF_RELEASE_PENDING_P2,
	  P(MCFG_ATTR) | P(HASH), P(VID), PT(HASH),
	  EVENT_SA_REPLACE, xauth_inI1 },

#undef P
#undef PT
};

void init_ikev1(void)
{
	/* fill ike_microcode_index:
	 * make ike_microcode_index[s] point to first entry in
	 * v1_state_microcode_table for state s (backward scan makes this easier).
	 * Check that table is in order -- catch coding errors.
	 * For what it's worth, this routine is idempotent.
	 */
	const struct state_microcode *t;

	for (t = &v1_state_microcode_table[elemsof(v1_state_microcode_table) - 1];;)
	{
		passert(STATE_IKE_FLOOR <= t->state &&
			t->state < STATE_IKE_ROOF);
		ike_microcode_index[t->state - STATE_IKE_FLOOR] = t;
		if (t == v1_state_microcode_table)
			break;
		t--;
		passert(t[0].state <= t[1].state);
	}
}

static stf_status unexpected(struct msg_digest *md)
{
	loglog(RC_LOG_SERIOUS, "unexpected message received in state %s",
	       enum_name(&state_names, md->st->st_state));
	return STF_IGNORE;
}

/*
 * RFC 2408 Section 4.6
 *
 *  #   Initiator  Direction Responder  NOTE
 * (1)  HDR*; N/D     =>                Error Notification or Deletion
 */
static stf_status informational(struct msg_digest *md)
{
	struct payload_digest *const n_pld = md->chain[ISAKMP_NEXT_N];

	/* If the Notification Payload is not null... */
	if (n_pld != NULL) {
		pb_stream *const n_pbs = &n_pld->pbs;
		struct isakmp_notification *const n =
			&n_pld->payload.notification;
		struct state *st = md->st;    /* may be NULL */

		/* Switch on Notification Type (enum) */
		/* note that we _can_ get notification payloads unencrypted
		 * once we are at least in R3/I4.
		 * and that the handler is expected to treat them suspiciously.
		 */
		DBG(DBG_CONTROL, DBG_log("processing informational %s (%d)",
					 enum_name(&ikev1_notify_names,
						   n->isan_type),
					 n->isan_type));

		switch (n->isan_type) {
		case R_U_THERE:
			if (st == NULL) {
				loglog(RC_LOG_SERIOUS,
				       "received bogus  R_U_THERE informational message");
				return STF_IGNORE;
			}
			return dpd_inI_outR(st, n, n_pbs);

		case R_U_THERE_ACK:
			if (st == NULL) {
				loglog(RC_LOG_SERIOUS,
				       "received bogus R_U_THERE_ACK informational message");
				return STF_IGNORE;
			}
			return dpd_inR(st, n, n_pbs);

		case PAYLOAD_MALFORMED:
			if (st != NULL) {
				st->hidden_variables.st_malformed_received++;

				libreswan_log(
					"received %u malformed payload notifies",
					st->hidden_variables.st_malformed_received);

				if (st->hidden_variables.st_malformed_sent >
				    MAXIMUM_MALFORMED_NOTIFY / 2 &&
				    ((st->hidden_variables.st_malformed_sent +
				      st->hidden_variables.
				      st_malformed_received) >
				     MAXIMUM_MALFORMED_NOTIFY)) {
					libreswan_log(
						"too many malformed payloads (we sent %u and received %u",
						st->hidden_variables.st_malformed_sent,
						st->hidden_variables.st_malformed_received);
					delete_state(st);
					md->st = st = NULL;
				}
			}
			return STF_IGNORE;

		case ISAKMP_N_CISCO_LOAD_BALANCE:
			if (st != NULL && IS_ISAKMP_SA_ESTABLISHED(st->st_state)) {
				char *tmp_name;
				int tmp_whack_sock;
				struct connection *tmp_c;
				ip_address old_addr;

				/* Saving connection name and whack sock id */
				tmp_name = st->st_connection->name;
				tmp_whack_sock = dup_any(st->st_whack_sock);

				/* deleting ISAKMP SA with the current remote peer */
				delete_state(st);
				md->st = st = NULL;

				/* to find and store the connection associated with tmp_name */
				/* ??? how do we know that tmp_name hasn't been freed? */
				tmp_c = con_by_name(tmp_name, FALSE);

				DBG_cond_dump(DBG_PARSING,
					      "redirected remote end info:", n_pbs->cur + pbs_left(
						      n_pbs) - 4, 4);

				/* Current remote peer info */
				{

					ipstr_buf b;
					struct spd_route *tmp_spd =
						&tmp_c->spd;
					int count_spd = 0;

					do {
						DBG(DBG_CONTROLMORE,
						    DBG_log(
							    "spd route number: %d",
							    ++count_spd));

						/**that info**/
						DBG(DBG_CONTROLMORE,
						    DBG_log("that id kind: %d",
							    tmp_spd->that.id.kind));
						DBG(DBG_CONTROLMORE,
						    DBG_log("that id ipaddr: %s",
							    ipstr(&tmp_spd->that.id.ip_addr, &b)));
						if (tmp_spd->that.id.name.ptr
						    != NULL)
							DBG(DBG_CONTROLMORE,
							    DBG_dump_chunk(
								    "that id name",
								    tmp_spd->
								    that.id.
								    name));
						DBG(DBG_CONTROLMORE,
						    DBG_log("that host_addr: %s",
							    ipstr(&tmp_spd->that.host_addr, &b)));
						DBG(DBG_CONTROLMORE,
						    DBG_log("that nexthop: %s",
							    ipstr(&tmp_spd->that.host_nexthop, &b)));
						DBG(DBG_CONTROLMORE,
						    DBG_log("that srcip: %s",
							    ipstr(&tmp_spd->that.host_srcip, &b)));
						DBG(DBG_CONTROLMORE,
						    DBG_log("that client_addr: %s, maskbits:%d",
							    ipstr(&tmp_spd->that.client.addr, &b),
							    tmp_spd->that.
							    client.maskbits));
						DBG(DBG_CONTROLMORE,
						    DBG_log("that has_client: %d",
							    tmp_spd->that.
							    has_client));
						DBG(DBG_CONTROLMORE,
						    DBG_log("that has_client_wildcard: %d",
							    tmp_spd->that.
							    has_client_wildcard));
						DBG(DBG_CONTROLMORE,
						    DBG_log("that has_port_wildcard: %d",
							    tmp_spd->that.
							    has_port_wildcard));
						DBG(DBG_CONTROLMORE,
						    DBG_log("that has_id_wildcards: %d",
							    tmp_spd->that.
							    has_id_wildcards));

						tmp_spd = tmp_spd->next;
					} while (tmp_spd != NULL);

					if (tmp_c->interface != NULL) {
						DBG(DBG_CONTROLMORE,
						    DBG_log("Current interface_addr: %s",
							    ipstr(&tmp_c->interface->ip_addr, &b)));
					}

					if (tmp_c->gw_info != NULL) {
						DBG(DBG_CONTROLMORE, {
							    DBG_log("Current gw_client_addr: %s",
								    ipstr(&tmp_c->gw_info->client_id.ip_addr, &b));
							    DBG_log("Current gw_gw_addr: %s",
								    ipstr(&tmp_c->gw_info->gw_id.ip_addr, &b));
						    });
					}

				}

				/* storing old address for comparison purposes */
				old_addr = tmp_c->spd.that.host_addr;

				/* Decoding remote peer address info where connection has to be redirected to */
				memcpy(&tmp_c->spd.that.host_addr.u.v4.sin_addr.s_addr,
					(u_int32_t *)(n_pbs->cur +
						      pbs_left(n_pbs) - 4),
					sizeof(tmp_c->spd.that.host_addr.u.v4.
					       sin_addr.
					       s_addr));

				/* Modifying connection info to store the redirected remote peer info */
				DBG(DBG_CONTROLMORE,
				    DBG_log("Old host_addr_name : %s",
					    tmp_c->spd.that.host_addr_name));
				tmp_c->spd.that.host_addr_name = NULL;
				tmp_c->spd.that.id.ip_addr =
					tmp_c->spd.that.host_addr;

				DBG(DBG_CONTROLMORE, {
					ipstr_buf b;
					if (sameaddr(&tmp_c->spd.this.
						     host_nexthop,
						     &old_addr)) {
						DBG_log("Old remote addr %s",
							ipstr(&old_addr, &b));
						DBG_log("Old this host next hop %s",
							ipstr(&tmp_c->spd.this.host_nexthop, &b));
						tmp_c->spd.this.host_nexthop = tmp_c->spd.that.host_addr;
						DBG_log("New this host next hop %s",
							ipstr(&tmp_c->spd.this.host_nexthop, &b));
					}

					if (sameaddr(&tmp_c->spd.that.
						     host_srcip,
						     &old_addr)) {
						DBG_log("Old that host srcip %s",
							ipstr(&tmp_c->spd.that.host_srcip, &b));
						tmp_c->spd.that.host_srcip = tmp_c->spd.that.host_addr;
						DBG_log("New that host srcip %s",
							ipstr(&tmp_c->spd.that.host_srcip, &b));
					}

					if (sameaddr(&tmp_c->spd.that.
						     client.addr,
						     &old_addr)) {
						DBG_log("Old that client ip %s",
							ipstr(&tmp_c->spd.that.client.addr, &b));
						tmp_c->spd.that.client.addr = tmp_c->spd.that.host_addr;
						DBG_log("New that client ip %s",
							ipstr(&tmp_c->spd.that.client.addr, &b));
					}
				});

				tmp_c->host_pair->him.addr =
					tmp_c->spd.that.host_addr;

				/* Initiating connection to the redirected peer */
				initiate_connection(tmp_name, tmp_whack_sock,
						    LEMPTY, pcim_demand_crypto);
				return STF_IGNORE;
			}

		default:
			if (st != NULL &&
			    (st->st_connection->extra_debugging &
			     IMPAIR_DIE_ONINFO)) {
				loglog(RC_LOG_SERIOUS,
				       "received unhandled informational notification payload %d: '%s'",
				       n->isan_type,
				       enum_name(&ikev1_notify_names,
						 n->isan_type));
				return STF_FATAL;
			}
			loglog(RC_LOG_SERIOUS,
			       "received and ignored informational message");
			return STF_IGNORE;
		}
	} else {
		loglog(RC_LOG_SERIOUS,
		       "received and ignored empty informational notification payload");
		return STF_IGNORE;
	}
}

/* create output HDR as replica of input HDR - IKEv1 only */
void ikev1_echo_hdr(struct msg_digest *md, bool enc, u_int8_t np)
{
	struct isakmp_hdr hdr = md->hdr; /* mostly same as incoming header */

	/* make sure we start with a clean buffer */
	init_out_pbs(&reply_stream, reply_buffer, sizeof(reply_buffer),
		 "reply packet");

	hdr.isa_flags = 0; /* zero all flags */
	if (enc)
		hdr.isa_flags |= ISAKMP_FLAGS_v1_ENCRYPTION;

	if (DBGP(IMPAIR_SEND_BOGUS_ISAKMP_FLAG)) {
		hdr.isa_flags |= ISAKMP_FLAGS_RESERVED_BIT6;
	}

	/* there is only one IKEv1 version, and no new one will ever come - no need to set version */
	hdr.isa_np = np;
	if (!out_struct(&hdr, &isakmp_hdr_desc, &reply_stream, &md->rbody))
		impossible(); /* surely must have room and be well-formed */
}

/* process an input packet, possibly generating a reply.
 *
 * If all goes well, this routine eventually calls a state-specific
 * transition function.
 *
 * This routine will not release_any_md(mdp).  It is expected that its
 * caller will do this.  In fact, it will zap *mdp to NULL if it thinks
 * **mdp should not be freed.  So the caller should be prepared for
 * *mdp being set to NULL.
 */
void process_v1_packet(struct msg_digest **mdp)
{
	struct msg_digest *md = *mdp;
	const struct state_microcode *smc;
	bool new_iv_set = FALSE;
	struct state *st = NULL;
	enum state_kind from_state = STATE_UNDEFINED;   /* state we started in */

#define SEND_NOTIFICATION(t) { \
		if (st != NULL) \
			send_notification_from_state(st, from_state, t); \
		else \
			send_notification_from_md(md, t); }

	switch (md->hdr.isa_xchg) {
#ifdef NOTYET
	case ISAKMP_XCHG_NONE:
	case ISAKMP_XCHG_BASE:
	case ISAKMP_XCHG_AO:
#endif

	case ISAKMP_XCHG_AGGR:
	case ISAKMP_XCHG_IDPROT: /* part of a Main Mode exchange */
		if (md->hdr.isa_msgid != v1_MAINMODE_MSGID) {
			libreswan_log(
				"Message ID was 0x%08lx but should be zero in phase 1",
				(unsigned long) md->hdr.isa_msgid);
			SEND_NOTIFICATION(INVALID_MESSAGE_ID);
			return;
		}

		if (is_zero_cookie(md->hdr.isa_icookie)) {
			libreswan_log(
				"Initiator Cookie must not be zero in phase 1 message");
			SEND_NOTIFICATION(INVALID_COOKIE);
			return;
		}

		if (is_zero_cookie(md->hdr.isa_rcookie)) {
			/* initial message from initiator
			 * ??? what if this is a duplicate of another message?
			 */
			if (md->hdr.isa_flags & ISAKMP_FLAGS_v1_ENCRYPTION) {
				libreswan_log("initial phase 1 message is invalid:"
					      " its Encrypted Flag is on");
				SEND_NOTIFICATION(INVALID_FLAGS);
				return;
			}

			/* don't build a state until the message looks tasty */
			from_state = (md->hdr.isa_xchg == ISAKMP_XCHG_IDPROT ?
				      STATE_MAIN_R0 : STATE_AGGR_R0);
		} else {
			/* not an initial message */

			st = find_state_ikev1(md->hdr.isa_icookie,
					      md->hdr.isa_rcookie,
					      md->hdr.isa_msgid);

			if (st == NULL) {
				/* perhaps this is a first message from the responder
				 * and contains a responder cookie that we've not yet seen.
				 */
				st = find_state_ikev1(md->hdr.isa_icookie,
						      zero_cookie,
						      md->hdr.isa_msgid);

				if (st == NULL) {
					libreswan_log(
						"phase 1 message is part of an unknown exchange");
					/* XXX Could send notification back */
					return;
				}
			}
			set_cur_state(st);
			from_state = st->st_state;
		}
		break;

	case ISAKMP_XCHG_INFO:  /* an informational exchange */
		st = ikev1_find_info_state(md->hdr.isa_icookie, md->hdr.isa_rcookie,
				     &md->sender, v1_MAINMODE_MSGID);

		if (st == NULL) {
			/*
			 * might be an informational response to our first
			 * message, in which case, we don't know the rcookie yet.
			 */
			st = find_state_ikev1(md->hdr.isa_icookie, zero_cookie,
					      v1_MAINMODE_MSGID);
		}

		if (st != NULL)
			set_cur_state(st);

		if (md->hdr.isa_flags & ISAKMP_FLAGS_v1_ENCRYPTION) {
			bool quiet = (st == NULL ||
				     (st->st_connection->policy & POLICY_OPPORTUNISTIC));

			if (st == NULL) {
				if (!quiet) {
					libreswan_log(
						"Informational Exchange is for an unknown (expired?) SA with MSGID:0x%08lx",
							(unsigned long)md->hdr.isa_msgid);
				}

				/* Let's try to log some info about these to track them down */
				DBG(DBG_PARSING, {
					    DBG_dump("- unknown SA's md->hdr.isa_icookie:",
						    md->hdr.isa_icookie,
						    COOKIE_SIZE);
					    DBG_dump("- unknown SA's md->hdr.isa_rcookie:",
						    md->hdr.isa_rcookie,
						    COOKIE_SIZE);
				    });

				/* XXX Could send notification back */
				return;
			}

			if (!IS_ISAKMP_ENCRYPTED(st->st_state)) {
				if (!quiet) {
					loglog(RC_LOG_SERIOUS, "encrypted Informational Exchange message is invalid because no key is known");
				}
				/* XXX Could send notification back */
				return;
			}

			if (md->hdr.isa_msgid == v1_MAINMODE_MSGID) {
				if (!quiet) {
					loglog(RC_LOG_SERIOUS, "Informational Exchange message is invalid because it has a Message ID of 0");
				}
				/* XXX Could send notification back */
				return;
			}

			if (!unique_msgid(st, md->hdr.isa_msgid)) {
				if (!quiet) {
					loglog(RC_LOG_SERIOUS, "Informational Exchange message is invalid because it has a previously used Message ID (0x%08lx)",
						(unsigned long)md->hdr.isa_msgid);
				}
				/* XXX Could send notification back */
				return;
			}
			st->st_msgid_reserved = FALSE;

			init_phase2_iv(st, &md->hdr.isa_msgid);
			new_iv_set = TRUE;

			from_state = STATE_INFO_PROTECTED;
		} else {
			if (st != NULL &&
			    IS_ISAKMP_AUTHENTICATED(st->st_state)) {
				if ((st->st_connection->policy & POLICY_OPPORTUNISTIC) == LEMPTY) {
					loglog(RC_LOG_SERIOUS, "Informational Exchange message must be encrypted");
				}
				/* XXX Could send notification back */
				return;
			}
			from_state = STATE_INFO;
		}
		break;

	case ISAKMP_XCHG_QUICK: /* part of a Quick Mode exchange */

		if (is_zero_cookie(md->hdr.isa_icookie)) {
			DBG(DBG_CONTROL, DBG_log(
				"Quick Mode message is invalid because it has an Initiator Cookie of 0"));
			SEND_NOTIFICATION(INVALID_COOKIE);
			return;
		}

		if (is_zero_cookie(md->hdr.isa_rcookie)) {
			DBG(DBG_CONTROL, DBG_log(
				"Quick Mode message is invalid because it has a Responder Cookie of 0"));
			SEND_NOTIFICATION(INVALID_COOKIE);
			return;
		}

		if (md->hdr.isa_msgid == v1_MAINMODE_MSGID) {
			DBG(DBG_CONTROL, DBG_log(
				"Quick Mode message is invalid because it has a Message ID of 0"));
			SEND_NOTIFICATION(INVALID_MESSAGE_ID);
			return;
		}

		st = find_state_ikev1(md->hdr.isa_icookie, md->hdr.isa_rcookie,
				      md->hdr.isa_msgid);

		if (st == NULL) {
			/* No appropriate Quick Mode state.
			 * See if we have a Main Mode state.
			 * ??? what if this is a duplicate of another message?
			 */
			st = find_state_ikev1(md->hdr.isa_icookie,
					      md->hdr.isa_rcookie,
					      v1_MAINMODE_MSGID);

			if (st == NULL) {
				DBG(DBG_CONTROL, DBG_log(
					"Quick Mode message is for a non-existent (expired?) ISAKMP SA"));
				/* XXX Could send notification back */
				return;
			}

			if (st->st_oakley.doing_xauth) {
				DBG(DBG_CONTROL, DBG_log(
					"Cannot do Quick Mode until XAUTH done."));
				return;
			}

			/* Have we just given an IP address to peer? */
			if (st->st_state == STATE_MODE_CFG_R2) {
				/* ISAKMP is up... */
				change_state(st, STATE_MAIN_R3);
			}

#ifdef SOFTREMOTE_CLIENT_WORKAROUND
			/* See: http://popoludnica.pl/?id=10100110 */
			if (st->st_state == STATE_MODE_CFG_R1) {
				libreswan_log(
					"SoftRemote workaround: Cannot do Quick Mode until MODECFG done.");
				return;
			}
#endif

			set_cur_state(st);

			if (!IS_ISAKMP_SA_ESTABLISHED(st->st_state)) {
				if (DBGP(DBG_OPPO) || (st->st_connection->policy & POLICY_OPPORTUNISTIC) == LEMPTY) {
					loglog(RC_LOG_SERIOUS, "Quick Mode message is unacceptable because it is for an incomplete ISAKMP SA");
				}
				SEND_NOTIFICATION(PAYLOAD_MALFORMED /* XXX ? */);
				return;
			}

			if (!unique_msgid(st, md->hdr.isa_msgid)) {
				if (DBGP(DBG_OPPO) || (st->st_connection->policy & POLICY_OPPORTUNISTIC) == LEMPTY) {
					loglog(RC_LOG_SERIOUS, "Quick Mode I1 message is unacceptable because it uses a previously used Message ID 0x%08lx (perhaps this is a duplicated packet)",
						(unsigned long) md->hdr.isa_msgid);
				}
				SEND_NOTIFICATION(INVALID_MESSAGE_ID);
				return;
			}
			st->st_msgid_reserved = FALSE;

			/* Quick Mode Initial IV */
			init_phase2_iv(st, &md->hdr.isa_msgid);
			new_iv_set = TRUE;

			from_state = STATE_QUICK_R0;
		} else {
			if (st->st_oakley.doing_xauth) {
				if (DBGP(DBG_OPPO) ||
				    (st->st_connection->policy & POLICY_OPPORTUNISTIC) == LEMPTY) {
					libreswan_log("Cannot do Quick Mode until XAUTH done.");
				}
				return;
			}
			set_cur_state(st);
			from_state = st->st_state;
		}

		break;

	case ISAKMP_XCHG_MODE_CFG:
		if (is_zero_cookie(md->hdr.isa_icookie)) {
			DBG(DBG_CONTROL, DBG_log("Mode Config message is invalid because it has an Initiator Cookie of 0"));
			/* XXX Could send notification back */
			return;
		}

		if (is_zero_cookie(md->hdr.isa_rcookie)) {
			DBG(DBG_CONTROL, DBG_log("Mode Config message is invalid because it has a Responder Cookie of 0"));
			/* XXX Could send notification back */
			return;
		}

		if (md->hdr.isa_msgid == 0) {
			DBG(DBG_CONTROL, DBG_log("Mode Config message is invalid because it has a Message ID of 0"));
			/* XXX Could send notification back */
			return;
		}

		st = ikev1_find_info_state(md->hdr.isa_icookie, md->hdr.isa_rcookie,
				     &md->sender, md->hdr.isa_msgid);

		if (st == NULL) {
			DBG(DBG_CONTROL, DBG_log(
				"No appropriate Mode Config state yet.See if we have a Main Mode state"));
			/* No appropriate Mode Config state.
			 * See if we have a Main Mode state.
			 * ??? what if this is a duplicate of another message?
			 */
			st = ikev1_find_info_state(md->hdr.isa_icookie,
					     md->hdr.isa_rcookie,
					     &md->sender, 0);

			if (st == NULL) {
				DBG(DBG_CONTROL, DBG_log(
					"Mode Config message is for a non-existent (expired?) ISAKMP SA"));
				/* XXX Could send notification back */
				return;
			}

			set_cur_state(st);

			DBG(DBG_CONTROLMORE, DBG_log(" processing received "
						     "isakmp_xchg_type %s.",
						     enum_show(&ikev1_exchange_names,
							       md->hdr.isa_xchg)));
			DBG(DBG_CONTROLMORE, DBG_log(" this is a%s%s%s%s",
						     st->st_connection->spd.
						     this.xauth_server ?
						     " xauthserver" : "",
						     st->st_connection->spd.
						     this.xauth_client ?
						     " xauthclient" : "",
						     st->st_connection->spd.
						     this.modecfg_server ?
						     " modecfgserver" : "",
						     st->st_connection->spd.
						     this.modecfg_client  ?
						     " modecfgclient" : ""
						     ));

			if (!IS_ISAKMP_SA_ESTABLISHED(st->st_state)) {
				DBG(DBG_CONTROLMORE, DBG_log(
					"Mode Config message is unacceptable because it is for an incomplete ISAKMP SA (state=%s)",
				       enum_name(&state_names, st->st_state)));
				/* XXX Could send notification back */
				return;
			}
			DBG(DBG_CONTROLMORE, DBG_log(" call  init_phase2_iv"));
			init_phase2_iv(st, &md->hdr.isa_msgid);
			new_iv_set = TRUE;

			/*
			 * okay, now we have to figure out if we are receiving a bogus
			 * new message in an oustanding XAUTH server conversation
			 * (i.e. a reply to our challenge)
			 * (this occurs with some broken other implementations).
			 *
			 * or if receiving for the first time, an XAUTH challenge.
			 *
			 * or if we are getting a MODECFG request.
			 *
			 * we distinguish these states because we cannot both be an
			 * XAUTH server and client, and our policy tells us which
			 * one we are.
			 *
			 * to complicate further, it is normal to start a new msgid
			 * when going from one state to another, or when restarting
			 * the challenge.
			 *
			 */

			if (st->st_connection->spd.this.xauth_server &&
			    st->st_state == STATE_XAUTH_R1 &&
			    st->quirks.xauth_ack_msgid) {
				from_state = STATE_XAUTH_R1;
				DBG(DBG_CONTROLMORE, DBG_log(
					" set from_state to %s state is STATE_XAUTH_R1 and quirks.xauth_ack_msgid is TRUE",
					    enum_name(&state_names,
						      st->st_state
						      )));
			} else if (st->st_connection->spd.this.xauth_client
				   &&
				   IS_PHASE1(st->st_state)) {
				from_state = STATE_XAUTH_I0;
				DBG(DBG_CONTROLMORE, DBG_log(
					" set from_state to %s this is xauthclient and IS_PHASE1() is TRUE",
					    enum_name(&state_names,
						      st->st_state
						      )));
			} else if (st->st_connection->spd.this.xauth_client
				   &&
				   st->st_state == STATE_XAUTH_I1) {
				/*
				 * in this case, we got a new MODECFG message after I0, maybe
				 * because it wants to start over again.
				 */
				from_state = STATE_XAUTH_I0;
				DBG(DBG_CONTROLMORE, DBG_log(
					" set from_state to %s this is xauthclient and state == STATE_XAUTH_I1",
					    enum_name(&state_names,
						      st->st_state
						      )));
			} else if (st->st_connection->spd.this.modecfg_server
				   &&
				   IS_PHASE1(st->st_state)) {
				from_state = STATE_MODE_CFG_R0;
				DBG(DBG_CONTROLMORE, DBG_log(
					" set from_state to %s this is modecfgserver and IS_PHASE1() is TRUE",
					    enum_name(&state_names,
						      st->st_state
						      )));
			} else if (st->st_connection->spd.this.modecfg_client
				   &&
				   IS_PHASE1(st->st_state)) {
				from_state = STATE_MODE_CFG_R1;
				DBG(DBG_CONTROLMORE, DBG_log(
					" set from_state to %s this is modecfgclient and IS_PHASE1() is TRUE",
					    enum_name(&state_names,
						      st->st_state
						      )));
			} else {
				DBG(DBG_CONTROLMORE, DBG_log(
					"received isakmp_xchg_type %s",
					    enum_show(&ikev1_exchange_names,
						      md->hdr.isa_xchg)));
				DBG(DBG_CONTROLMORE, DBG_log(
					"this is a%s%s%s%s in state %s. Reply with UNSUPPORTED_EXCHANGE_TYPE",
					    st->st_connection
					    ->spd.this.xauth_server ?
					    " xauthserver" : "",
					    st->st_connection
					    ->spd.this.xauth_client ?
					    " xauthclient" : "",
					    st->st_connection
					    ->spd.this.modecfg_server ?
					    " modecfgserver" :
					    "",
					    st->st_connection
					    ->spd.this.modecfg_client  ?
					    " modecfgclient" :
					    "",
					    enum_name(&
						      state_names,
						      st->st_state)
					    ));
				return;
			}
		} else {
			if (st->st_connection->spd.this.xauth_server &&
			    IS_PHASE1(st->st_state)) {
				/* Switch from Phase1 to Mode Config */
				DBG(DBG_CONTROL, DBG_log(
					"We were in phase 1, with no state, so we went to XAUTH_R0"));
				change_state(st, STATE_XAUTH_R0);
			}

			/* otherweise, this is fine, we continue in the state we are in */
			set_cur_state(st);
			from_state = st->st_state;
		}

		break;

	case ISAKMP_XCHG_NGRP:
	default:
		DBG(DBG_CONTROL, DBG_log("unsupported exchange type %s in message",
			      enum_show(&ikev1_exchange_names, md->hdr.isa_xchg)));
		SEND_NOTIFICATION(UNSUPPORTED_EXCHANGE_TYPE);
		return;
	}

	/* We have found a from_state, and perhaps a state object.
	 * If we need to build a new state object,
	 * we wait until the packet has been sanity checked.
	 */

	/* We don't support the Commit Flag.  It is such a bad feature.
	 * It isn't protected -- neither encrypted nor authenticated.
	 * A man in the middle turns it on, leading to DoS.
	 * We just ignore it, with a warning.
	 */
	if (md->hdr.isa_flags & ISAKMP_FLAGS_v1_COMMIT)
		DBG(DBG_CONTROL, DBG_log(
			"IKE message has the Commit Flag set but Pluto doesn't implement this feature due to security concerns; ignoring flag"));


	/* Handle IKE fragmentation payloads */
	if (md->hdr.isa_np == ISAKMP_NEXT_IKE_FRAGMENTATION) {
		struct isakmp_ikefrag fraghdr;
		struct ike_frag *ike_frag, **i;
		int last_frag_index = 0;  /* index of the last fragment */
		pb_stream frag_pbs;

		if (st == NULL) {
			DBG(DBG_CONTROL, DBG_log(
				"received IKE fragment, but have no state. Ignoring packet."));
			return;
		}

		if ((st->st_connection->policy & POLICY_IKE_FRAG_ALLOW) == 0) {
			DBG(DBG_CONTROL, DBG_log(
			       "discarding IKE fragment packet - fragmentation not allowed by local policy (ike_frag=no)"));
			return;
		}

		if (!in_struct(&fraghdr, &isakmp_ikefrag_desc,
			       &md->message_pbs, &frag_pbs) ||
		    pbs_room(&frag_pbs) != fraghdr.isafrag_length ||
		    fraghdr.isafrag_np != 0 ||
		    fraghdr.isafrag_number == 0 || fraghdr.isafrag_number >
		    16) {
			SEND_NOTIFICATION(PAYLOAD_MALFORMED);
			return;
		}

		DBG(DBG_CONTROL,
		    DBG_log("received IKE fragment id '%d', number '%u'%s",
			    fraghdr.isafrag_id,
			    fraghdr.isafrag_number,
			    (fraghdr.isafrag_flags == 1) ? "(last)" : ""));

		ike_frag = alloc_thing(struct ike_frag, "ike_frag");
		ike_frag->md = md;
		ike_frag->index = fraghdr.isafrag_number;
		ike_frag->last = (fraghdr.isafrag_flags & 1);
		ike_frag->size = pbs_left(&frag_pbs);
		ike_frag->data = frag_pbs.cur;

#if 0
/* is this ever hit? It was wrongly checking one byte instead of 4 bytes of marker */
		/* Strip non-ESP marker from first fragment */
		if (md->iface->ike_float && ike_frag->index == 1 &&
		    (ike_frag->size >= NON_ESP_MARKER_SIZE &&
		     memeq(non_ESP_marker, ike_frag->data,
			    NON_ESP_MARKER_SIZE))) {
			ike_frag->data += NON_ESP_MARKER_SIZE;
			ike_frag->size -= NON_ESP_MARKER_SIZE;
		}
#endif

		/* Add the fragment to the state */
		i = &st->ike_frags;
		for (;;) {
			if (ike_frag != NULL) {
				/* Still looking for a place to insert ike_frag */
				if (*i == NULL ||
				    (*i)->index > ike_frag->index) {
					ike_frag->next = *i;
					*i = ike_frag;
					ike_frag = NULL;
				} else if ((*i)->index == ike_frag->index) {
					/* Replace fragment with same index */
					struct ike_frag *old = *i;

					ike_frag->next = old->next;
					*i = ike_frag;
					release_md(old->md);
					pfree(old);
					ike_frag = NULL;
				}
			}

			if (*i == NULL)
				break;

			if ((*i)->last)
				last_frag_index = (*i)->index;

			i = &(*i)->next;
		}

		/* We have the last fragment, reassemble if complete */
		if (last_frag_index != 0) {
			size_t size = 0;
			int prev_index = 0;
			struct ike_frag *frag;

			for (frag = st->ike_frags; frag; frag = frag->next) {
				size += frag->size;
				if (frag->index != ++prev_index) {
					break; /* fragment list incomplete */
				} else if (frag->index == last_frag_index) {
					struct msg_digest *whole_md = alloc_md();
					u_int8_t *buffer = alloc_bytes(size,
								       "IKE fragments buffer");
					size_t offset = 0;

					whole_md->iface = frag->md->iface;
					whole_md->sender = frag->md->sender;
					whole_md->sender_port =
						frag->md->sender_port;

					/* Reassemble fragments in buffer */
					frag = st->ike_frags;
					while (frag != NULL &&
					       frag->index <= last_frag_index)
					{
						passert(offset + frag->size <=
							size);
						memcpy(buffer + offset,
						       frag->data, frag->size);
						offset += frag->size;
						frag = frag->next;
					}

					init_pbs(&whole_md->packet_pbs, buffer, size,
						 "packet");

					process_packet(&whole_md);
					release_any_md(&whole_md);
					release_fragments(st);
					/* optimize: if receiving fragments, immediately respond with fragments too */
					st->st_seen_fragments = TRUE;
					DBG(DBG_CONTROL, DBG_log(
						" updated IKE fragment state to respond using fragments without waiting for re-transmits"));
					break;
				}
			}
		}

		/* Don't release the md, taken care of by the ike_frag code */
		/* ??? I'm not sure -- DHR */
		*mdp = NULL;
		return;
	}

	/* Set smc to describe this state's properties.
	 * Look up the appropriate microcode based on state and
	 * possibly Oakley Auth type.
	 */
	passert(STATE_IKE_FLOOR <= from_state && from_state <= STATE_IKE_ROOF);
	smc = ike_microcode_index[from_state - STATE_IKE_FLOOR];

	if (st != NULL) {
		oakley_auth_t baseauth =
			xauth_calcbaseauth(st->st_oakley.auth);

		while (!LHAS(smc->flags, baseauth)) {
			smc++;
			passert(smc->state == from_state);
		}
	}

	if (state_busy(st))
		return;

	/* Detect and handle duplicated packets.
	 * This won't work for the initial packet of an exchange
	 * because we won't have a state object to remember it.
	 * If we are in a non-receiving state (terminal), and the preceding
	 * state did transmit, then the duplicate may indicate that that
	 * transmission wasn't received -- retransmit it.
	 * Otherwise, just discard it.
	 * ??? Notification packets are like exchanges -- I hope that
	 * they are idempotent!
	 */
	if (st != NULL &&
	    st->st_rpacket.ptr != NULL &&
	    st->st_rpacket.len == pbs_room(&md->packet_pbs) &&
	    memeq(st->st_rpacket.ptr, md->packet_pbs.start,
		   st->st_rpacket.len)) {
		if (smc->flags & SMF_RETRANSMIT_ON_DUPLICATE) {
			if (st->st_retransmit < MAXIMUM_v1_ACCEPTED_DUPLICATES) {
				st->st_retransmit++;
				loglog(RC_RETRANSMISSION,
				       "retransmitting in response to duplicate packet; already %s",
				       enum_name(&state_names, st->st_state));
				resend_ike_v1_msg(st,
						  "retransmit in response to duplicate");
			} else {
				loglog(RC_LOG_SERIOUS,
				       "discarding duplicate packet -- exhausted retransmission; already %s",
				       enum_name(&state_names, st->st_state));
			}
		} else {
			loglog(RC_LOG_SERIOUS,
			       "discarding duplicate packet; already %s",
			       enum_name(&state_names, st->st_state));
		}
		return;
	}

	/* save values for use in resumption of processing below.
	 * (may be suspended due to crypto operation not yet complete)
	 */
	md->st = st;
	md->from_state = from_state;
	md->smc = smc;
	md->new_iv_set = new_iv_set;

	/*
	 * look for encrypt packets. We cannot handle them if we have not
	 * yet calculated the skeyids. We will just store the packet in
	 * the suspended state, since the calculation is likely underway.
	 *
	 * note that this differs from above, because skeyid is calculated
	 * in between states. (or will be, once DH is async)
	 *
	 */
	if ((md->hdr.isa_flags & ISAKMP_FLAGS_v1_ENCRYPTION) &&
	    st != NULL && !st->hidden_variables.st_skeyid_calculated ) {
		DBG(DBG_CRYPT | DBG_CONTROL, {
			ipstr_buf b;
			DBG_log("received encrypted packet from %s:%u but exponentiation still in progress",
				ipstr(&md->sender, &b),
				(unsigned)md->sender_port);
		});

		/* if there was a previous packet, let it go, and go with most
		 * recent one.
		 */
		if (st->st_suspended_md != NULL) {
			DBG(DBG_CONTROL,
			    DBG_log("releasing suspended operation before completion: %p",
				    st->st_suspended_md));
			release_any_md(&st->st_suspended_md);
		}

		set_suspended(st, md);
		*mdp = NULL;
		return;
	}

	process_packet_tail(mdp);
	/* our caller will release_any_md(mdp); */
}

/*
 * This routine will not release_any_md(mdp).  It is expected that its
 * caller will do this.  In fact, it will zap *mdp to NULL if it thinks
 * **mdp should not be freed.  So the caller should be prepared for
 * *mdp being set to NULL.
 */
void process_packet_tail(struct msg_digest **mdp)
{
	struct msg_digest *md = *mdp;
	struct state *st = md->st;
	enum state_kind from_state = md->from_state;
	const struct state_microcode *smc = md->smc;
	bool new_iv_set = md->new_iv_set;
	bool self_delete = FALSE;

	if (md->hdr.isa_flags & ISAKMP_FLAGS_v1_ENCRYPTION) {
		DBG(DBG_CRYPT, {
			ipstr_buf b;
			DBG_log("received encrypted packet from %s:%u",
				ipstr(&md->sender, &b),
				(unsigned)md->sender_port);
		});

		if (st == NULL) {
			libreswan_log(
				"discarding encrypted message for an unknown ISAKMP SA");
			SEND_NOTIFICATION(PAYLOAD_MALFORMED /* XXX ? */);
			return;
		}
		if (st->st_skey_ei_nss == NULL) {
			loglog(RC_LOG_SERIOUS, "discarding encrypted message"
			       " because we haven't yet negotiated keying material");
			SEND_NOTIFICATION(INVALID_FLAGS);
			return;
		}

		/* Mark as encrypted */
		md->encrypted = TRUE;

		DBG(DBG_CRYPT,
		    DBG_log("decrypting %u bytes using algorithm %s",
			    (unsigned) pbs_left(&md->message_pbs),
			    enum_show(&oakley_enc_names,
				      st->st_oakley.encrypt)));

		/* do the specified decryption
		 *
		 * IV is from st->st_iv or (if new_iv_set) st->st_new_iv.
		 * The new IV is placed in st->st_new_iv
		 *
		 * See RFC 2409 "IKE" Appendix B
		 *
		 * XXX The IV should only be updated really if the packet
		 * is successfully processed.
		 * We should keep this value, check for a success return
		 * value from the parsing routines and then replace.
		 *
		 * Each post phase 1 exchange generates IVs from
		 * the last phase 1 block, not the last block sent.
		 */
		{
			const struct encrypt_desc *e = st->st_oakley.encrypter;

			if (pbs_left(&md->message_pbs) % e->enc_blocksize != 0)
			{
				loglog(RC_LOG_SERIOUS,
				       "malformed message: not a multiple of encryption blocksize");
				SEND_NOTIFICATION(PAYLOAD_MALFORMED);
				return;
			}

			/* XXX Detect weak keys */

			/* grab a copy of raw packet (for duplicate packet detection) */
			clonetochunk(md->raw_packet, md->packet_pbs.start,
				     pbs_room(&md->packet_pbs), "raw packet");

			/* Decrypt everything after header */
			if (!new_iv_set) {
				if (st->st_iv_len == 0) {
					init_phase2_iv(st, &md->hdr.isa_msgid);
				} else {
					/* use old IV */
					restore_new_iv(st, st->st_iv, st->st_iv_len);
				}
			}

			crypto_cbc_encrypt(e, FALSE, md->message_pbs.cur,
					   pbs_left(&md->message_pbs), st);

		}

		DBG_cond_dump(DBG_CRYPT, "decrypted:\n", md->message_pbs.cur,
			      md->message_pbs.roof - md->message_pbs.cur);

		DBG_cond_dump(DBG_CRYPT, "next IV:",
			      st->st_new_iv, st->st_new_iv_len);
	} else {
		/* packet was not encryped -- should it have been? */

		if (smc->flags & SMF_INPUT_ENCRYPTED) {
			loglog(RC_LOG_SERIOUS,
			       "packet rejected: should have been encrypted");
			SEND_NOTIFICATION(INVALID_FLAGS);
			return;
		}
	}

	/* Digest the message.
	 * Padding must be removed to make hashing work.
	 * Padding comes from encryption (so this code must be after decryption).
	 * Padding rules are described before the definition of
	 * struct isakmp_hdr in packet.h.
	 */
	{
		struct payload_digest *pd = md->digest;
		enum next_payload_types_ikev1 np = md->hdr.isa_np;
		lset_t needed = smc->req_payloads;
		const char *excuse =
			LIN(SMF_PSK_AUTH | SMF_FIRST_ENCRYPTED_INPUT,
			    smc->flags) ?
			"probable authentication failure (mismatch of preshared secrets?): "
			:
			"";

		while (np != ISAKMP_NEXT_NONE) {
			struct_desc *sd = v1_payload_desc(np);

			if (pd == &md->digest[PAYLIMIT]) {
				loglog(RC_LOG_SERIOUS,
				       "more than %d payloads in message; ignored",
				       PAYLIMIT);
				SEND_NOTIFICATION(PAYLOAD_MALFORMED);
				return;
			}

			/*
			 * only do this in main mode. In aggressive mode, there
			 * is no negotiation of NAT-T method. Get it right.
			 */
			if (st != NULL && st->st_connection != NULL &&
			    (st->st_connection->policy & POLICY_AGGRESSIVE) == LEMPTY)
			{
				switch (np) {
				case ISAKMP_NEXT_NATD_RFC:
				case ISAKMP_NEXT_NATOA_RFC:
					if ((st->hidden_variables.st_nat_traversal & NAT_T_WITH_RFC_VALUES) == LEMPTY) {
						/*
						 * don't accept NAT-D/NAT-OA reloc directly in message,
						 * unless we're using NAT-T RFC
						 */
						DBG(DBG_NATT,
						    DBG_log("st_nat_traversal was: %s",
							    bitnamesof(natt_bit_names,
								       st->hidden_variables.st_nat_traversal)));
						sd = NULL;
					}
					break;
				default:
					break;
				}
			}

			if (sd == NULL) {
				/* payload type is out of range or requires special handling */
				switch (np) {
				case ISAKMP_NEXT_ID:
					/* ??? two kinds of ID payloads */
					sd = (IS_PHASE1(from_state) ||
					      IS_PHASE15(from_state)) ?
						&isakmp_identification_desc :
						&isakmp_ipsec_identification_desc;
					break;

				case ISAKMP_NEXT_NATD_DRAFTS:
					/* NAT-D was a private use type before RFC-3947 -- same format */
					np = ISAKMP_NEXT_NATD_RFC;
<<<<<<< HEAD
					sd = payload_desc(np);
=======
					sd = v1_payload_desc(np);
>>>>>>> 4784a567
					break;

				case ISAKMP_NEXT_NATOA_DRAFTS:
					/* NAT-OA was a private use type before RFC-3947 -- same format */
					np = ISAKMP_NEXT_NATOA_RFC;
<<<<<<< HEAD
					sd = payload_desc(np);
=======
					sd = v1_payload_desc(np);
>>>>>>> 4784a567
					break;

				case ISAKMP_NEXT_SAK: /* or ISAKMP_NEXT_NATD_BADDRAFTS */
					/*
					 * Official standards say that this is ISAKMP_NEXT_SAK,
					 * a part of Group DOI, something we don't implement.
					 * Old non-updated Cisco gear abused this number in ancient NAT drafts.
					 * We ignore (rather than reject) this in support of people
					 * with crufty Cisco machines.
					 */
					loglog(RC_LOG_SERIOUS,
						"%smessage with unsupported payload ISAKMP_NEXT_SAK (or ISAKMP_NEXT_NATD_BADDRAFTS) ignored",
						excuse);
					/*
					 * Hack to discard payload, whatever it was.
					 * Since we are skipping the rest of the loop
					 * body we must do some things ourself:
					 * - demarshall the payload
					 * - grab the next payload number (np)
					 * - don't keep payload (don't increment pd)
					 * - skip rest of loop body
					 */
					if (!in_struct(&pd->payload, &isakmp_ignore_desc, &md->message_pbs,
						       &pd->pbs)) {
						loglog(RC_LOG_SERIOUS,
						       "%smalformed payload in packet",
						       excuse);
						SEND_NOTIFICATION(PAYLOAD_MALFORMED);
						return;
					}
					np = pd->payload.generic.isag_np;
					/* NOTE: we do not increment pd! */
					continue;  /* skip rest of the loop */

				default:
					loglog(RC_LOG_SERIOUS,
						"%smessage ignored because it contains an unknown or unexpected payload type (%s) at the outermost level",
					       excuse,
					       enum_show(&ikev1_payload_names, np));
					SEND_NOTIFICATION(INVALID_PAYLOAD_TYPE);
					return;
				}
				passert(sd != NULL);
			}

			passert(np < LELEM_ROOF);

			{
				lset_t s = LELEM(np);

				if (LDISJOINT(s,
					      needed | smc->opt_payloads |
					      LELEM(ISAKMP_NEXT_VID) |
					      LELEM(ISAKMP_NEXT_N) |
					      LELEM(ISAKMP_NEXT_D) |
					      LELEM(ISAKMP_NEXT_CR) |
					      LELEM(ISAKMP_NEXT_CERT))) {
					loglog(RC_LOG_SERIOUS, "%smessage ignored because it "
					       "contains an unexpected payload type (%s)",
					       excuse,
					       enum_show(&ikev1_payload_names, np));
					SEND_NOTIFICATION(INVALID_PAYLOAD_TYPE);
					return;
				}

				DBG(DBG_PARSING,
				    DBG_log("got payload 0x%" PRIxLSET"  (%s) needed: 0x%" PRIxLSET "opt: 0x%" PRIxLSET,
					    s, enum_show(&ikev1_payload_names, np),
					    needed, smc->opt_payloads));
				needed &= ~s;
			}

			if (!in_struct(&pd->payload, sd, &md->message_pbs,
				       &pd->pbs)) {
				loglog(RC_LOG_SERIOUS,
				       "%smalformed payload in packet",
				       excuse);
				SEND_NOTIFICATION(PAYLOAD_MALFORMED);
				return;
			}

			/* do payload-type specific debugging */
			switch (np) {
			case ISAKMP_NEXT_ID:
			case ISAKMP_NEXT_NATOA_RFC:
				/* dump ID section */
				DBG(DBG_PARSING,
				    DBG_dump("     obj: ", pd->pbs.cur,
					     pbs_left(&pd->pbs)));
				break;
			default:
				break;
			}

			/* place this payload at the end of the chain for this type */
			{
				struct payload_digest **p;

				for (p = &md->chain[np]; *p != NULL;
				     p = &(*p)->next)
					;
				*p = pd;
				pd->next = NULL;
			}

			np = pd->payload.generic.isag_np;
			pd++;

			/* since we've digested one payload happily, it is probably
			 * the case that any decryption worked.  So we will not suggest
			 * encryption failure as an excuse for subsequent payload
			 * problems.
			 */
			excuse = "";
		}

		md->digest_roof = pd;

		DBG(DBG_PARSING, {
			    if (pbs_left(&md->message_pbs) != 0)
				    DBG_log("removing %d bytes of padding",
					    (int) pbs_left(&md->message_pbs));
		    });

		md->message_pbs.roof = md->message_pbs.cur;

		/* check that all mandatory payloads appeared */

		if (needed != 0) {
			loglog(RC_LOG_SERIOUS,
			       "message for %s is missing payloads %s",
			       enum_show(&state_names, from_state),
			       bitnamesof(payload_name_ikev1, needed));
			SEND_NOTIFICATION(PAYLOAD_MALFORMED);
			return;
		}
	}

	/* more sanity checking: enforce most ordering constraints */

	if (IS_PHASE1(from_state) || IS_PHASE15(from_state)) {
		/* rfc2409: The Internet Key Exchange (IKE), 5 Exchanges:
		 * "The SA payload MUST precede all other payloads in a phase 1 exchange."
		 */
		if (md->chain[ISAKMP_NEXT_SA] != NULL &&
		    md->hdr.isa_np != ISAKMP_NEXT_SA) {
			loglog(RC_LOG_SERIOUS,
			       "malformed Phase 1 message: does not start with an SA payload");
			SEND_NOTIFICATION(PAYLOAD_MALFORMED);
			return;
		}
	} else if (IS_QUICK(from_state)) {
		/* rfc2409: The Internet Key Exchange (IKE), 5.5 Phase 2 - Quick Mode
		 *
		 * "In Quick Mode, a HASH payload MUST immediately follow the ISAKMP
		 *  header and a SA payload MUST immediately follow the HASH."
		 * [NOTE: there may be more than one SA payload, so this is not
		 *  totally reasonable.  Probably all SAs should be so constrained.]
		 *
		 * "If ISAKMP is acting as a client negotiator on behalf of another
		 *  party, the identities of the parties MUST be passed as IDci and
		 *  then IDcr."
		 *
		 * "With the exception of the HASH, SA, and the optional ID payloads,
		 *  there are no payload ordering restrictions on Quick Mode."
		 */

		if (md->hdr.isa_np != ISAKMP_NEXT_HASH) {
			loglog(RC_LOG_SERIOUS,
			       "malformed Quick Mode message: does not start with a HASH payload");
			SEND_NOTIFICATION(PAYLOAD_MALFORMED);
			return;
		}

		{
			struct payload_digest *p;
			int i;

			p = md->chain[ISAKMP_NEXT_SA];
			i = 1;
			while (p != NULL) {
				if (p != &md->digest[i]) {
					loglog(RC_LOG_SERIOUS,
					       "malformed Quick Mode message: SA payload is in wrong position");
					SEND_NOTIFICATION(PAYLOAD_MALFORMED);
					return;
				}
				p = p->next;
				i++;
			}
		}

		/* rfc2409: The Internet Key Exchange (IKE), 5.5 Phase 2 - Quick Mode:
		 * "If ISAKMP is acting as a client negotiator on behalf of another
		 *  party, the identities of the parties MUST be passed as IDci and
		 *  then IDcr."
		 */
		{
			struct payload_digest *id = md->chain[ISAKMP_NEXT_ID];

			if (id != NULL) {
				if (id->next == NULL ||
				    id->next->next != NULL) {
					loglog(RC_LOG_SERIOUS, "malformed Quick Mode message:"
					       " if any ID payload is present,"
					       " there must be exactly two");
					SEND_NOTIFICATION(PAYLOAD_MALFORMED);
					return;
				}
				if (id + 1 != id->next) {
					loglog(RC_LOG_SERIOUS, "malformed Quick Mode message:"
					       " the ID payloads are not adjacent");
					SEND_NOTIFICATION(PAYLOAD_MALFORMED);
					return;
				}
			}
		}
	}

	/*
	 * Ignore payloads that we don't handle:
	 */
	/* XXX Handle Notifications */
	{
		struct payload_digest *p = md->chain[ISAKMP_NEXT_N];

		while (p != NULL) {
			switch (p->payload.notification.isan_type) {

			case R_U_THERE:
			case R_U_THERE_ACK:
			case ISAKMP_N_CISCO_LOAD_BALANCE:
			case PAYLOAD_MALFORMED:
			case INVALID_MESSAGE_ID:
			case IPSEC_RESPONDER_LIFETIME:
				if (md->hdr.isa_xchg == ISAKMP_XCHG_INFO) {
					/* these are handled later on in informational() */
					break;
				}
				/* FALL THROUGH */
			default:
				if (st == NULL || (st != NULL &&
						   (st->st_connection->policy & POLICY_OPPORTUNISTIC))) {
					DBG(DBG_CONTROL, DBG_log(
					       "ignoring informational payload %s, no corresponding state",
					       enum_show(& ikev1_notify_names,
							 p->payload.
							 notification.isan_type)));
				} else {
					loglog(RC_LOG_SERIOUS,
					       "ignoring informational payload %s, msgid=%08" PRIx32 ", length=%d",
					       enum_show(&ikev1_notify_names,
							 p->payload.
							 notification.isan_type),
					       st->st_msgid,
					       p->payload.notification.isan_length);
					DBG_dump_pbs(&p->pbs);
				}
				if (st != NULL &&
				    st->st_connection->extra_debugging &
				    IMPAIR_DIE_ONINFO) {
					loglog(RC_LOG_SERIOUS,
					       "received and failed on unknown informational message");
					complete_v1_state_transition(mdp,
								     STF_FATAL);
					/* our caller will release_any_md(mdp); */
					return;
				}
			}
			DBG_cond_dump(DBG_PARSING, "info:", p->pbs.cur, pbs_left(
					      &p->pbs));

			p = p->next;
		}

		p = md->chain[ISAKMP_NEXT_D];
		while (p != NULL) {
			self_delete |= accept_delete(md, p);
			DBG_cond_dump(DBG_PARSING, "del:", p->pbs.cur, pbs_left(
					      &p->pbs));
			p = p->next;
		}

		p = md->chain[ISAKMP_NEXT_VID];
		while (p != NULL) {
			handle_vendorid(md, (char *)p->pbs.cur,
					pbs_left(&p->pbs), st);
			p = p->next;
		}
	}

	if (self_delete) {
		accept_self_delete(md);
		st = md->st;	/* st not subseqently used */
		/* note: st ought to be NULL from here on */
	}

#if 0
	/* this does not seem to be right */

	/* VERIFY that we only accept NAT-D/NAT-OE when they sent us the VID */
	if ((md->chain[ISAKMP_NEXT_NATD_RFC] != NULL ||
	     md->chain[ISAKMP_NEXT_NATOA_RFC] != NULL) &&
	    (st->hidden_variables.st_nat_traversal & NAT_T_WITH_RFC_VALUES) == LEMPTY) {
		/*
		 * don't accept NAT-D/NAT-OA reloc directly in message,
		 * unless we're using NAT-T RFC
		 */
		loglog(RC_LOG_SERIOUS,
		       "message ignored because it contains a NAT payload, when we did not receive the appropriate VendorID");
		return;
	}
#endif

	/* possibly fill in hdr */
	if (smc->first_out_payload != ISAKMP_NEXT_NONE)
		ikev1_echo_hdr(md, (smc->flags & SMF_OUTPUT_ENCRYPTED) != 0,
			 smc->first_out_payload);

	complete_v1_state_transition(mdp, smc->processor(md));
	/* our caller will release_any_md(mdp); */
}

/*
 * replace previous receive packet with latest, to update
 * our notion of a retransmitted packet. This is important
 * to do, even for failing transitions, and suspended transitions
 * because the sender may well retransmit their request.
 * We had better be idempotent since we can be called
 * multiple times in handling a packet due to crypto helper logic.
 */
static void remember_received_packet(struct state *st, struct msg_digest *md)
{
	if (md->encrypted) {
		/* if encrypted, duplication already done */
		if (md->raw_packet.ptr != NULL) {
			pfreeany(st->st_rpacket.ptr);
			st->st_rpacket = md->raw_packet;
			md->raw_packet.ptr = NULL;
		}
	} else {
		/* this may be a repeat, but it will work */
		pfreeany(st->st_rpacket.ptr);
		clonetochunk(st->st_rpacket,
			     md->packet_pbs.start,
			     pbs_room(&md->packet_pbs), "raw packet");
	}
}

/* complete job started by the state-specific state transition function
 *
 * This routine will not release_any_md(mdp).  It is expected that its
 * caller will do this.  In fact, it will zap *mdp to NULL if it thinks
 * **mdp should not be freed.  So the caller should be prepared for
 * *mdp being set to NULL.
 *
 * md is used to:
 * - find st
 * - find from_state (st might be gone)
 * - find note for STF_FAIL (might not be part of result (STF_FAIL+note))
 * - find note for STF_INTERNAL_ERROR
 * - record md->event_already_set
 * - remember_received_packet(st, md);
 * - nat_traversal_change_port_lookup(md, st);
 * - smc for smc->next_state
 * - smc for smc->flags & SMF_REPLY to trigger a reply
 * - smc for smc->timeout_event
 * - smc for !(smc->flags & SMF_INITIATOR) for Contivity mode
 * - smc for smc->flags & SMF_RELEASE_PENDING_P2 to trigger unpend call
 * - smc for smc->flags & SMF_INITIATOR to adjust retransmission
 * - fragvid, dpd, nortel
 */
void complete_v1_state_transition(struct msg_digest **mdp, stf_status result)
{
	struct msg_digest *md = *mdp;
	enum state_kind from_state;
	struct state *st;

	/* handle oddball/meta results now */

	switch (result) {
	case STF_SUSPEND:
		cur_state = md->st;	/* might have changed */
		/* FALL THROUGH */
	case STF_INLINE:	/* all done, including release_any_md */
		*mdp = NULL;	/* take md away from parent */
		/* FALL THROUGH */
	case STF_IGNORE:
		DBG(DBG_CONTROL,
		    DBG_log("complete v1 state transition with %s",
			    enum_show(&stfstatus_name, result)));
		return;

	default:
		break;
	}

	DBG(DBG_CONTROL,
	    DBG_log("complete v1 state transition with %s",
		result > STF_FAIL ?
		    enum_name(&ikev1_notify_names, result - STF_FAIL) :
		    enum_name(&stfstatus_name, result)));

	/* safe to refer to *md */

	from_state = md->from_state;

	cur_state = st = md->st; /* might have changed */

	passert(st != NULL);

	passert(!st->st_calculating);

	switch (result) {
	case STF_OK:
	{
		/* advance the state */
		const struct state_microcode *smc = md->smc;

		libreswan_log("transition from state %s to state %s",
			      enum_name(&state_names, from_state),
			      enum_name(&state_names, smc->next_state));

		/* accept info from VID because we accept this message */

		/* If state has FRAGMENTATION support, import it */
		if (md->fragvid) {
			DBG(DBG_CONTROLMORE, DBG_log("peer supports fragmentation"));
			st->st_seen_fragvid = TRUE;
		}

		/* If state has DPD support, import it */
		if (md->dpd &&
		    st->hidden_variables.st_peer_supports_dpd != md->dpd) {
			DBG(DBG_DPD, DBG_log("peer supports dpd"));
			st->hidden_variables.st_peer_supports_dpd = md->dpd;

			if (dpd_active_locally(st)) {
				DBG(DBG_DPD, DBG_log("dpd is active locally"));
			}
		}

		/* If state has VID_NORTEL, import it to activate workaround */
		if (md->nortel) {
			DBG(DBG_CONTROLMORE, DBG_log("peer requires Nortel Contivity workaround"));
			st->st_seen_nortel_vid = TRUE;
		}

		if (!st->st_msgid_reserved &&
		    IS_CHILD_SA(st) &&
		    st->st_msgid != v1_MAINMODE_MSGID) {
			struct state *p1st = state_with_serialno(
				st->st_clonedfrom);

			if (p1st != NULL) {
				/* do message ID reservation */
				reserve_msgid(p1st, st->st_msgid);
			}

			st->st_msgid_reserved = TRUE;
		}

		change_state(st, smc->next_state);

		/* XAUTH negotiation withOUT modecfg ends in STATE_XAUTH_I1
		 * which is wrong and creates issues further in several places
		 * As per libreswan design, it seems every phase 1 negotiation
		 * including xauth/modecfg must end with STATE_MAIN_I4 to mark
		 * actual end of phase 1. With modecfg, negotiation ends with
		 * STATE_MAIN_I4 already.
		 */
#if 0	/* ??? what's this code for? */
		if (st->st_connection->spd.this.xauth_client
		    && st->hidden_variables.st_xauth_client_done
		    && !st->st_connection->spd.this.modecfg_client
		    && st->st_state == STATE_XAUTH_I1) {
			DBG(DBG_CONTROL,
				DBG_log("As XAUTH is done and modecfg is not configured, so Phase 1 neogtiation finishes successfully"));
			change_state(st, STATE_MAIN_I4);
		}
#endif

		/* Schedule for whatever timeout is specified */
		if (!md->event_already_set) {
			/* Delete previous retransmission event.
			 * New event will be scheduled below.
			 */
			delete_event(st);
		}

		/* Delete IKE fragments */
		release_fragments(st);

		/* update the previous packet history */
		remember_received_packet(st, md);

		/* free previous transmit packet */
		freeanychunk(st->st_tpacket);

		/* in aggressive mode, there will be no reply packet in transition
		 * from STATE_AGGR_R1 to STATE_AGGR_R2
		 */
		if (nat_traversal_enabled) {
			/* adjust our destination port if necessary */
			nat_traversal_change_port_lookup(md, st);
		}

		/* if requested, send the new reply packet */
		if (smc->flags & SMF_REPLY) {
			DBG(DBG_CONTROL, {
				ipstr_buf b;
				DBG_log("sending reply packet to %s:%u (from port %u)",
					ipstr(&st->st_remoteaddr, &b),
					st->st_remoteport,
					st->st_interface->port);
			});

			close_output_pbs(&reply_stream); /* good form, but actually a no-op */

			record_and_send_ike_msg(st, &reply_stream,
				enum_name(&state_names, from_state));
		}

		/* Schedule for whatever timeout is specified */
		if (!md->event_already_set) {
			unsigned long delay_ms; /* delay is in milliseconds here */
			enum event_type kind = smc->timeout_event;
			bool agreed_time = FALSE;
			struct connection *c = st->st_connection;

			switch (kind) {
			case EVENT_v1_RETRANSMIT: /* Retransmit packet */
				delay_ms = c->r_interval;
				break;

			case EVENT_SA_REPLACE: /* SA replacement event */
				if (IS_PHASE1(st->st_state) ||
				    IS_PHASE15(st->st_state )) {
					/* Note: we will defer to the "negotiated" (dictated)
					 * lifetime if we are POLICY_DONT_REKEY.
					 * This allows the other side to dictate
					 * a time we would not otherwise accept
					 * but it prevents us from having to initiate
					 * rekeying.  The negative consequences seem
					 * minor.
					 */
					delay_ms = deltamillisecs(c->sa_ike_life_seconds);
					if ((c->policy & POLICY_DONT_REKEY) ||
					    delay_ms >= deltamillisecs(st->st_oakley.life_seconds))
					{
						agreed_time = TRUE;
						delay_ms = deltamillisecs(st->st_oakley.life_seconds);
					}
				} else {
					/* Delay is min of up to four things:
					 * each can limit the lifetime.
					 */
					time_t delay = deltasecs(c->sa_ipsec_life_seconds);

#define clamp_delay(trans) { \
		if (st->trans.present && \
		    delay >= deltasecs(st->trans.attrs.life_seconds)) { \
			agreed_time = TRUE; \
			delay = deltasecs(st->trans.attrs.life_seconds); \
		} \
	}
					clamp_delay(st_ah);
					clamp_delay(st_esp);
					clamp_delay(st_ipcomp);
					delay_ms = delay * 1000;
#undef clamp_delay
				}

				/* By default, we plan to rekey.
				 *
				 * If there isn't enough time to rekey, plan to
				 * expire.
				 *
				 * If we are --dontrekey, a lot more rules apply.
				 * If we are the Initiator, use REPLACE_IF_USED.
				 * If we are the Responder, and the dictated time
				 * was unacceptable (too large), plan to REPLACE
				 * (the only way to ratchet down the time).
				 * If we are the Responder, and the dictated time
				 * is acceptable, plan to EXPIRE.
				 *
				 * Important policy lies buried here.
				 * For example, we favour the initiator over the
				 * responder by making the initiator start rekeying
				 * sooner.  Also, fuzz is only added to the
				 * initiator's margin.
				 *
				 * Note: for ISAKMP SA, we let the negotiated
				 * time stand (implemented by earlier logic).
				 */
				if (agreed_time &&
				    (c->policy & POLICY_DONT_REKEY)) {
					kind = (smc->flags & SMF_INITIATOR) ?
					       EVENT_SA_REPLACE_IF_USED :
					       EVENT_SA_EXPIRE;
				}
				if (kind != EVENT_SA_EXPIRE) {
					time_t marg =
						deltasecs(c->sa_rekey_margin);

					if (smc->flags & SMF_INITIATOR) {
						marg += marg *
							c->sa_rekey_fuzz /
							100.E0 *
							(rand() /
							 (RAND_MAX + 1.E0));
					} else {
						marg /= 2;
					}

					if (delay_ms > (unsigned long)marg * 1000) {
						delay_ms -= (unsigned long)marg * 1000;
						st->st_margin = deltatime(marg);
					} else {
						kind = EVENT_SA_EXPIRE;
					}
				}
				break;

			default:
				bad_case(kind);
			}
			event_schedule_ms(kind, delay_ms, st);
		}

		/* tell whack and log of progress */
		{
			const char *story = enum_name(&state_stories,
						      st->st_state);
			enum rc_type w = RC_NEW_STATE + st->st_state;
			char sadetails[512];

			passert(st->st_state < STATE_IKE_ROOF);

			sadetails[0] = '\0';

			/* document IPsec SA details for admin's pleasure */
			if (IS_IPSEC_SA_ESTABLISHED(st->st_state)) {
				fmt_ipsec_sa_established(st, sadetails,
							 sizeof(sadetails));
			} else if (IS_ISAKMP_SA_ESTABLISHED(st->st_state) &&
				   !st->hidden_variables.st_logged_p1algos) {
				fmt_isakmp_sa_established(st, sadetails,
							  sizeof(sadetails));
			}

			if (IS_ISAKMP_SA_ESTABLISHED(st->st_state) ||
			    IS_IPSEC_SA_ESTABLISHED(st->st_state)) {
				/* log our success */
				w = RC_SUCCESS;
			}

			/* tell whack and logs our progress */
			loglog(w,
			       "%s: %s%s",
			       enum_name(&state_names, st->st_state),
			       story,
			       sadetails);
		}

		/*
		 * make sure that a DPD event gets created for a new phase 1
		 * SA.
		 */
		if (IS_ISAKMP_SA_ESTABLISHED(st->st_state)) {
			if (deltasecs(st->st_connection->dpd_delay) > 0 &&
			    deltasecs(st->st_connection->dpd_timeout) > 0) {
				/* don't ignore failure */
				/* ??? in fact, we do ignore this:
				 * result is NEVER used
				 * (clang 3.4 noticed this)
				 */
				stf_status s = dpd_init(st);

				pexpect(s != STF_FAIL);
				if (s == STF_FAIL)
					result = STF_FAIL; /* ??? fall through !?! */
			}
		}

		/* Special case for XAUTH server */
		if (st->st_connection->spd.this.xauth_server) {
			if (st->st_oakley.doing_xauth &&
			    IS_ISAKMP_SA_ESTABLISHED(st->st_state)) {
				DBG(DBG_CONTROL,
						DBG_log("XAUTH: "
						       "Sending XAUTH Login/Password Request"));
				event_schedule_ms(EVENT_v1_SEND_XAUTH,
						EVENT_v1_SEND_XAUTH_DELAY, st);
						break;
			}
		}

		/*
		 * for XAUTH client, we are also done, because we need to
		 * stay in this state, and let the server query us
		 */
		if (!IS_QUICK(st->st_state) &&
		    st->st_connection->spd.this.xauth_client &&
		    !st->hidden_variables.st_xauth_client_done) {
			DBG(DBG_CONTROL,
			    DBG_log("XAUTH client is not yet authenticated"));
			break;
		}

		/*
		 * when talking to some vendors, we need to initiate a mode
		 * cfg request to get challenged, but there is also an
		 * override in the form of a policy bit.
		 */
		DBG(DBG_CONTROL,
		    DBG_log("modecfg pull: %s policy:%s %s",
			    (st->quirks.modecfg_pull_mode ?
			     "quirk-poll" : "noquirk"),
			    (st->st_connection->policy & POLICY_MODECFG_PULL) ?
			    "pull" : "push",
			    (st->st_connection->spd.this.modecfg_client ?
			     "modecfg-client" : "not-client")));

		if (st->st_connection->spd.this.modecfg_client &&
		    IS_ISAKMP_SA_ESTABLISHED(st->st_state) &&
		    (st->quirks.modecfg_pull_mode ||
		     st->st_connection->policy & POLICY_MODECFG_PULL) &&
		    !st->hidden_variables.st_modecfg_started) {
			DBG(DBG_CONTROL,
			    DBG_log("modecfg client is starting due to %s",
				    st->quirks.modecfg_pull_mode ? "quirk" :
				    "policy"));
			modecfg_send_request(st);
			break;
		}

		/* Should we set the peer's IP address regardless? */
		if (st->st_connection->spd.this.modecfg_server &&
		    IS_ISAKMP_SA_ESTABLISHED(st->st_state) &&
		    !st->hidden_variables.st_modecfg_vars_set &&
		    !(st->st_connection->policy & POLICY_MODECFG_PULL)) {
			change_state(st, STATE_MODE_CFG_R1);
			set_cur_state(st);
			libreswan_log("Sending MODE CONFIG set");
			modecfg_start_set(st);
			break;
		}

		/*
		 * If we are the responder and the client is in "Contivity mode",
		 * we need to initiate Quick mode
		 */
		if (!(smc->flags & SMF_INITIATOR) &&
		    IS_MODE_CFG_ESTABLISHED(st->st_state) &&
		    (st->st_seen_nortel_vid)) {
			libreswan_log("Nortel 'Contivity Mode' detected, starting Quick Mode");
			change_state(st, STATE_MAIN_R3); /* ISAKMP is up... */
			set_cur_state(st);
			quick_outI1(st->st_whack_sock, st, st->st_connection,
				    st->st_connection->policy, 1, SOS_NOBODY
#ifdef HAVE_LABELED_IPSEC
				    , NULL /* Setting NULL as this is responder and will not have sec ctx from a flow*/
#endif
				    );
			break;
		}

		/* wait for modecfg_set */
		if (st->st_connection->spd.this.modecfg_client &&
		    IS_ISAKMP_SA_ESTABLISHED(st->st_state) &&
		    !st->hidden_variables.st_modecfg_vars_set) {
			DBG(DBG_CONTROL,
			    DBG_log("waiting for modecfg set from server"));
			break;
		}

		if (st->st_rekeytov2) {
			DBG(DBG_CONTROL,
			    DBG_log("waiting for IKEv1 -> IKEv2 rekey"));
			break;
		}

		DBG(DBG_CONTROL,
		    DBG_log("phase 1 is done, looking for phase 2 to unpend"));

		if (smc->flags & SMF_RELEASE_PENDING_P2) {
			/* Initiate any Quick Mode negotiations that
			 * were waiting to piggyback on this Keying Channel.
			 *
			 * ??? there is a potential race condition
			 * if we are the responder: the initial Phase 2
			 * message might outrun the final Phase 1 message.
			 *
			 * so, instead of actually sending the traffic now,
			 * we schedule an event to do so.
			 *
			 * but, in fact, quick_mode will enqueue a cryptographic operation
			 * anyway, which will get done "later" anyway, so maybe it is just fine
			 * as it is.
			 *
			 */
			unpend(st);
		}

		if (IS_ISAKMP_SA_ESTABLISHED(st->st_state) ||
		    IS_IPSEC_SA_ESTABLISHED(st->st_state))
			release_whack(st);

		if (IS_QUICK(st->st_state))
			break;

		break;
	}

	case STF_INTERNAL_ERROR:
		/* update the previous packet history */
		remember_received_packet(st, md);

		whack_log(RC_INTERNALERR + md->note,
			  "%s: internal error",
			  enum_name(&state_names, st->st_state));

		DBG(DBG_CONTROL,
		    DBG_log("state transition function for %s had internal error",
			    enum_name(&state_names, from_state)));
		break;

	case STF_TOOMUCHCRYPTO:
		/* ??? Why is this comment useful:
		 * well, this should never happen during a whack, since
		 * a whack will always force crypto.
		 */
		/* ??? why no call of remember_received_packet? */
		unset_suspended(st);
		libreswan_log(
			"message in state %s ignored due to cryptographic overload",
			enum_name(&state_names, from_state));
		log_crypto_workers();
		/* ??? the ikev2.c version used to FALL THROUGH to STF_FATAL */
		break;

	case STF_FATAL:
		/* update the previous packet history */
		remember_received_packet(st, md);

		whack_log(RC_FATAL,
			  "encountered fatal error in state %s",
			  enum_name(&state_names, st->st_state));
#ifdef HAVE_NM
		if (st->st_connection->remotepeertype == CISCO &&
		    st->st_connection->nmconfigured) {
			if (!do_command(st->st_connection,
					&st->st_connection->spd,
					"disconnectNM", st))
				DBG(DBG_CONTROL,
				    DBG_log("sending disconnect to NM failed, you may need to do it manually"));
		}
#endif
		release_pending_whacks(st, "fatal error");
		delete_state(st);
		md->st = st = NULL;
		break;

	default:        /* a shortcut to STF_FAIL, setting md->note */
		passert(result > STF_FAIL);
		md->note = result - STF_FAIL;
		/* FALL THROUGH */
	case STF_FAIL:
		/* As it is, we act as if this message never happened:
		 * whatever retrying was in place, remains in place.
		 */
		/*
		 * ??? why no call of remember_received_packet?
		 * Perhaps because the message hasn't been authenticated?
		 * But then then any duplicate would lose too, I would think.
		 */
		whack_log(RC_NOTIFICATION + md->note,
			  "%s: %s", enum_name(&state_names, st->st_state),
			  enum_name(&ikev1_notify_names, md->note));

		if (md->note != NOTHING_WRONG)
			SEND_NOTIFICATION(md->note);

		DBG(DBG_CONTROL,
		    DBG_log("state transition function for %s failed: %s",
			    enum_name(&state_names, from_state),
			    enum_name(&ikev1_notify_names, md->note)));

		if (st != NULL) {
#ifdef HAVE_NM
			if (st->st_connection->remotepeertype == CISCO &&
			    st->st_connection->nmconfigured) {
				if (!do_command(st->st_connection,
						&st->st_connection->spd,
						"disconnectNM", st))
					DBG(DBG_CONTROL,
					    DBG_log("sending disconnect to NM failed, you may need to do it manually"));
			}
#endif
			if (IS_PHASE1_INIT(st->st_state)) {
				delete_event(st);
				release_whack(st);
			}
			if (IS_QUICK(st->st_state)) {
				delete_state(st);
				/* wipe out dangling pointer to st */
				if (md != NULL && st == md->st)
					md->st = NULL;
			}
		}
		break;
	}
}

/* note: may change which connection is referenced by md->st->st_connection */
bool ikev1_decode_peer_id(struct msg_digest *md, bool initiator, bool aggrmode)
{
	struct state *const st = md->st;
	struct payload_digest *const id_pld = md->chain[ISAKMP_NEXT_ID];
	const pb_stream *const id_pbs = &id_pld->pbs;
	struct isakmp_id *const id = &id_pld->payload.id;
	struct id peer;

	/* I think that RFC2407 (IPSEC DOI) 4.6.2 is confused.
	 * It talks about the protocol ID and Port fields of the ID
	 * Payload, but they don't exist as such in Phase 1.
	 * We use more appropriate names.
	 * isaid_doi_specific_a is in place of Protocol ID.
	 * isaid_doi_specific_b is in place of Port.
	 * Besides, there is no good reason for allowing these to be
	 * other than 0 in Phase 1.
	 */
	if (st->hidden_variables.st_nat_traversal != LEMPTY &&
	    id->isaid_doi_specific_a == IPPROTO_UDP &&
	    (id->isaid_doi_specific_b == 0 ||
	     id->isaid_doi_specific_b == pluto_nat_port)) {
		DBG_log("protocol/port in Phase 1 ID Payload is %d/%d. "
			"accepted with port_floating NAT-T",
			id->isaid_doi_specific_a, id->isaid_doi_specific_b);
	} else if (!(id->isaid_doi_specific_a == 0 &&
		     id->isaid_doi_specific_b == 0) &&
		   !(id->isaid_doi_specific_a == IPPROTO_UDP &&
		     id->isaid_doi_specific_b == pluto_port))
	{
		loglog(RC_LOG_SERIOUS, "protocol/port in Phase 1 ID Payload MUST be 0/0 or %d/%d"
		       " but are %d/%d (attempting to continue)",
		       IPPROTO_UDP, pluto_port,
		       id->isaid_doi_specific_a,
		       id->isaid_doi_specific_b);
		/* we have turned this into a warning because of bugs in other vendors
		 * products. Specifically CISCO VPN3000.
		 */
		/* return FALSE; */
	}

	zero(&peer);	/* ??? pointer fields might not be NULLed */
	peer.kind = id->isaid_idtype;

	if (!extract_peer_id(&peer, id_pbs))
		return FALSE;

	/*
	 * For interop with SoftRemote/aggressive mode we need to remember some
	 * things for checking the hash
	 */
	st->st_peeridentity_protocol = id->isaid_doi_specific_a;
	st->st_peeridentity_port = ntohs(id->isaid_doi_specific_b);

	{
		char buf[IDTOA_BUF];

		idtoa(&peer, buf, sizeof(buf));
		libreswan_log("%s mode peer ID is %s: '%s'",
			      aggrmode ? "Aggressive" : "Main",
			      enum_show(&ike_idtype_names, id->isaid_idtype), buf);
	}

	/* check for certificates */
	if (!ikev1_decode_cert(md))
		return FALSE;

	/* Now that we've decoded the ID payload, let's see if we
	 * need to switch connections.
	 * We must not switch horses if we initiated:
	 * - if the initiation was explicit, we'd be ignoring user's intent
	 * - if opportunistic, we'll lose our HOLD info
	 */
	if (initiator) {
		if (!same_id(&st->st_connection->spd.that.id, &peer) &&
		     id_kind(&st->st_connection->spd.that.id) != ID_FROMCERT) {
			char expect[IDTOA_BUF],
			     found[IDTOA_BUF];

			idtoa(&st->st_connection->spd.that.id, expect,
			      sizeof(expect));
			idtoa(&peer, found, sizeof(found));
			loglog(RC_LOG_SERIOUS,
			       "we require IKEv1 peer to have ID '%s', but peer declares '%s'",
			       expect, found);
			return FALSE;
		} else if (id_kind(&st->st_connection->spd.that.id) == ID_FROMCERT) {
			if (id_kind(&peer) != ID_DER_ASN1_DN) {
				loglog(RC_LOG_SERIOUS,
				       "peer ID is not a certificate type");
				return FALSE;
			}
			duplicate_id(&st->st_connection->spd.that.id, &peer);
		}
	} else {
		struct connection *c = st->st_connection;
		struct connection *r = NULL;
		bool fromcert;
		uint16_t auth = xauth_calcbaseauth(st->st_oakley.auth);
		lset_t auth_policy = LEMPTY;

		switch (auth) {
		case OAKLEY_PRESHARED_KEY:
			auth_policy = POLICY_PSK;
			break;
		case OAKLEY_RSA_SIG:
			auth_policy = POLICY_RSASIG;
			break;
		/* Not implemented */
		case OAKLEY_DSS_SIG:
		case OAKLEY_RSA_ENC:
		case OAKLEY_RSA_REVISED_MODE:
		case OAKLEY_ECDSA_P256:
		case OAKLEY_ECDSA_P384:
		case OAKLEY_ECDSA_P521:
		default:
			DBG(DBG_CONTROL, DBG_log("ikev1 ikev1_decode_peer_id bad_case due to not supported policy"));
			// bad_case(auth);
		}

		if (aggrmode)
			auth_policy |=  POLICY_AGGRESSIVE;

		/* check for certificate requests */
		ikev1_decode_cr(md, &c->requested_ca);

		if ((auth_policy & ~POLICY_AGGRESSIVE) != LEMPTY) {
			r = refine_host_connection(st, &peer, initiator, auth_policy, &fromcert);
			pexpect(r != NULL);
		}

		if (r == NULL) {
			char buf[IDTOA_BUF];

			idtoa(&peer, buf, sizeof(buf));
			loglog(RC_LOG_SERIOUS,
			       "no suitable connection for peer '%s'",
			       buf);
			return FALSE;
		}

		DBG(DBG_CONTROL, {
			    char buf[IDTOA_BUF];
			    dntoa_or_null(buf, IDTOA_BUF, r->spd.this.ca,
					  "%none");
			    DBG_log("offered CA: '%s'", buf);
		    });

		if (r != c) {
			char b1[CONN_INST_BUF];
			char b2[CONN_INST_BUF];

			/* apparently, r is an improvement on c -- replace */
			libreswan_log("switched from \"%s\"%s to \"%s\"%s",
				c->name,
				fmt_conn_instance(c, b1),
				r->name,
				fmt_conn_instance(r, b2));
			if (r->kind == CK_TEMPLATE || r->kind == CK_GROUP) {
				/* instantiate it, filling in peer's ID */
				r = rw_instantiate(r, &c->spd.that.host_addr,
						   NULL,
						   &peer);
			}

			st->st_connection = r; /* kill reference to c */

			/* this ensures we don't move cur_connection from NULL to
			 * something, requiring a reset_cur_connection()
			 */
			if (cur_connection == c)
				set_cur_connection(r);

			connection_discard(c);
		} else if (c->spd.that.has_id_wildcards) {
			free_id_content(&c->spd.that.id);
			c->spd.that.id = peer;
			c->spd.that.has_id_wildcards = FALSE;
			unshare_id_content(&c->spd.that.id);
		} else if (fromcert) {
			DBG(DBG_CONTROL, DBG_log("copying ID for fromcert"));
			duplicate_id(&r->spd.that.id, &peer);
		}
	}

	return TRUE;
}

bool ikev1_ship_chain(chunk_t *chain, int n, pb_stream *outs,
					     u_int8_t type,
					     u_int8_t setnp)
{
	int i;
	u_int8_t np;

	for (i = 0; i < n; i++) {
		/* set np for last cert, or another */
		np = i == n - 1 ? setnp : ISAKMP_NEXT_CERT;

		if (!ikev1_ship_CERT(type, chain[i], outs, np))
			return FALSE;
	}

	return TRUE;
}<|MERGE_RESOLUTION|>--- conflicted
+++ resolved
@@ -1790,21 +1790,13 @@
 				case ISAKMP_NEXT_NATD_DRAFTS:
 					/* NAT-D was a private use type before RFC-3947 -- same format */
 					np = ISAKMP_NEXT_NATD_RFC;
-<<<<<<< HEAD
-					sd = payload_desc(np);
-=======
 					sd = v1_payload_desc(np);
->>>>>>> 4784a567
 					break;
 
 				case ISAKMP_NEXT_NATOA_DRAFTS:
 					/* NAT-OA was a private use type before RFC-3947 -- same format */
 					np = ISAKMP_NEXT_NATOA_RFC;
-<<<<<<< HEAD
-					sd = payload_desc(np);
-=======
 					sd = v1_payload_desc(np);
->>>>>>> 4784a567
 					break;
 
 				case ISAKMP_NEXT_SAK: /* or ISAKMP_NEXT_NATD_BADDRAFTS */
