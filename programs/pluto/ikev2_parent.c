/* 
 * IKEv2 parent SA creation routines
 * Copyright (C) 2007-2008 Michael Richardson <mcr@xelerance.com>
 * Copyright (C) 2008-2010 Paul Wouters <paul@xelerance.com>
 * Copyright (C) 2008 Antony Antony <antony@xelerance.com>
 * Copyright (C) 2008-2009 David McCullough <david_mccullough@securecomputing.com>
 * Copyright (C) 2010-2012 Avesh Agarwal <avagarwa@redhat.com>
 * Copyright (C) 2010 Tuomo Soini <tis@foobar.fi
 * Copyright (C) 2012 Paul Wouters <pwouters@redhat.com>
 *
 * This program is free software; you can redistribute it and/or modify it
 * under the terms of the GNU General Public License as published by the
 * Free Software Foundation; either version 2 of the License, or (at your
 * option) any later version.  See <http://www.fsf.org/copyleft/gpl.txt>.
 *
 * This program is distributed in the hope that it will be useful, but
 * WITHOUT ANY WARRANTY; without even the implied warranty of MERCHANTABILITY
 * or FITNESS FOR A PARTICULAR PURPOSE.  See the GNU General Public License
 * for more details.
 *
 */

#include <stdio.h>
#include <string.h>
#include <stddef.h>
#include <stdlib.h>
#include <unistd.h>
#include <gmp.h>

#include <openswan.h>
#include <openswan/ipsec_policy.h>

#include "sysdep.h"
#include "constants.h"
#include "defs.h"
#include "state.h"
#include "id.h"
#include "connections.h"

#include "crypto.h" /* requires sha1.h and md5.h */
#include "x509.h"
#include "x509more.h"
#include "ike_alg.h"
#include "kernel_alg.h"
#include "plutoalg.h"
#include "pluto_crypt.h"
#include "packet.h"
#include "ikev2.h"
#include "demux.h"
#include "log.h"
#include "spdb.h"          /* for out_sa */
#include "ipsec_doi.h"
#include "vendor.h"
#include "timer.h"
#include "ike_continuations.h"
#include "cookie.h"
#include "rnd.h"
#include "pending.h"
#include "kernel.h"

#include "tpm/tpm.h"

#define SEND_NOTIFICATION_AA(t, d) \
    if (st) send_v2_notification_from_state(st, st->st_state, t, d); \
    else send_v2_notification_from_md(md, t, d); 


#define SEND_NOTIFICATION(t) \
    if (st) send_v2_notification_from_state(st, st->st_state, t, NULL); \
    else send_v2_notification_from_md(md, t, NULL); 

static void ikev2_parent_outI1_continue(struct pluto_crypto_req_cont *pcrc
				, struct pluto_crypto_req *r
				, err_t ugh);

static stf_status ikev2_parent_outI1_tail(struct pluto_crypto_req_cont *pcrc
						, struct pluto_crypto_req *r);

static bool ikev2_get_dcookie(u_char *dcookie, chunk_t st_ni
	,ip_address *addr, u_int8_t *spiI); 

static stf_status ikev2_parent_outI1_common(struct msg_digest *md
					    , struct state *st);

/*
 * Increment the msgid for our new header based on the one we should use next
 * TODO: if we wrap (u_int32), we need to rekey the parent sa 
 */
static void
 increment_msgid_nextuse(struct state *st)
{
   passert(st != NULL);
   st->st_msgid_nextuse = st->st_msgid_nextuse + 1;
   if(st->st_msgid_nextuse == 0) {
       openswan_log("  st_msgid_nextuse wrapped - we should rekey!");
   }
   st->st_msgid = htonl(st->st_msgid_nextuse);
}   



/*
 *
 ***************************************************************
 *****                   PARENT_OUTI1                      *****
 ***************************************************************
 *
 * 
 * Initiate an Oakley Main Mode exchange.
 *       HDR, SAi1, KEi, Ni   -->
 *
 * Note: this is not called from demux.c, but from ipsecdoi_initiate().
 *
 */
stf_status
ikev2parent_outI1(int whack_sock
	       , struct connection *c
	       , struct state *predecessor
	       , lset_t policy
	       , unsigned long try
	       , enum crypto_importance importance)
{
    struct state *st = new_state();
    struct db_sa *sadb;
    int    groupnum;
    int    policy_index = POLICY_ISAKMP(policy
					, c->spd.this.xauth_server
					, c->spd.this.xauth_client);


    /* set up new state */
    get_cookie(TRUE, st->st_icookie, COOKIE_SIZE, &c->spd.that.host_addr);
    initialize_new_state(st, c, policy, try, whack_sock, importance);
    st->st_ikev2 = TRUE;
    change_state(st, STATE_PARENT_I1);
    st->st_msgid_lastack = INVALID_MSGID;
    st->st_msgid_nextuse = 0;
    st->st_try   = try;

    if (HAS_IPSEC_POLICY(policy))
	add_pending(dup_any(whack_sock), st, c, policy, 1
	    , predecessor == NULL? SOS_NOBODY : predecessor->st_serialno);

    if (predecessor == NULL)
	openswan_log("initiating v2 parent SA");
    else
	openswan_log("initiating v2 parent SA to replace #%lu", predecessor->st_serialno);

    if (predecessor != NULL)
    {
	update_pending(predecessor, st);
	whack_log(RC_NEW_STATE + STATE_PARENT_I1
	    , "%s: initiate, replacing #%lu"
	    , enum_name(&state_names, st->st_state)
	    , predecessor->st_serialno);
    }
    else
    {
	whack_log(RC_NEW_STATE + STATE_PARENT_I1
	    , "%s: initiate", enum_name(&state_names, st->st_state));
    }

    /*
     * now, we need to initialize st->st_oakley, specifically, the group
     * number needs to be initialized.
     */
    groupnum = 0;
    
    st->st_sadb = &oakley_sadb[policy_index];
    sadb = oakley_alg_makedb(st->st_connection->alg_info_ike
			     , st->st_sadb, 0);
    if(sadb != NULL) {
	st->st_sadb = sadb;
    }
    sadb = st->st_sadb = sa_v2_convert(st->st_sadb);
    {
	unsigned int  pc_cnt;

	/* look at all the proposals */
	if(st->st_sadb->prop_disj!=NULL) {
	    for(pc_cnt=0; pc_cnt < st->st_sadb->prop_disj_cnt && groupnum==0;
		pc_cnt++)
	    {
		struct db_v2_prop *vp = &st->st_sadb->prop_disj[pc_cnt];
		unsigned int pr_cnt;	    
	    
		/* look at all the proposals */
		if(vp->props!=NULL) {
		    for(pr_cnt=0; pr_cnt < vp->prop_cnt && groupnum==0; pr_cnt++)
		    {
			unsigned int ts_cnt;	    
			struct db_v2_prop_conj *vpc = &vp->props[pr_cnt];
			
			for(ts_cnt=0; ts_cnt < vpc->trans_cnt && groupnum==0; ts_cnt++) {
			    struct db_v2_trans *tr = &vpc->trans[ts_cnt];
			    if(tr!=NULL
			       && tr->transform_type == IKEv2_TRANS_TYPE_DH) {
				groupnum = tr->transid;
			    }
			}
		    }
		}
	    }
	}
    }
    if(groupnum == 0) {
	groupnum = OAKLEY_GROUP_MODP2048;
    }
    st->st_oakley.group=lookup_group(groupnum); 
    st->st_oakley.groupnum=groupnum; 

    /* now. we need to go calculate the nonce, and the KE */
    {
	struct ke_continuation *ke = alloc_thing(struct ke_continuation
						 , "ikev2_outI1 KE");
	stf_status e;

	ke->md = alloc_md();
	ke->md->from_state = STATE_IKEv2_BASE;
	ke->md->svm = ikev2_parent_firststate();
	ke->md->st = st;
	set_suspended(st, ke->md);

	if (!st->st_sec_in_use) {
	    pcrc_init(&ke->ke_pcrc);
	    ke->ke_pcrc.pcrc_func = ikev2_parent_outI1_continue;
	    e = build_ke(&ke->ke_pcrc, st, st->st_oakley.group, importance);
	    if( (e != STF_SUSPEND && e != STF_INLINE) || (e == STF_TOOMUCHCRYPTO)) {
	      loglog(RC_CRYPTOFAILED, "system too busy - Enabling dcookies [TODO]");
	      delete_state(st);
	    }
	} else {
	    e = ikev2_parent_outI1_tail((struct pluto_crypto_req_cont *)ke
					, NULL);
	}

	reset_globals();

	return e;
    }
}

static void
ikev2_parent_outI1_continue(struct pluto_crypto_req_cont *pcrc
			    , struct pluto_crypto_req *r
			    , err_t ugh)
{
    struct ke_continuation *ke = (struct ke_continuation *)pcrc;
    struct msg_digest *md = ke->md;
    struct state *const st = md->st;
    stf_status e;
    
    DBG(DBG_CONTROLMORE
	, DBG_log("ikev2 parent outI1: calculated ke+nonce, sending I1"));
  
    if (st == NULL) {
	loglog(RC_LOG_SERIOUS, "%s: Request was disconnected from state",
		__FUNCTION__);
	if (ke->md)
	    release_md(ke->md);
	return;
    }

    /* XXX should check out ugh */
    passert(ugh == NULL);
    passert(cur_state == NULL);
    passert(st != NULL);

    passert(st->st_suspended_md == ke->md);
    set_suspended(st,NULL);	/* no longer connected or suspended */
    
    set_cur_state(st);
    
    st->st_calculating = FALSE;

    e = ikev2_parent_outI1_tail(pcrc, r);
  
    if(ke->md != NULL) {
	complete_v2_state_transition(&ke->md, e);
	if(ke->md) release_md(ke->md);
    }
    reset_cur_state();
    reset_globals();
    
    passert(GLOBALS_ARE_RESET());
}


/*
 * unpack the calculate KE value, store it in state.
 * used by IKEv2: parent, child (PFS)
 */
static int 
unpack_v2KE(struct state *st
	    , struct pluto_crypto_req *r
	    , chunk_t *g)
{
    struct pcr_kenonce *kn = &r->pcr_d.kn;

    unpack_KE(st, r, g);
    return kn->oakley_group;
}

/*
 * package up the calculate KE value, and emit it as a KE payload.
 * used by IKEv2: parent, child (PFS)
 */
static bool
justship_v2KE(struct state *st UNUSED
	      , chunk_t *g, unsigned int oakley_group
	      , pb_stream *outs, u_int8_t np)
{
    struct ikev2_ke v2ke;
    pb_stream kepbs;

    memset(&v2ke, 0, sizeof(v2ke));
    v2ke.isak_np      = np;
    v2ke.isak_group   = oakley_group;
    if(!out_struct(&v2ke, &ikev2_ke_desc, outs, &kepbs)) {
	return FALSE;
    }
    if(!out_chunk(*g, &kepbs, "ikev2 g^x")) {
	return FALSE;
    }
    close_output_pbs(&kepbs);
    return TRUE;
}

static bool
ship_v2KE(struct state *st
	  , struct pluto_crypto_req *r
	  , chunk_t *g
	  , pb_stream *outs, u_int8_t np)
{
    int oakley_group = unpack_v2KE(st, r, g);
    return justship_v2KE(st, g, oakley_group, outs, np);
}

static stf_status
ikev2_parent_outI1_tail(struct pluto_crypto_req_cont *pcrc
			      , struct pluto_crypto_req *r)
{
    struct ke_continuation *ke = (struct ke_continuation *)pcrc;
    struct msg_digest *md = ke->md;
    struct state *const st = md->st;

    unpack_v2KE(st, r, &st->st_gi);
    unpack_nonce(&st->st_ni, r);
    return ikev2_parent_outI1_common(md, st);
}


static stf_status
ikev2_parent_outI1_common(struct msg_digest *md
			  , struct state *st)
{
    /* struct connection *c = st->st_connection; */
    int numvidtosend = 0; 
#ifdef PLUTO_SENDS_VENDORID
    numvidtosend++;  /* we send Openswan VID */
#endif

    /* set up reply */
    init_pbs(&reply_stream, reply_buffer, sizeof(reply_buffer), "reply packet");

    /* HDR out */
    {
	struct isakmp_hdr hdr;

	zero(&hdr);	/* default to 0 */
	if(DBGP(IMPAIR_MAJOR_VERSION_BUMP)) /* testing fake major new IKE version, should fail */
		hdr.isa_version = IKEv2_MAJOR_BUMP << ISA_MAJ_SHIFT | IKEv2_MINOR_VERSION;
	else if(DBGP(IMPAIR_MINOR_VERSION_BUMP)) /* testing fake minor new IKE version, should success */
		hdr.isa_version = IKEv2_MAJOR_VERSION << ISA_MAJ_SHIFT | IKEv2_MINOR_BUMP;
	else /* normal production case with real version */
		hdr.isa_version = IKEv2_MAJOR_VERSION << ISA_MAJ_SHIFT | IKEv2_MINOR_VERSION;

	if(st->st_dcookie.ptr)
		hdr.isa_np   = ISAKMP_NEXT_v2N; 
	else 
		hdr.isa_np   = ISAKMP_NEXT_v2SA; 
	hdr.isa_xchg = ISAKMP_v2_SA_INIT;
	hdr.isa_flags = ISAKMP_FLAGS_I;
	memcpy(hdr.isa_icookie, st->st_icookie, COOKIE_SIZE);
	/* R-cookie, are left zero */

	if (!out_struct(&hdr, &isakmp_hdr_desc, &reply_stream, &md->rbody))
	{
	    reset_cur_state();
	    return STF_INTERNAL_ERROR;
	}
    }
    /* send an anti DOS cookie, 4306 2.6, if we have received one from the 
     * responder 
     */ 

	if(st->st_dcookie.ptr)
	{
		chunk_t child_spi;
		memset(&child_spi, 0, sizeof(child_spi));
		ship_v2N (ISAKMP_NEXT_v2SA, DBGP(IMPAIR_SEND_BOGUS_ISAKMP_FLAG) ?
                (ISAKMP_PAYLOAD_NONCRITICAL | ISAKMP_PAYLOAD_OPENSWAN_BOGUS) :
                    ISAKMP_PAYLOAD_NONCRITICAL, PROTO_ISAKMP,
				    &child_spi, 
					v2N_COOKIE, &st->st_dcookie, &md->rbody);
    }
    /* SA out */
    {
	u_char *sa_start = md->rbody.cur;

	/* if we  have an OpenPGP certificate we assume an
	 * OpenPGP peer and have to send the Vendor ID
	 */
	if(st->st_sadb->prop_disj_cnt == 0 || st->st_sadb->prop_disj) {
	    st->st_sadb = sa_v2_convert(st->st_sadb);
	}

	if (!ikev2_out_sa(&md->rbody
			  , PROTO_ISAKMP
			  , st->st_sadb
			  , st, TRUE /* parentSA */
			  , ISAKMP_NEXT_v2KE))
	{
	    openswan_log("outsa fail");
	    reset_cur_state();
	    return STF_INTERNAL_ERROR;
	}
	/* save initiator SA for later HASH */
	if(st->st_p1isa.ptr == NULL)	/* no leak!  (MUST be first time) */
	{
		clonetochunk(st->st_p1isa, sa_start, md->rbody.cur - sa_start
	    	, "sa in main_outI1");
	}
    }

    /* send KE */
    if(!justship_v2KE(st, &st->st_gi, st->st_oakley.groupnum,  &md->rbody, ISAKMP_NEXT_v2Ni))
	return STF_INTERNAL_ERROR;

    
    /* send NONCE */
    {
	int np = numvidtosend > 0 ? ISAKMP_NEXT_v2V : ISAKMP_NEXT_NONE;
	struct ikev2_generic in;
	pb_stream pb;
	
	memset(&in, 0, sizeof(in));
	in.isag_np = np;
	in.isag_critical = ISAKMP_PAYLOAD_NONCRITICAL;
	if(DBGP(IMPAIR_SEND_BOGUS_ISAKMP_FLAG)) {
	   openswan_log(" setting bogus ISAKMP_PAYLOAD_OPENSWAN_BOGUS flag in ISAKMP payload");
	   in.isag_critical |= ISAKMP_PAYLOAD_OPENSWAN_BOGUS;
	}

	if(!out_struct(&in, &ikev2_nonce_desc, &md->rbody, &pb) ||
	   !out_raw(st->st_ni.ptr, st->st_ni.len, &pb, "IKEv2 nonce"))
	    return STF_INTERNAL_ERROR;
	close_output_pbs(&pb);
    }

#ifdef PLUTO_SENDS_VENDORID
    /* Send VendorID VID */
    {
	int np = --numvidtosend > 0 ? ISAKMP_NEXT_v2V : ISAKMP_NEXT_NONE;

	if (!out_generic_raw(np, &isakmp_vendor_id_desc, &md->rbody
			     , pluto_vendorid, strlen(pluto_vendorid), "Vendor ID"))
	    return STF_INTERNAL_ERROR;
    }
#endif

    close_message(&md->rbody);
    close_output_pbs(&reply_stream);

    /* let TCL hack it before we mark the length and copy it */
    TCLCALLOUT("v2_avoidEmitting", st, st->st_connection, md);

    freeanychunk(st->st_tpacket);
    clonetochunk(st->st_tpacket, reply_stream.start, pbs_offset(&reply_stream)
		 , "reply packet for ikev2_parent_outI1_tail");

    /* save packet for later signing */
    freeanychunk(st->st_firstpacket_me);
    clonetochunk(st->st_firstpacket_me, reply_stream.start
		 , pbs_offset(&reply_stream), "saved first packet");

    /* Transmit */
    send_packet(st, __FUNCTION__, TRUE);

    /* Set up a retransmission event, half a minute henceforth */
    TCLCALLOUT("v2_adjustTimers", st, st->st_connection, md);

#ifdef TPM
 tpm_stolen:
 tpm_ignore:
#endif
    delete_event(st);
    event_schedule(EVENT_v2_RETRANSMIT, EVENT_RETRANSMIT_DELAY_0, st);

    reset_cur_state();
    return STF_OK;
}

/*
 *
 ***************************************************************
 *                       PARENT_INI1                       *****
 ***************************************************************
 *  - 
 *  
 *
 */
static void ikev2_parent_inI1outR1_continue(struct pluto_crypto_req_cont *pcrc
					    , struct pluto_crypto_req *r
					    , err_t ugh);

static stf_status
ikev2_parent_inI1outR1_tail(struct pluto_crypto_req_cont *pcrc
			    , struct pluto_crypto_req *r);

stf_status ikev2parent_inI1outR1(struct msg_digest *md)
{
    struct state *st = md->st;
    lset_t policy = POLICY_IKEV2_ALLOW;
    struct connection *c = find_host_connection(&md->iface->ip_addr
						, md->iface->port
						, &md->sender
						, md->sender_port
						, POLICY_IKEV2_ALLOW);

    /* retrieve st->st_gi */

#if 0
    if(c==NULL) {
	/*
	 * make up a policy from the thing that was proposed, and see
	 * if we can find a connection with that policy.
	 */
	
 	pb_stream pre_sa_pbs = sa_pd->pbs;
 	policy = preparse_isakmp_sa_body(&pre_sa_pbs);
	c = find_host_connection(&md->iface->ip_addr, pluto_port
				 , (ip_address*)NULL, md->sender_port, policy);
	
	
    }
#endif

    if(c == NULL) {
	/*
	 * be careful about responding, or logging, since it may be that we
	 * are under DOS
	 */
	DBG_log("no connection found\n");
	/* SEND_NOTIFICATION(NO_PROPOSAL_CHOSEN); */
	return STF_FAIL + NO_PROPOSAL_CHOSEN;
    }
	

    DBG_log("found connection: %s\n", c ? c->name : "<none>");

    if(!st) {
	st = new_state();
	/* set up new state */
	memcpy(st->st_icookie, md->hdr.isa_icookie, COOKIE_SIZE);
	initialize_new_state(st, c, policy, 0, NULL_FD, pcim_stranger_crypto);
	st->st_ikev2 = TRUE;
	change_state(st, STATE_PARENT_R1);
	st->st_msgid_lastack = INVALID_MSGID;
	st->st_msgid_nextuse = 0;

	md->st = st;
	md->from_state = STATE_IKEv2_BASE;
    }

    /* check,as a responder, are we under dos attack or not 
	 * if yes go to 6 message exchange mode. it is a config option for now.
	 * TBD set force_busy dynamically
	 * Paul: Can we check for STF_TOOMUCHCRYPTO ?
	 */ 
	if(force_busy == TRUE) 
	{ 
	    u_char dcookie[SHA1_DIGEST_SIZE];
		chunk_t dc;
		ikev2_get_dcookie( dcookie, st->st_ni, &md->sender, st->st_icookie);
		dc.ptr = dcookie;
		dc.len = SHA1_DIGEST_SIZE;

   		/* check if I1 packet contian KE and a v2N payload with type COOKIE */
       	if ( md->chain[ISAKMP_NEXT_v2KE] &&   md->chain[ISAKMP_NEXT_v2N] &&
       	     (md->chain[ISAKMP_NEXT_v2N]->payload.v2n.isan_type == v2N_COOKIE))
		{
			u_int8_t spisize;
	        const pb_stream *dc_pbs;
			chunk_t blob; 
			DBG(DBG_CONTROLMORE
	        	, DBG_log("received a DOS cookie in I1 verify it"));
	       	/* we received dcookie we send earlier verify it */
			spisize = md->chain[ISAKMP_NEXT_v2N]->payload.v2n.isan_spisize;
	        dc_pbs = &md->chain[ISAKMP_NEXT_v2N]->pbs;
			blob.ptr = dc_pbs->cur + spisize;
			blob.len = pbs_left(dc_pbs) - spisize;
			DBG(DBG_CONTROLMORE
	            ,DBG_dump_chunk("dcookie received in I1 Packet", blob);
				DBG_dump("dcookie computed", dcookie, SHA1_DIGEST_SIZE)); 

			if(memcmp(blob.ptr, dcookie, SHA1_DIGEST_SIZE)!=0) {
				openswan_log("mismatch in DOS v2N_COOKIE,send a new one");
				SEND_NOTIFICATION_AA(v2N_COOKIE, &dc); 
				return STF_FAIL + INVALID_COOKIE;
			}
			DBG(DBG_CONTROLMORE
	            ,DBG_log("dcookie received match with computed one"));
 		}
        else 
		{
			/* we are under DOS attack I1 contains no DOS COOKIE */
			DBG(DBG_CONTROLMORE
	            ,DBG_log("busy mode on. receieved I1 without a valid dcookie");
	            DBG_log("send a dcookie and forget this state"));
			SEND_NOTIFICATION_AA(v2N_COOKIE, &dc); 
			return STF_FAIL;
		}
	}
	else {
			DBG(DBG_CONTROLMORE ,DBG_log("will not send/process a dcookie"));

	}

    /*
     * We have to agree to the DH group before we actually know who
     * we are talking to.   If we support the group, we use it.
     *
     * It is really too hard here to go through all the possible policies
     * that might permit this group.  If we think we are being DOS'ed
     * then we should demand a cookie.
     */
    {
	struct ikev2_ke *ke;
	ke = &md->chain[ISAKMP_NEXT_v2KE]->payload.v2ke;

	st->st_oakley.group=lookup_group(ke->isak_group);
	if(st->st_oakley.group==NULL) {
	    char fromname[ADDRTOT_BUF];
	    
	    addrtot(&md->sender, 0, fromname, ADDRTOT_BUF);
	    openswan_log("rejecting I1 from %s:%u, invalid DH group=%u"
			 ,fromname, md->sender_port, ke->isak_group);
	    return v2N_INVALID_KE_PAYLOAD;
	}
    }

    /* now. we need to go calculate the nonce, and the KE */
    {
	struct ke_continuation *ke = alloc_thing(struct ke_continuation
						 , "ikev2_inI1outR1 KE");
	stf_status e;

	ke->md = md;
	set_suspended(st, ke->md);

	if (!st->st_sec_in_use) {
	    pcrc_init(&ke->ke_pcrc);
	    ke->ke_pcrc.pcrc_func = ikev2_parent_inI1outR1_continue;
	    e = build_ke(&ke->ke_pcrc, st, st->st_oakley.group, pcim_stranger_crypto);
	    if(e != STF_SUSPEND && e != STF_INLINE) {
	      loglog(RC_CRYPTOFAILED, "system too busy");
	      delete_state(st);
	    }
	} else {
	    e = ikev2_parent_inI1outR1_tail((struct pluto_crypto_req_cont *)ke
					    , NULL);
	}

	reset_globals();

	return e;
    }
}

static void
ikev2_parent_inI1outR1_continue(struct pluto_crypto_req_cont *pcrc
				, struct pluto_crypto_req *r
				, err_t ugh)
{
    struct ke_continuation *ke = (struct ke_continuation *)pcrc;
    struct msg_digest *md = ke->md;
    struct state *const st = md->st;
    stf_status e;
    
    DBG(DBG_CONTROLMORE
	, DBG_log("ikev2 parent inI1outR1: calculated ke+nonce, sending R1"));
  
    if (st == NULL) {
	loglog(RC_LOG_SERIOUS, "%s: Request was disconnected from state",
		__FUNCTION__);
	if (ke->md)
	    release_md(ke->md);
	return;
    }

    /* XXX should check out ugh */
    passert(ugh == NULL);
    passert(cur_state == NULL);
    passert(st != NULL);

    passert(st->st_suspended_md == ke->md);
    set_suspended(st,NULL);	/* no longer connected or suspended */
    
    set_cur_state(st);
    
    st->st_calculating = FALSE;

    e = ikev2_parent_inI1outR1_tail(pcrc, r);
  
    if(ke->md != NULL) {
	complete_v2_state_transition(&ke->md, e);
	if(ke->md) release_md(ke->md);
    }
    reset_globals();
    
    passert(GLOBALS_ARE_RESET());
}

static stf_status
ikev2_parent_inI1outR1_tail(struct pluto_crypto_req_cont *pcrc
			    , struct pluto_crypto_req *r)
{
    struct ke_continuation *ke = (struct ke_continuation *)pcrc;
    struct msg_digest *md = ke->md;
    struct payload_digest *const sa_pd = md->chain[ISAKMP_NEXT_v2SA];
    struct state *const st = md->st;
    pb_stream *keyex_pbs;
    int    numvidtosend = 0;
#ifdef PLUTO_SENDS_VENDORID
    numvidtosend++;  /* we send Openswan VID */
#endif

    /* note that we don't update the state here yet */
    memcpy(st->st_icookie, md->hdr.isa_icookie, COOKIE_SIZE);
    get_cookie(FALSE, st->st_rcookie, COOKIE_SIZE, &md->sender);

    /* record first packet for later checking of signature */
    clonetochunk(st->st_firstpacket_him, md->message_pbs.start
		 , pbs_offset(&md->message_pbs), "saved first received packet");

    
    /* make sure HDR is at start of a clean buffer */
    zero(reply_buffer);
    init_pbs(&reply_stream, reply_buffer, sizeof(reply_buffer), "reply packet");

    /* HDR out */
    {
	struct isakmp_hdr r_hdr = md->hdr;

	memcpy(r_hdr.isa_rcookie, st->st_rcookie, COOKIE_SIZE);
	r_hdr.isa_np = ISAKMP_NEXT_v2SA;
	r_hdr.isa_flags &= ~ISAKMP_FLAGS_I;
	r_hdr.isa_flags |=  ISAKMP_FLAGS_R;
	increment_msgid_nextuse(st);
	r_hdr.isa_msgid = st->st_msgid;
	if (!out_struct(&r_hdr, &isakmp_hdr_desc, &reply_stream, &md->rbody))
	    return STF_INTERNAL_ERROR;
    }

    /* start of SA out */
    {
	struct isakmp_sa r_sa = sa_pd->payload.sa;
	v2_notification_t rn;
	pb_stream r_sa_pbs;

	r_sa.isasa_np = ISAKMP_NEXT_v2KE;  /* XXX */
	if (!out_struct(&r_sa, &ikev2_sa_desc, &md->rbody, &r_sa_pbs))
	    return STF_INTERNAL_ERROR;

	/* SA body in and out */
	rn = ikev2_parse_parent_sa_body(&sa_pd->pbs, &sa_pd->payload.v2sa,
				 &r_sa_pbs, st, FALSE);
	
	if (rn != v2N_NOTHING_WRONG)
	    return STF_FAIL + rn;
    }

    {
	v2_notification_t rn;
	chunk_t dc;
    keyex_pbs = &md->chain[ISAKMP_NEXT_v2KE]->pbs;
    /* KE in */
	rn=accept_KE(&st->st_gi, "Gi", st->st_oakley.group, keyex_pbs);
	if(rn != v2N_NOTHING_WRONG) {
		/* char group_number[2]; */
		u_int16_t group_number = htons(st->st_oakley.group->group);
		dc.ptr = (u_char *)&group_number;
		dc.len = 2;
		SEND_NOTIFICATION_AA(v2N_INVALID_KE_PAYLOAD, &dc);
		delete_state(st);
		return STF_FAIL + rn;
	}

    }

    /* Ni in */
    RETURN_STF_FAILURE(accept_v2_nonce(md, &st->st_ni, "Ni"));

    /* send KE */
    if(!ship_v2KE(st, r, &st->st_gr, &md->rbody, ISAKMP_NEXT_v2Nr))
	return STF_INTERNAL_ERROR;
    
    /* send NONCE */
    unpack_nonce(&st->st_nr, r);
    {
	int np = numvidtosend > 0 ? ISAKMP_NEXT_v2V : ISAKMP_NEXT_NONE;
	struct ikev2_generic in;
	pb_stream pb;
	
	memset(&in, 0, sizeof(in));
	in.isag_np = np;
	in.isag_critical = ISAKMP_PAYLOAD_NONCRITICAL;
	if(DBGP(IMPAIR_SEND_BOGUS_ISAKMP_FLAG)) {
	   openswan_log(" setting bogus ISAKMP_PAYLOAD_OPENSWAN_BOGUS flag in ISAKMP payload");
	   in.isag_critical |= ISAKMP_PAYLOAD_OPENSWAN_BOGUS;
	}

	if(!out_struct(&in, &ikev2_nonce_desc, &md->rbody, &pb) ||
	   !out_raw(st->st_nr.ptr, st->st_nr.len, &pb, "IKEv2 nonce"))
	    return STF_INTERNAL_ERROR;
	close_output_pbs(&pb);
    }

#ifdef PLUTO_SENDS_VENDORID
    /* Send VendorID VID */
    {
	int np = --numvidtosend > 0 ? ISAKMP_NEXT_v2V : ISAKMP_NEXT_NONE;

	if (!out_generic_raw(np, &isakmp_vendor_id_desc, &md->rbody
			     , pluto_vendorid, strlen(pluto_vendorid), "Vendor ID"))
	    return STF_INTERNAL_ERROR;
    }
#endif

    close_message(&md->rbody);
    close_output_pbs(&reply_stream);

    /* let TCL hack it before we mark the length. */
    TCLCALLOUT("v2_avoidEmitting", st, st->st_connection, md);

    /* keep it for a retransmit if necessary */
    freeanychunk(st->st_tpacket);
    clonetochunk(st->st_tpacket, reply_stream.start, pbs_offset(&reply_stream)
		 , "reply packet for ikev2_parent_inI1outR1_tail")

    /* save packet for later signing */
    freeanychunk(st->st_firstpacket_me);
    clonetochunk(st->st_firstpacket_me, reply_stream.start
		 , pbs_offset(&reply_stream), "saved first packet");

    /* note: retransimission is driven by initiator */

    return STF_OK;
    
}

/*
 *
 ***************************************************************
 *                       PARENT_inR1                       *****
 ***************************************************************
 *  - 
 *  
 *
 */
static void ikev2_parent_inR1outI2_continue(struct pluto_crypto_req_cont *pcrc
					    , struct pluto_crypto_req *r
					    , err_t ugh);

static stf_status
ikev2_parent_inR1outI2_tail(struct pluto_crypto_req_cont *pcrc
			    , struct pluto_crypto_req *r);

stf_status ikev2parent_inR1outI2(struct msg_digest *md)
{
    struct state *st = md->st;
    /* struct connection *c = st->st_connection; */
    pb_stream *keyex_pbs;
	
    /* check if the responder replied with v2N with DOS COOKIE */
    if( md->chain[ISAKMP_NEXT_v2N]
		&& md->chain[ISAKMP_NEXT_v2N]->payload.v2n.isan_type ==  v2N_COOKIE)
    {
		u_int8_t spisize;
	    const pb_stream *dc_pbs;
		DBG(DBG_CONTROLMORE 
			,DBG_log("inR1OutI2 received a DOS v2N_COOKIE from the responder");
    	    DBG_log("resend the I1 with a cookie payload"));
		spisize = md->chain[ISAKMP_NEXT_v2N]->payload.v2n.isan_spisize;
	    dc_pbs = &md->chain[ISAKMP_NEXT_v2N]->pbs;
    	clonetochunk(st->st_dcookie,  (dc_pbs->cur + spisize)
		 , (pbs_left(dc_pbs) - spisize), "saved received dcookie");

		DBG(DBG_CONTROLMORE
	        ,DBG_dump_chunk("dcookie received (instead of a R1):",
						    st->st_dcookie);
	        DBG_log("next STATE_PARENT_I1 resend I1 with the dcookie"));

		md->svm = ikev2_parent_firststate();

		change_state(st, STATE_PARENT_I1);
    	st->st_msgid_lastack = INVALID_MSGID;
	md->msgid_received = INVALID_MSGID;  /* AAA hack  */
    	st->st_msgid_nextuse = 0;

		return ikev2_parent_outI1_common(md, st);  
    }

    /*
     * If we did not get a KE payload, we cannot continue. There * should be
     * a Notify telling us why. We inform the user, but continue to try this
     * connection via regular retransmit intervals.
     */
    if( md->chain[ISAKMP_NEXT_v2N]  && (md->chain[ISAKMP_NEXT_v2KE] == NULL)) 
	{
		const char *from_state_name = enum_name(&state_names, st->st_state);
		const u_int16_t isan_type =  md->chain[ISAKMP_NEXT_v2N]->payload.v2n.isan_type;
		openswan_log("%s: received %s"
					, from_state_name 
					, enum_name(&ikev2_notify_names , isan_type));
		return STF_FAIL + isan_type;
	}

    /*
     * the responder sent us back KE, Gr, Nr, and it's our time to calculate
     * the shared key values.
     */

    DBG(DBG_CONTROLMORE
	, DBG_log("ikev2 parent inR1: calculating g^{xy} in order to send I2"));

    /* KE in */
    keyex_pbs = &md->chain[ISAKMP_NEXT_v2KE]->pbs;
    RETURN_STF_FAILURE(accept_KE(&st->st_gr, "Gr", st->st_oakley.group, keyex_pbs));

    /* Ni in */
    RETURN_STF_FAILURE(accept_v2_nonce(md, &st->st_nr, "Ni"));

    if(md->chain[ISAKMP_NEXT_v2SA] == NULL) {
	openswan_log("No responder SA proposal found");
	return PAYLOAD_MALFORMED;
    }

    /* process and confirm the SA selected */
    {
	struct payload_digest *const sa_pd = md->chain[ISAKMP_NEXT_v2SA];
	v2_notification_t rn;

	/* SA body in and out */
	rn = ikev2_parse_parent_sa_body(&sa_pd->pbs, &sa_pd->payload.v2sa,
					NULL, st, FALSE);
	
	if (rn != v2N_NOTHING_WRONG)
	    return STF_FAIL + rn;
    }

    /* update state */
    ikev2_update_counters(md);

    /* now. we need to go calculate the g^xy */
    {
	struct dh_continuation *dh = alloc_thing(struct dh_continuation
						 , "ikev2_inR1outI2 KE");
	stf_status e;

	dh->md = md;
	set_suspended(st, dh->md);

	pcrc_init(&dh->dh_pcrc);
	dh->dh_pcrc.pcrc_func = ikev2_parent_inR1outI2_continue;
	e = start_dh_v2(&dh->dh_pcrc, st, st->st_import, INITIATOR, st->st_oakley.groupnum);
	if(e != STF_SUSPEND && e != STF_INLINE) {
	    loglog(RC_CRYPTOFAILED, "system too busy");
	    delete_state(st);
	}

	reset_globals();

	return e;
    }
}

static void
ikev2_parent_inR1outI2_continue(struct pluto_crypto_req_cont *pcrc
				, struct pluto_crypto_req *r
				, err_t ugh)
{
    struct dh_continuation *dh = (struct dh_continuation *)pcrc;
    struct msg_digest *md = dh->md;
    struct state *const st = md->st;
    stf_status e;
    
    DBG(DBG_CONTROLMORE
	, DBG_log("ikev2 parent inR1outI1: calculating g^{xy}, sending I2"));
  
    if (st == NULL) {
	loglog(RC_LOG_SERIOUS, "%s: Request was disconnected from state",
		__FUNCTION__);
	if (dh->md)
	    release_md(dh->md);
	return;
    }

    /* XXX should check out ugh */
    passert(ugh == NULL);
    passert(cur_state == NULL);
    passert(st != NULL);

    passert(st->st_suspended_md == dh->md);
    set_suspended(st,NULL);	/* no longer connected or suspended */
    
    set_cur_state(st);
    
    st->st_calculating = FALSE;

    e = ikev2_parent_inR1outI2_tail(pcrc, r);
  
    if(dh->md != NULL) {
	complete_v2_state_transition(&dh->md, e);
	if(dh->md) release_md(dh->md);
    }
    reset_globals();
    
    passert(GLOBALS_ARE_RESET());
}

static void ikev2_padup_pre_encrypt(struct msg_digest *md
				    , pb_stream *e_pbs_cipher)
{
    struct state *st = md->st;
    struct state *pst= st;
    
    if(st->st_clonedfrom != 0) {
	pst = state_with_serialno(st->st_clonedfrom);
    }

    /* pads things up to message size boundary */
    {
	size_t blocksize = pst->st_oakley.encrypter->enc_blocksize;
	char  *b = alloca(blocksize);
	unsigned int    i;
	size_t padding =  pad_up(pbs_offset(e_pbs_cipher), blocksize);
	if (padding == 0) padding=blocksize;

	for(i=0; i<padding; i++) {
	    b[i]=i;
	}
	out_raw(b, padding, e_pbs_cipher, "padding and length");
    }
}

static unsigned char *ikev2_authloc(struct msg_digest *md
				    , pb_stream *e_pbs)
{
    unsigned char *b12;
    struct state *st = md->st;
    struct state *pst = st;

    if(st->st_clonedfrom != 0) {
	pst = state_with_serialno(st->st_clonedfrom);
	if( pst == NULL) {
		return NULL;
	}
    }
	
    b12 = e_pbs->cur;
    if(!out_zero(pst->st_oakley.integ_hasher->hash_integ_len, e_pbs, "length of truncated HMAC"))
	return NULL;

    return b12;
}

static stf_status ikev2_encrypt_msg(struct msg_digest *md,
				    enum phase1_role init,
				    unsigned char *authstart,
				    unsigned char *iv,
				    unsigned char *encstart,
				    unsigned char *authloc,
				    pb_stream *e_pbs UNUSED,
				    pb_stream *e_pbs_cipher)
{
    struct state *st = md->st;
    struct state *pst = st;
    chunk_t *cipherkey, *authkey;

    if(st->st_clonedfrom != 0) {
	pst = state_with_serialno(st->st_clonedfrom);
    }

    if(init == INITIATOR) {
	cipherkey = &pst->st_skey_ei;
	authkey   = &pst->st_skey_ai;
    } else {
	cipherkey = &pst->st_skey_er;
	authkey   = &pst->st_skey_ar;
    }

    /* encrypt the block */
    {
	size_t  blocksize = pst->st_oakley.encrypter->enc_blocksize;
	unsigned char *savediv = alloca(blocksize);
	unsigned int   cipherlen = e_pbs_cipher->cur - encstart;
	
	DBG(DBG_CRYPT,
	    DBG_dump("data before encryption:", encstart, cipherlen));
	
	memcpy(savediv, iv, blocksize);
	
	/* now, encrypt */
	(st->st_oakley.encrypter->do_crypt)(encstart,
					    cipherlen,
					    cipherkey->ptr,
					    cipherkey->len,
					    savediv, TRUE);
	
	DBG(DBG_CRYPT,
	    DBG_dump("data after encryption:", encstart, cipherlen));
    }
    
    /* okay, authenticate from beginning of IV */
    {
	struct hmac_ctx ctx;
	
	hmac_init_chunk(&ctx, pst->st_oakley.integ_hasher, *authkey);
	hmac_update(&ctx, authstart, authloc-authstart);
	hmac_final(authloc, &ctx);

	DBG(DBG_PARSING,
	    DBG_dump("data being hmac:", authstart, authloc-authstart);
	    DBG_dump("out calculated auth:", authloc, pst->st_oakley.integ_hasher->hash_integ_len); 
           );
    }
    
    return STF_OK;
}

static
stf_status ikev2_decrypt_msg(struct msg_digest *md
			     , enum phase1_role init)
{
    struct state *st = md->st;
    unsigned char *encend;
    pb_stream     *e_pbs;
    unsigned int   np;
    unsigned char *iv;
    chunk_t       *cipherkey, *authkey;
    unsigned char *authstart;
    struct state *pst = st;

    if(st->st_clonedfrom != 0) {
	pst = state_with_serialno(st->st_clonedfrom);
    }

    if(init == INITIATOR) {
	cipherkey = &st->st_skey_er;
	authkey   = &st->st_skey_ar;
    } else {
	cipherkey = &st->st_skey_ei;
	authkey   = &st->st_skey_ai;
    }

    e_pbs = &md->chain[ISAKMP_NEXT_v2E]->pbs;
    np    = md->chain[ISAKMP_NEXT_v2E]->payload.generic.isag_np;

    authstart=md->packet_pbs.start;
    iv     = e_pbs->cur;
    encend = e_pbs->roof - pst->st_oakley.integ_hasher->hash_integ_len;
    
    /* start by checking authenticator */
    {
	unsigned char  *b12 = alloca(pst->st_oakley.integ_hasher->hash_digest_len);
	struct hmac_ctx ctx;
	
	hmac_init_chunk(&ctx, pst->st_oakley.integ_hasher, *authkey);
	hmac_update(&ctx, authstart, encend-authstart);
	hmac_final(b12, &ctx);
	
	DBG(DBG_PARSING,
	    DBG_dump("data being hmac:", authstart, encend-authstart);
	    DBG_dump("R2 calculated auth:", b12, pst->st_oakley.integ_hasher->hash_integ_len); 
	    DBG_dump("R2  provided  auth:", encend, pst->st_oakley.integ_hasher->hash_integ_len);
	);
	
	/* compare first 96 bits == 12 bytes */
	/* It is not always 96 bytes, it depends upon which integ algo is used*/
	if(memcmp(b12, encend, pst->st_oakley.integ_hasher->hash_integ_len)!=0) {
	    openswan_log("R2 failed to match authenticator");
	    return STF_FAIL;
	}
    }
    
    DBG(DBG_PARSING, DBG_log("authenticator matched"));
    
    /* decrypt */
    {
	size_t         blocksize = pst->st_oakley.encrypter->enc_blocksize;
	unsigned char *encstart  = iv + blocksize;
	unsigned int   enclen    = encend - encstart;
	unsigned int   padlen;
	
	DBG(DBG_CRYPT,
	    DBG_dump("data before decryption:", encstart, enclen));
	
	/* now, decrypt */
	(pst->st_oakley.encrypter->do_crypt)(encstart,
					    enclen,
					    cipherkey->ptr,
					    cipherkey->len,
					    iv, FALSE);
	
	padlen = encstart[enclen-1];
	encend = encend - padlen+1;
	
	if(encend < encstart) {
	    openswan_log("invalid pad length: %u", padlen);
	    return STF_FAIL;
	}
	
	DBG(DBG_CRYPT,
	    DBG_dump("decrypted payload:", encstart, enclen);
	    DBG_log("striping %u bytes as pad", padlen+1);
	);
	
	init_pbs(&md->clr_pbs, encstart, enclen - (padlen+1), "cleartext");
    }

    { stf_status ret;
	ret = ikev2_process_payloads(md, &md->clr_pbs, st->st_state, np);
	if(ret != STF_OK) {
	    return ret;
	}
    }
	    
    return STF_OK;
}

static stf_status ikev2_send_auth(struct connection *c
				  , struct state *st
				  , enum phase1_role role
				  , unsigned int np
				  , unsigned char *idhash_out
				  , pb_stream *outpbs)
{
    struct ikev2_a a;
    pb_stream      a_pbs;
    struct state *pst = st;

    if(st->st_clonedfrom != 0) {
	pst = state_with_serialno(st->st_clonedfrom);
    }

    
    a.isaa_critical = ISAKMP_PAYLOAD_NONCRITICAL;
    if(DBGP(IMPAIR_SEND_BOGUS_ISAKMP_FLAG)) {
	openswan_log(" setting bogus ISAKMP_PAYLOAD_OPENSWAN_BOGUS flag in ISAKMP payload");
	a.isaa_critical |= ISAKMP_PAYLOAD_OPENSWAN_BOGUS;
    }

    a.isaa_np = np;
    
    if(c->policy & POLICY_RSASIG) {
	a.isaa_type = v2_AUTH_RSA;
    } else if(c->policy & POLICY_PSK) {
	a.isaa_type = v2_AUTH_SHARED;
    } else {
	/* what else is there?... DSS not implemented. */
	return STF_FAIL;
    }
    
    if (!out_struct(&a
		    , &ikev2_a_desc
		    , outpbs
		    , &a_pbs))
	return STF_INTERNAL_ERROR;
    
    if(c->policy & POLICY_RSASIG) {
	if(!ikev2_calculate_rsa_sha1(pst, role, idhash_out, &a_pbs))
	    return STF_FATAL + AUTHENTICATION_FAILED;
	
    } else if(c->policy & POLICY_PSK) {
	if(!ikev2_calculate_psk_auth(pst, role, idhash_out, &a_pbs))
	return STF_FAIL + AUTHENTICATION_FAILED;
    } 
    
    close_output_pbs(&a_pbs);
    return STF_OK;
}

static stf_status
ikev2_parent_inR1outI2_tail(struct pluto_crypto_req_cont *pcrc
			    , struct pluto_crypto_req *r)
{
    struct dh_continuation *dh = (struct dh_continuation *)pcrc;
    struct msg_digest *md = dh->md;
    struct state *st      = md->st;
    struct connection *c  = st->st_connection;
    struct ikev2_generic e;
    unsigned char *encstart;
    pb_stream      e_pbs, e_pbs_cipher;
    unsigned char *iv;
    int            ivsize;
    stf_status     ret;
    unsigned char *idhash;
    unsigned char *authstart;
    struct state *pst = st;
    bool send_cert = FALSE;

    finish_dh_v2(st, r);

    if(DBGP(DBG_PRIVATE) && DBGP(DBG_CRYPT)) {
	ikev2_log_parentSA(st);
    }

    pst = st;
    st = duplicate_state(pst);
    st->st_msgid = htonl(pst->st_msgid_nextuse);
    insert_state(st);
    md->st = st;
    md->pst= pst;

    /* parent had crypto failed, replace it with rekey! */
    delete_event(pst);
    event_schedule(EVENT_SA_REPLACE, c->sa_ike_life_seconds, pst);

    /* need to force parent state to I2 */
    change_state(pst, STATE_PARENT_I2);

    /* record first packet for later checking of signature */
    clonetochunk(pst->st_firstpacket_him, md->message_pbs.start
		 , pbs_offset(&md->message_pbs), "saved first received packet");

    /* beginning of data going out */
    authstart = reply_stream.cur;

    /* make sure HDR is at start of a clean buffer */
    zero(reply_buffer);
    init_pbs(&reply_stream, reply_buffer, sizeof(reply_buffer), "reply packet");

    /* HDR out */
    {
	struct isakmp_hdr r_hdr = md->hdr;

	r_hdr.isa_np    = ISAKMP_NEXT_v2E;
	r_hdr.isa_xchg  = ISAKMP_v2_AUTH;
	r_hdr.isa_flags = ISAKMP_FLAGS_I;
	r_hdr.isa_msgid = st->st_msgid;  
	memcpy(r_hdr.isa_icookie, st->st_icookie, COOKIE_SIZE);
	memcpy(r_hdr.isa_rcookie, st->st_rcookie, COOKIE_SIZE);
	if (!out_struct(&r_hdr, &isakmp_hdr_desc, &reply_stream, &md->rbody))
	    return STF_INTERNAL_ERROR;
    }

    /* insert an Encryption payload header */
    e.isag_np = ISAKMP_NEXT_v2IDi;
    e.isag_critical = ISAKMP_PAYLOAD_NONCRITICAL;
    if(DBGP(IMPAIR_SEND_BOGUS_ISAKMP_FLAG)) {
	openswan_log(" setting bogus ISAKMP_PAYLOAD_OPENSWAN_BOGUS flag in ISAKMP payload");
	e.isag_critical |= ISAKMP_PAYLOAD_OPENSWAN_BOGUS;
    }

    if(!out_struct(&e, &ikev2_e_desc, &md->rbody, &e_pbs)) {
	return STF_INTERNAL_ERROR;
    }

    /* insert IV */
    iv     = e_pbs.cur;
    ivsize = st->st_oakley.encrypter->iv_size;
    if(!out_zero(ivsize, &e_pbs, "iv")) {
	return STF_INTERNAL_ERROR;
    }
    get_rnd_bytes(iv, ivsize);

    /* note where cleartext starts */
    init_pbs(&e_pbs_cipher, e_pbs.cur, e_pbs.roof - e_pbs.cur, "cleartext");
    e_pbs_cipher.container = &e_pbs;
    e_pbs_cipher.desc = NULL;
    e_pbs_cipher.cur = e_pbs.cur;
    encstart = e_pbs_cipher.cur;

    /* send out the IDi payload */
    {
	struct ikev2_id r_id;
	pb_stream r_id_pbs;
	chunk_t         id_b;
	struct hmac_ctx id_ctx;
	unsigned char *id_start;
	unsigned int   id_len;

	hmac_init_chunk(&id_ctx, pst->st_oakley.prf_hasher, pst->st_skey_pi);
	build_id_payload((struct isakmp_ipsec_id *)&r_id, &id_b, &c->spd.this);
	r_id.isai_critical = ISAKMP_PAYLOAD_NONCRITICAL;
	if(DBGP(IMPAIR_SEND_BOGUS_ISAKMP_FLAG)) {
	   openswan_log(" setting bogus ISAKMP_PAYLOAD_OPENSWAN_BOGUS flag in ISAKMP payload");
	   r_id.isai_critical |= ISAKMP_PAYLOAD_OPENSWAN_BOGUS;
	}

	{  /* decide to send CERT payload */
	    send_cert = doi_send_ikev2_cert_thinking(st);
	    
	    if(send_cert) 
		r_id.isai_np = ISAKMP_NEXT_v2CERT;
	    else  
		r_id.isai_np = ISAKMP_NEXT_v2AUTH; 
	}
	
	id_start = e_pbs_cipher.cur;
	if (!out_struct(&r_id
			, &ikev2_id_desc
			, &e_pbs_cipher
			, &r_id_pbs)
	    || !out_chunk(id_b, &r_id_pbs, "my identity"))
	    return STF_INTERNAL_ERROR;

	/* HASH of ID is not done over common header */
	id_start += 4;

	close_output_pbs(&r_id_pbs);

	/* calculate hash of IDi for AUTH below */
	id_len = e_pbs_cipher.cur - id_start;
	DBG(DBG_CRYPT, DBG_dump_chunk("idhash calc pi", pst->st_skey_pi));
	DBG(DBG_CRYPT, DBG_dump("idhash calc I2", id_start, id_len));
	hmac_update(&id_ctx, id_start, id_len);
	idhash = alloca(pst->st_oakley.prf_hasher->hash_digest_len);
	hmac_final(idhash, &id_ctx);
    } 

    /* send [CERT,] payload RFC 4306 3.6, 1.2) */
    {
	
	if(send_cert) {
	    stf_status certstat = ikev2_send_cert( st, md
	    					   , INITIATOR
						   , ISAKMP_NEXT_v2AUTH
						   , &e_pbs_cipher);
	    if(certstat != STF_OK) return certstat;
	}
    } 

    /* send out the AUTH payload */
    {
	lset_t policy;
	struct connection *c0= first_pending(pst, &policy,&st->st_whack_sock);
	unsigned int np = (c0 ? ISAKMP_NEXT_v2SA : ISAKMP_NEXT_NONE);
	stf_status authstat = ikev2_send_auth(c, st
					      , INITIATOR
					      , np
					      , idhash, &e_pbs_cipher);
	if(authstat != STF_OK) return authstat;

	/*
	 * now, find an eligible child SA from the pending list, and emit
	 * SA2i, TSi and TSr and (v2N_USE_TRANSPORT_MODE notification in transport mode) for it .
	 */
	openswan_log("PAUL:  now, find an eligible child SA from the pending list, and emit TSi and TSr");
	if(c0) {
		chunk_t child_spi, notifiy_data;
	    st->st_connection = c0;

	    ikev2_emit_ipsec_sa(md,&e_pbs_cipher,ISAKMP_NEXT_v2TSi,c0, policy);

	    st->st_ts_this = ikev2_subnettots(&c0->spd.this);
	    st->st_ts_that = ikev2_subnettots(&c0->spd.that);
	    /* We only support symmetrical protocol */
	    st->st_ts_this.ipprotoid = c0->spd.this.protocol;
	    st->st_ts_that.ipprotoid = c0->spd.that.protocol;
	    /* We only support a single port or all ports */
	    if(c0->spd.this.port != 0) {
		st->st_ts_this.startport = c0->spd.this.port;
		st->st_ts_that.ipprotoid = c0->spd.this.port;
	    }
	    
	    ikev2_calc_emit_ts(md, &e_pbs_cipher, INITIATOR, c0, policy);

	    if( !(st->st_connection->policy & POLICY_TUNNEL) ) {
		DBG_log("Initiator child policy is transport mode, sending v2N_USE_TRANSPORT_MODE");
		memset(&child_spi, 0, sizeof(child_spi));
		memset(&notifiy_data, 0, sizeof(notifiy_data));
<<<<<<< HEAD
		ship_v2N (ISAKMP_NEXT_NONE, ISAKMP_PAYLOAD_NONCRITICAL, 0,
				&child_spi,
				v2N_USE_TRANSPORT_MODE, &notifiy_data, &e_pbs_cipher);
=======
		ship_v2N (ISAKMP_NEXT_NONE, DBGP(IMPAIR_SEND_BOGUS_ISAKMP_FLAG) ? 
				(ISAKMP_PAYLOAD_NONCRITICAL | ISAKMP_PAYLOAD_OPENSWAN_BOGUS) : ISAKMP_PAYLOAD_NONCRITICAL,
				 0, &child_spi, v2N_USE_TRANSPORT_MODE, &notifiy_data, &e_pbs_cipher);
>>>>>>> c22b1aae
	    }
	} else {
	    openswan_log("no pending SAs found, PARENT SA keyed only");
	}
    }

    /*
     * need to extend the packet so that we will know how big it is
     * since the length is under the integrity check
     */
    ikev2_padup_pre_encrypt(md, &e_pbs_cipher);
    close_output_pbs(&e_pbs_cipher);

    {
	unsigned char *authloc = ikev2_authloc(md, &e_pbs);

	if(authloc == NULL) return STF_INTERNAL_ERROR;

	close_output_pbs(&e_pbs);
	close_output_pbs(&md->rbody);
	close_output_pbs(&reply_stream);

	ret = ikev2_encrypt_msg(md, INITIATOR,
				authstart,
				iv, encstart, authloc,
				&e_pbs, &e_pbs_cipher);
	if(ret != STF_OK) {
	   openswan_log("ikev2_encrypt_msg() did not return STF_OK - impossible");
	   return ret;
	}
    }


    /* let TCL hack it before we mark the length. */
    TCLCALLOUT("v2_avoidEmitting", st, st->st_connection, md);

    /* keep it for a retransmit if necessary, but on initiator
     * we never do that, but send_packet() uses it.
     */
    freeanychunk(pst->st_tpacket);
    clonetochunk(pst->st_tpacket, reply_stream.start, pbs_offset(&reply_stream)
		 , "reply packet for ikev2_parent_outI1");

    /*
     * Delete previous retransmission event.
     */
    delete_event(st);
    event_schedule(EVENT_v2_RETRANSMIT, EVENT_RETRANSMIT_DELAY_0, st);

    return STF_OK;
    
}

/*
 *
 ***************************************************************
 *                       PARENT_inI2                       *****
 ***************************************************************
 *  - 
 *  
 *
 */
static void ikev2_parent_inI2outR2_continue(struct pluto_crypto_req_cont *pcrc
					    , struct pluto_crypto_req *r
					    , err_t ugh);

static stf_status
ikev2_parent_inI2outR2_tail(struct pluto_crypto_req_cont *pcrc
			    , struct pluto_crypto_req *r);

stf_status ikev2parent_inI2outR2(struct msg_digest *md)
{
    struct state *st = md->st;
    /* struct connection *c = st->st_connection; */

    /*
     * the initiator sent us an encrypted payload. We need to calculate
     * our g^xy, and skeyseed values, and then decrypt the payload.
     */

    DBG(DBG_CONTROLMORE
	, DBG_log("ikev2 parent inI2outR2: calculating g^{xy} in order to decrypt I2"));
    
    /* verify that there is in fact an encrypted payload */
    if(!md->chain[ISAKMP_NEXT_v2E]) {
	openswan_log("R2 state should receive an encrypted payload");
	return STF_FATAL;
    }

    /* now. we need to go calculate the g^xy */
    {
	struct dh_continuation *dh = alloc_thing(struct dh_continuation
						 , "ikev2_inI2outR2 KE");
	stf_status e;

	dh->md = md;
	set_suspended(st, dh->md);

	pcrc_init(&dh->dh_pcrc);
	dh->dh_pcrc.pcrc_func = ikev2_parent_inI2outR2_continue;
	e = start_dh_v2(&dh->dh_pcrc, st, st->st_import, RESPONDER, st->st_oakley.groupnum);
	if(e != STF_SUSPEND && e != STF_INLINE) {
	    loglog(RC_CRYPTOFAILED, "system too busy");
	    delete_state(st);
	}

	reset_globals();

	return e;
    }
}

static void
ikev2_parent_inI2outR2_continue(struct pluto_crypto_req_cont *pcrc
				, struct pluto_crypto_req *r
				, err_t ugh)
{
    struct dh_continuation *dh = (struct dh_continuation *)pcrc;
    struct msg_digest *md = dh->md;
    struct state *const st = md->st;
    stf_status e;
    
    DBG(DBG_CONTROLMORE
	, DBG_log("ikev2 parent inI2outR2: calculating g^{xy}, sending R2"));
  
    if (st == NULL) {
	loglog(RC_LOG_SERIOUS, "%s: Request was disconnected from state",
		__FUNCTION__);
	if (dh->md)
	    release_md(dh->md);
	return;
    }

    /* XXX should check out ugh */
    passert(ugh == NULL);
    passert(cur_state == NULL);
    passert(st != NULL);

    passert(st->st_suspended_md == dh->md);
    set_suspended(st,NULL);	/* no longer connected or suspended */
    
    set_cur_state(st);
    
    st->st_calculating = FALSE;

    e = ikev2_parent_inI2outR2_tail(pcrc, r);
    if( e != STF_OK) {
	DBG_log("ikev2_parent_inI2outR2_tail returned %s", enum_name(&stfstatus_name, e));
    }
  
    if(dh->md != NULL) {
	complete_v2_state_transition(&dh->md, e);
	if(dh->md) release_md(dh->md);
    }
    reset_globals();
    
    passert(GLOBALS_ARE_RESET());
}

static stf_status
ikev2_parent_inI2outR2_tail(struct pluto_crypto_req_cont *pcrc
			    , struct pluto_crypto_req *r)
{
    struct dh_continuation *dh = (struct dh_continuation *)pcrc;
    struct msg_digest *md  = dh->md;
    struct state *const st = md->st;
    struct connection *c   = st->st_connection;
    unsigned char *idhash_in, *idhash_out;
    unsigned char *authstart;
    unsigned int np;

    /* extract calculated values from r */
    finish_dh_v2(st, r);

    if(DBGP(DBG_PRIVATE) && DBGP(DBG_CRYPT)) {
	ikev2_log_parentSA(st);
    }

    /* decrypt things. */
    {
	stf_status ret; 
	ret = ikev2_decrypt_msg(md, RESPONDER);
	if(ret != STF_OK) return ret;
    }


    /*Once the message has been decrypted, then only we can check for auth payload*/
    /*check the presense of auth payload now so that it does not crash in rehash_state if auth payload has not been received*/
    if(!md->chain[ISAKMP_NEXT_v2AUTH]) {
        openswan_log("no authentication payload found");
        return STF_FAIL;
    }


    /* if it decrypted okay, then things are good, this packet is
     * well received, and we should change state.
     */
    rehash_state(st);

    if(!ikev2_decode_peer_id(md, RESPONDER)) {
	return STF_FAIL + INVALID_ID_INFORMATION;
    }

    {
	struct hmac_ctx id_ctx;
	const pb_stream *id_pbs = &md->chain[ISAKMP_NEXT_v2IDi]->pbs;
	unsigned char *idstart=id_pbs->start + 4;
	unsigned int   idlen  =pbs_room(id_pbs)-4;

	hmac_init_chunk(&id_ctx, st->st_oakley.prf_hasher, st->st_skey_pi);

	/* calculate hash of IDi for AUTH below */
	DBG(DBG_CRYPT, DBG_dump_chunk("idhash verify pi", st->st_skey_pi));
	DBG(DBG_CRYPT, DBG_dump("idhash verify I2", idstart, idlen));
	hmac_update(&id_ctx, idstart, idlen);
	idhash_in = alloca(st->st_oakley.prf_hasher->hash_digest_len);
	hmac_final(idhash_in, &id_ctx);
    }

    /* process CERT payload */
    {
	if(md->chain[ISAKMP_NEXT_v2CERT])
	{
	    /* should we check if we should accept a cert payload ?
	     *  has_preloaded_public_key(st)
	     */ 
	    DBG(DBG_CONTROLMORE
		, DBG_log("has a v2_CERT payload going to process it "));	  
	    ikev2_decode_cert(md); 
	}
    }

    /* process CERTREQ payload */
    if(md->chain[ISAKMP_NEXT_v2CERTREQ]) 
    {
	    DBG(DBG_CONTROLMORE
		,DBG_log("has a v2CERTREQ payload going to decode it"));
	    ikev2_decode_cr(md, &st->st_connection->requested_ca);
    }

    /* process AUTH payload now */
    /* now check signature from RSA key */
    switch(md->chain[ISAKMP_NEXT_v2AUTH]->payload.v2a.isaa_type)
    {
    case v2_AUTH_RSA:
    {
	stf_status authstat = ikev2_verify_rsa_sha1(st
						    , RESPONDER
						    , idhash_in
						    , NULL /* keys from DNS */
						    , NULL /* gateways from DNS */
						    , &md->chain[ISAKMP_NEXT_v2AUTH]->pbs);
	if(authstat != STF_OK) {
	    openswan_log("RSA authentication failed");
	    SEND_NOTIFICATION(AUTHENTICATION_FAILED);
	    return STF_FATAL;
	}
	break;
    }
    case v2_AUTH_SHARED:
    {
	stf_status authstat = ikev2_verify_psk_auth(st
						    , RESPONDER
						    , idhash_in
						    , &md->chain[ISAKMP_NEXT_v2AUTH]->pbs);
	if(authstat != STF_OK) {
	    openswan_log("PSK authentication failed AUTH mismatch!");
	    SEND_NOTIFICATION(AUTHENTICATION_FAILED);
	    return STF_FATAL;
	}
	break;
    }
    default:
	openswan_log("authentication method: %s not supported"
		     , enum_name(&ikev2_auth_names
				 ,md->chain[ISAKMP_NEXT_v2AUTH]->payload.v2a.isaa_type));
	return STF_FATAL;
    }

    /* good. now create child state */
    /* note: as we will switch to child state, we force the parent to the
     * new state now */
    change_state(st, STATE_PARENT_R2);
    c->newest_isakmp_sa = st->st_serialno;
    
    authstart = reply_stream.cur;
    /* send response */
    {
	unsigned char *encstart;
	unsigned char *iv;
	unsigned int ivsize;
	struct ikev2_generic e;
	pb_stream      e_pbs, e_pbs_cipher;
	stf_status     ret;
	bool send_cert = FALSE;

	/* make sure HDR is at start of a clean buffer */
	zero(reply_buffer);
	init_pbs(&reply_stream, reply_buffer, sizeof(reply_buffer), "reply packet");

	/* HDR out */
	{
	    struct isakmp_hdr r_hdr = md->hdr;
	    
	    r_hdr.isa_np    = ISAKMP_NEXT_v2E;
	    r_hdr.isa_xchg  = ISAKMP_v2_AUTH;
	    r_hdr.isa_flags = ISAKMP_FLAGS_R;
	    memcpy(r_hdr.isa_icookie, st->st_icookie, COOKIE_SIZE);
	    memcpy(r_hdr.isa_rcookie, st->st_rcookie, COOKIE_SIZE);
	    if (!out_struct(&r_hdr, &isakmp_hdr_desc, &reply_stream, &md->rbody))
		return STF_INTERNAL_ERROR;
	}
	
	/* insert an Encryption payload header */
	e.isag_np = ISAKMP_NEXT_v2IDr;
	e.isag_critical = ISAKMP_PAYLOAD_NONCRITICAL;
	if(DBGP(IMPAIR_SEND_BOGUS_ISAKMP_FLAG)) {
	   openswan_log(" setting bogus ISAKMP_PAYLOAD_OPENSWAN_BOGUS flag in ISAKMP payload");
	   e.isag_critical |= ISAKMP_PAYLOAD_OPENSWAN_BOGUS;
	}

	if(!out_struct(&e, &ikev2_e_desc, &md->rbody, &e_pbs)) {
	    return STF_INTERNAL_ERROR;
	}

	/* insert IV */
	iv     = e_pbs.cur;
	ivsize = st->st_oakley.encrypter->iv_size;
	if(!out_zero(ivsize, &e_pbs, "iv")) {
	    return STF_INTERNAL_ERROR;
	}
	get_rnd_bytes(iv, ivsize);
	
	/* note where cleartext starts */
	init_pbs(&e_pbs_cipher, e_pbs.cur, e_pbs.roof-e_pbs.cur, "cleartext");
	e_pbs_cipher.container = &e_pbs;
	e_pbs_cipher.desc = NULL;
	e_pbs_cipher.cur = e_pbs.cur;
	encstart = e_pbs_cipher.cur;
	
	/* decide to send CERT payload before we generate IDr */
	send_cert = doi_send_ikev2_cert_thinking(st);
	    
	/* send out the IDr payload */
	{
	    struct ikev2_id r_id;
	    pb_stream r_id_pbs;
	    chunk_t id_b;
	    struct hmac_ctx id_ctx;
	    unsigned char *id_start;
	    unsigned int   id_len;
	    
	    hmac_init_chunk(&id_ctx, st->st_oakley.prf_hasher
			    , st->st_skey_pr);
	    build_id_payload((struct isakmp_ipsec_id *)&r_id, &id_b,
			     &c->spd.this);
	    r_id.isai_critical = ISAKMP_PAYLOAD_NONCRITICAL;
	    if(DBGP(IMPAIR_SEND_BOGUS_ISAKMP_FLAG)) {
		openswan_log(" setting bogus ISAKMP_PAYLOAD_OPENSWAN_BOGUS flag in ISAKMP payload");
		r_id.isai_critical |= ISAKMP_PAYLOAD_OPENSWAN_BOGUS;
	    }

	    if(send_cert) 
		r_id.isai_np = ISAKMP_NEXT_v2CERT;
	    else  
		r_id.isai_np = ISAKMP_NEXT_v2AUTH; 

	    id_start = e_pbs_cipher.cur;
	    
	    if (!out_struct(&r_id
			    , &ikev2_id_desc
			    , &e_pbs_cipher
			    , &r_id_pbs)
		|| !out_chunk(id_b, &r_id_pbs, "my identity"))
		return STF_INTERNAL_ERROR;
	    close_output_pbs(&r_id_pbs);

	    id_start += 4;

	    /* calculate hash of IDi for AUTH below */
	    id_len = e_pbs_cipher.cur - id_start;
	    DBG(DBG_CRYPT, DBG_dump_chunk("idhash calc pr", st->st_skey_pr));
	    DBG(DBG_CRYPT, DBG_dump("idhash calc R2",id_start, id_len));
	    hmac_update(&id_ctx, id_start, id_len);
	    idhash_out = alloca(st->st_oakley.prf_hasher->hash_digest_len);
	    hmac_final(idhash_out, &id_ctx);
	}

	DBG(DBG_CONTROLMORE
	    , DBG_log("assembled IDr payload -- CERT next"));	  

	/* send CERT payload RFC 4306 3.6, 1.2:([CERT,] ) */
	if(send_cert) {
	    stf_status certstat = ikev2_send_cert(st, md
						  , RESPONDER
						  , ISAKMP_NEXT_v2AUTH
						  , &e_pbs_cipher);
	    if(certstat != STF_OK) return certstat;
    	} 

	/* authentication good, see if there is a child SA being proposed */
	if(md->chain[ISAKMP_NEXT_v2SA] == NULL
	   || md->chain[ISAKMP_NEXT_v2TSi] == NULL
	   || md->chain[ISAKMP_NEXT_v2TSr] == NULL) {
	    
	    /* initiator didn't propose anything. Weird. Try unpending out end. */
	    /* UNPEND XXX */
	    openswan_log("No CHILD SA proposals received.");
	    np = ISAKMP_NEXT_NONE;
	} else {
	    DBG_log("CHILD SA proposals received");
	    np = ISAKMP_NEXT_v2SA;
	}

	DBG(DBG_CONTROLMORE
	    , DBG_log("going to assemble AUTH payload"));	  

	/* now send AUTH payload */
	{
	    stf_status authstat = ikev2_send_auth(c, st
						  , RESPONDER, np
						  , idhash_out, &e_pbs_cipher);
	    if(authstat != STF_OK) return authstat;
	}

	if(np == ISAKMP_NEXT_v2SA) {
	    /* must have enough to build an CHILD_SA */
	    ret = ikev2_child_sa_respond(md, RESPONDER, &e_pbs_cipher);
	    if(ret != STF_OK) {
		 DBG_log("PAUL: ikev2_child_sa_respond returned %s", enum_name(&stfstatus_name, ret));
		return ret;
	    }
	}

	ikev2_padup_pre_encrypt(md, &e_pbs_cipher);
	close_output_pbs(&e_pbs_cipher);

	{
	    unsigned char *authloc = ikev2_authloc(md, &e_pbs);

	    if(authloc == NULL) return STF_INTERNAL_ERROR;

	    close_output_pbs(&e_pbs);

	    close_output_pbs(&md->rbody);
	    close_output_pbs(&reply_stream);

	    ret = ikev2_encrypt_msg(md, RESPONDER,
				    authstart, 
				    iv, encstart, authloc, 
				    &e_pbs, &e_pbs_cipher);
	    if(ret != STF_OK) {
		openswan_log("ikev2_encrypt_msg() did not return STF_OK - impossible");
		return ret;
	    }
	}
    }


    /* let TCL hack it before we mark the length. */
    TCLCALLOUT("v2_avoidEmitting", st, st->st_connection, md);

    /* keep it for a retransmit if necessary */
    freeanychunk(st->st_tpacket);
    clonetochunk(st->st_tpacket, reply_stream.start, pbs_offset(&reply_stream)
		 , "reply packet for ikev2_parent_inI2outR2_tail");

    /* note: retransimission is driven by initiator */

    return STF_OK;
    
}

/*
 *
 ***************************************************************
 *                       PARENT_inR2    (I3 state)         *****
 ***************************************************************
 *  - there are no cryptographic continuations, but be certain
 *    that there will have to be DNS continuations, but they
 *    just aren't implemented yet.
 *
 */
stf_status ikev2parent_inR2(struct msg_digest *md)
{
    struct state *st = md->st;
    struct connection *c = st->st_connection;
    unsigned char *idhash_in;
    struct state *pst = st;

    if(st->st_clonedfrom != 0) {
	pst = state_with_serialno(st->st_clonedfrom);
    }

    /*
     * the initiator sent us an encrypted payload. We need to calculate
     * our g^xy, and skeyseed values, and then decrypt the payload.
     */

    DBG(DBG_CONTROLMORE
	, DBG_log("ikev2 parent inR2: calculating g^{xy} in order to decrypt I2"));

    /* verify that there is in fact an encrypted payload */
    if(!md->chain[ISAKMP_NEXT_v2E]) {
	openswan_log("R2 state should receive an encrypted payload");
	return STF_FATAL;
    }

    /* decrypt things. */
    {
	stf_status ret; 
	ret = ikev2_decrypt_msg(md, INITIATOR);
	if(ret != STF_OK) return ret;
    }

    if(!ikev2_decode_peer_id(md, INITIATOR)) {
	return STF_FAIL + INVALID_ID_INFORMATION;
    }

    {
	struct hmac_ctx id_ctx;
	const pb_stream *id_pbs = &md->chain[ISAKMP_NEXT_v2IDr]->pbs;
	unsigned char *idstart=id_pbs->start + 4;
	unsigned int   idlen  =pbs_room(id_pbs)-4;

	hmac_init_chunk(&id_ctx, pst->st_oakley.prf_hasher, pst->st_skey_pr);

	/* calculate hash of IDr for AUTH below */
	DBG(DBG_CRYPT, DBG_dump_chunk("idhash verify pr", pst->st_skey_pr));
	DBG(DBG_CRYPT, DBG_dump("idhash auth R2", idstart, idlen));
	hmac_update(&id_ctx, idstart, idlen);
	idhash_in = alloca(pst->st_oakley.prf_hasher->hash_digest_len);
	hmac_final(idhash_in, &id_ctx);
    }

    if(md->chain[ISAKMP_NEXT_v2CERT]) {
	/* should we check if we should accept a cert payload ?
	 *  has_preloaded_public_key(st)
	 */ 
	/* in v1 code it is  decode_cert(struct msg_digest *md) */
	DBG(DBG_CONTROLMORE
	    , DBG_log("has a v2_CERT payload going to decode it"));	  
	ikev2_decode_cert(md); 
    }

    /* process AUTH payload */
    if(!md->chain[ISAKMP_NEXT_v2AUTH]) {
	openswan_log("no authentication payload found");
	return STF_FAIL;
    }

    /* now check signature from RSA key */
    switch(md->chain[ISAKMP_NEXT_v2AUTH]->payload.v2a.isaa_type)
    {
    case v2_AUTH_RSA:
    {
	stf_status authstat = ikev2_verify_rsa_sha1(pst
						    , INITIATOR
						    , idhash_in
						    , NULL /* keys from DNS */
						    , NULL /* gateways from DNS */
						    , &md->chain[ISAKMP_NEXT_v2AUTH]->pbs);
	if(authstat != STF_OK) {
	    openswan_log("authentication failed");
	    SEND_NOTIFICATION(AUTHENTICATION_FAILED);
	    return STF_FAIL;
	}
	break;
    }
    case v2_AUTH_SHARED:
    {
	stf_status authstat = ikev2_verify_psk_auth(pst
						    , INITIATOR 
						    , idhash_in
						    , &md->chain[ISAKMP_NEXT_v2AUTH]->pbs);
	if(authstat != STF_OK) {
	    openswan_log("PSK authentication failed");
	    SEND_NOTIFICATION(AUTHENTICATION_FAILED);
	    return STF_FAIL;
	}
	break;
    }
    
    default:
	openswan_log("authentication method: %s not supported"
		     , enum_name(&ikev2_auth_names
				 ,md->chain[ISAKMP_NEXT_v2AUTH]->payload.v2a.isaa_type));
	return STF_FAIL;
    }

    /*
     * update the parent state to make sure that it knows we have
     * authenticated properly.
     */
    change_state(pst, STATE_PARENT_I3);
    c->newest_isakmp_sa = pst->st_serialno;
    
    /* authentication good, see if there is a child SA available */
    if(md->chain[ISAKMP_NEXT_v2SA] == NULL
	|| md->chain[ISAKMP_NEXT_v2TSi] == NULL
	|| md->chain[ISAKMP_NEXT_v2TSr] == NULL) {
	/* not really anything to here... but it would be worth unpending again */

	/*
	 * Delete previous retransmission event.
	 */
	delete_event(st);
	return STF_OK;
    }

    {
<<<<<<< HEAD
	/* http://tools.ietf.org/html/rfc5996#section-2.9 */
	openswan_log("PAUL:check narrowing - we are responding to I2");

#if 0
	We need to check TSr/TSi for better leftsubnet/rightsubnet as well as better
	 protoport= settings
       Do we need to check the md directly? Or did we already read th traffic_selectors
	into the state at st->st_ts_this and st->st_ts_that ?
	IF not, then how do we select the best TSi/TSr from the entire TSi/TSr payload?
 	  or do we allow all of the ones that can?
#endif


		struct payload_digest *const tsi_pd = md->chain[ISAKMP_NEXT_v2TSi];
		struct payload_digest *const tsr_pd = md->chain[ISAKMP_NEXT_v2TSr];
		struct traffic_selector tsi[16], tsr[16];
		int instantiate = FALSE;
		ip_subnet tsi_subnet, tsr_subnet;
		const char *oops;
		unsigned int tsi_n, tsr_n;
		tsi_n = ikev2_parse_ts(tsi_pd, tsi, 16);
		tsr_n = ikev2_parse_ts(tsr_pd, tsr, 16);


    		DBG_log("PAUL: We are initiator, checking TSi/TSr");
		/* This implies CIDR ranges, because that's the only ranges we allow in the parser */
		oops = rangetosubnet(&tsi->low, &tsi->high, &tsi_subnet);
		if(oops != NULL) {
			DBG_log("Received TSi was not in CIDR format (%s), cannot narrow proposal down - ignoring",oops);
		} 
		oops = rangetosubnet(&tsr->low, &tsr->high, &tsr_subnet);
		if(oops != NULL) {
			DBG_log("Received TSr was not in CIDR format (%s), cannot narrow proposal down\n - ignoring",oops);
		}

		/* Can we narrow, if so we instantiate */
	//PAULX addrinsubnet(address,subnet)
	DBG_log("PAUL: compare tsi_subnet/tsr_subnet with that->client and this->client\n");
	if(!samesubnet(&tsi_subnet, &c->spd.this.client)) {
		DBG_log("Our subnet is not the same as the TSI subnet");
		if(!(c->policy & POLICY_IKEV2_ALLOW_NARROWING)) {
			return STF_IGNORE ; /* prob say something back? */
		}
		if(subnetinsubnet(&tsi_subnet, &c->spd.this.client)) {
			DBG_log("Their TSI subnet lies within our subnet, narrowing accepted");
			instantiate = TRUE;
		} else {
			DBG_log("Their TSI subnet lies OUTSIDE our subnet, narrowing rejected");
			return STF_IGNORE ; /* prob say something back? */
		}
	}
	if(!samesubnet(&tsr_subnet, &c->spd.that.client)) {
		DBG_log("Our subnet is not the same as the TSR subnet");
		if(!(c->policy & POLICY_IKEV2_ALLOW_NARROWING)) {
			return STF_IGNORE ; /* prob say something back? */
		}
		if(subnetinsubnet(&tsr_subnet, &c->spd.that.client)) {
			DBG_log("Their TSR subnet lies within our subnet, narrowing accepted");
			instantiate = TRUE;
		} else {
			DBG_log("Their TSR subnet lies OUTSIDE our subnet, narrowing rejected");
			return STF_IGNORE ; /* prob say something back? */
		}
	}
	if(instantiate == TRUE) {
		/* instantiate the connection since it changed from template, then update */
		// CHEAT: for now modify our template as a proof of concept

		c->spd.this.client = tsi_subnet;
		c->spd.that.client = tsr_subnet;
		// since the new TSi/TSr is narrowed, update our traffic_selectors just in case something uses it
		// st1->st_ts_this = *tsr;
		// st1->st_ts_that = *tsi;
		// DBG_log("PAUL: traffic selectors updated\n");
	}


    }


    {
=======
>>>>>>> c22b1aae
	v2_notification_t rn;
	struct payload_digest *const sa_pd = md->chain[ISAKMP_NEXT_v2SA];
	
	rn = ikev2_parse_child_sa_body(&sa_pd->pbs, &sa_pd->payload.v2sa,
				       NULL, st, FALSE);
	
	if(rn != v2N_NOTHING_WRONG)
	    return STF_FAIL + rn;
    }

    {
	struct payload_digest *p;

	for(p = md->chain[ISAKMP_NEXT_v2N]; p != NULL; p = p->next)
	{
	   /* RFC 5996 */
	   /* Types in the range 0 - 16383 are intended for reporting errors.  An
	    * implementation receiving a Notify payload with one of these types
	    * that it does not recognize in a response MUST assume that the
	    * corresponding request has failed entirely.  Unrecognized error types
	    * in a request and status types in a request or response MUST be
	    * ignored, and they should be logged.*/

	    if(enum_name(&ikev2_notify_names, p->payload.v2n.isan_type) == NULL) {
		if(p->payload.v2n.isan_type < v2N_INITIAL_CONTACT) {
		return STF_FAIL + p->payload.v2n.isan_type;
		}
	    }

	    if ( p->payload.v2n.isan_type == v2N_USE_TRANSPORT_MODE ) {
		if ( st->st_connection->policy & POLICY_TUNNEL) {
		/*This means we did not send USE_TRANSPORT, however responder is sending it in now (inR2), seems incorrect*/
			DBG(DBG_CONTROLMORE,
			DBG_log("Initiator policy is tunnel, responder sends v2N_USE_TRANSPORT_MODE notification in inR2, ignoring it"));
		} else {
			DBG(DBG_CONTROLMORE,
			DBG_log("Initiator policy is transport, responder sends v2N_USE_TRANSPORT_MODE, setting CHILD SA to transport mode"));
			if (st->st_esp.present == TRUE) { 
			   /*openswan supports only "esp" with ikev2 it seems, look at ikev2_parse_child_sa_body handling*/
			   st->st_esp.attrs.encapsulation = ENCAPSULATION_MODE_TRANSPORT;
			}
		}
	    }
	} /* for */

    } /* notification block */

    ikev2_derive_child_keys(st, md->role);

    c->newest_ipsec_sa = st->st_serialno;

    /* now install child SAs */
    if(!install_ipsec_sa(st, TRUE))
	return STF_FATAL;

    /*
     * Delete previous retransmission event.
     */
    delete_event(st);

    return STF_OK;
    
}

/*
 * Cookie = <VersionIDofSecret> | Hash(Ni | IPi | SPIi | <secret>)
 * where <secret> is a randomly generated secret known only to the
 * in OSW implementation <VersionIDofSecret> is not used.
 */
static bool ikev2_get_dcookie(u_char *dcookie,  chunk_t st_ni
	,ip_address *addr, u_int8_t *spiI)
{
    	size_t addr_length;
	SHA1_CTX	ctx_sha1;
	unsigned char addr_buff[
		sizeof(union {struct in_addr A; struct in6_addr B;})];
	

	addr_length = addrbytesof(addr, addr_buff, sizeof(addr_buff));
	SHA1Init(&ctx_sha1);
	SHA1Update(&ctx_sha1, st_ni.ptr, st_ni.len);
	SHA1Update(&ctx_sha1, addr_buff, addr_length);
	SHA1Update(&ctx_sha1, spiI, sizeof(*spiI));
	SHA1Update(&ctx_sha1, ikev2_secret_of_the_day
		 , SHA1_DIGEST_SIZE);
	SHA1Final(dcookie, &ctx_sha1);
	DBG(DBG_PRIVATE
		,DBG_log("ikev2 secret_of_the_day used %s, length %d"
							               , ikev2_secret_of_the_day 
										   , SHA1_DIGEST_SIZE););

	DBG(DBG_CRYPT
		,DBG_dump("computed dcookie: HASH(Ni | IPi | SPIi | <secret>)"
				, dcookie, SHA1_DIGEST_SIZE));
#if 0
	ikev2_secrets_recycle++;
	if(ikev2_secrets_recycle >= 32768) {
		/* handed out too many cookies, cycle secrets */
		ikev2_secrets_recycle = 0;
		/* can we call init_secrets() without adding an EVENT? */
		init_secrets();
	}
#endif
	return TRUE;
}

/*
 *
 ***************************************************************
 *                       NOTIFICATION_OUT Complete packet  *****
 ***************************************************************
 *
 */

void
send_v2_notification(struct state *p1st, u_int16_t type
		     , struct state *encst
		     , u_char *icookie 
		     , u_char *rcookie 
		     , chunk_t *n_data)
{
    u_char buffer[1024];
    pb_stream reply;
    pb_stream rbody;
	chunk_t child_spi;
	/* this function is not generic enough yet just enough for 6msg 
	 * TBD accept HDR FLAGS as arg. default ISAKMP_FLAGS_R
	 * TBD when there is a child SA use that SPI in the notify paylod.
	 * TBD support encrypted notifications payloads.
	 * TBD accept Critical bit as an argument. default is set.
	 * TBD accept exchange type as an arg, default is ISAKMP_v2_SA_INIT
	 * do we need to send a notify with empty data?
	 * do we need to support more Protocol ID? more than PROTO_ISAKMP
	 */

    increment_msgid_nextuse(p1st);
    openswan_log("sending %snotification %s to %s:%u"
		 , encst ? "encrypted " : ""
		 , enum_name(&ikev2_notify_names, type)
		 , ip_str(&p1st->st_remoteaddr)
		 , p1st->st_remoteport);
#if 0
 /* Empty notification data section should be fine? */

    if(n_data == NULL) { 
    DBG(DBG_CONTROLMORE
    	,DBG_log("don't send packet when notification data empty"));  
		return; 
	}
#endif

    memset(buffer, 0, sizeof(buffer));
    init_pbs(&reply, buffer, sizeof(buffer), "notification msg");

    /* HDR out */
    {
	struct isakmp_hdr n_hdr ;
	zero(&n_hdr);     /* default to 0 */  /* AAA should we copy from MD? */
	if(DBGP(IMPAIR_MAJOR_VERSION_BUMP)) /* testing fake major new IKE version, should fail */
		n_hdr.isa_version = IKEv2_MAJOR_BUMP << ISA_MAJ_SHIFT | IKEv2_MINOR_VERSION;
	else if(DBGP(IMPAIR_MINOR_VERSION_BUMP)) /* testing fake minor new IKE version, should success */
		n_hdr.isa_version = IKEv2_MAJOR_VERSION << ISA_MAJ_SHIFT | IKEv2_MINOR_BUMP;
	else /* normal production case with real version */
		n_hdr.isa_version = IKEv2_MAJOR_VERSION << ISA_MAJ_SHIFT | IKEv2_MINOR_VERSION;
	memcpy(n_hdr.isa_rcookie, rcookie, COOKIE_SIZE);
	memcpy(n_hdr.isa_icookie, icookie, COOKIE_SIZE);
	n_hdr.isa_xchg = ISAKMP_v2_SA_INIT;  
	n_hdr.isa_np = ISAKMP_NEXT_v2N;
	n_hdr.isa_flags &= ~ISAKMP_FLAGS_I;
	n_hdr.isa_flags  |=  ISAKMP_FLAGS_R;
	n_hdr.isa_msgid = p1st->st_msgid;
	if (!out_struct(&n_hdr, &isakmp_hdr_desc, &reply, &rbody)) 
	{
    	    openswan_log("error initializing hdr for notify message");
	    return;
	}
		
    } 
	child_spi.ptr = NULL;
	child_spi.len = 0;

	/* build and add v2N payload to the packet */
	ship_v2N (ISAKMP_NEXT_NONE, DBGP(IMPAIR_SEND_BOGUS_ISAKMP_FLAG) ? 
		(ISAKMP_PAYLOAD_NONCRITICAL | ISAKMP_PAYLOAD_OPENSWAN_BOGUS) :
		    ISAKMP_PAYLOAD_NONCRITICAL, PROTO_ISAKMP, &child_spi, 
					type, n_data, &rbody);

   close_message(&rbody);
   close_output_pbs(&reply); 

   clonetochunk(p1st->st_tpacket, reply.start, pbs_offset(&reply)
		                    , "notification packet");

   send_packet(p1st, __FUNCTION__, TRUE);
}
/* add notify payload to the rbody */
bool ship_v2N (unsigned int np, u_int8_t  critical,
				    u_int8_t protoid, chunk_t *spi, 
					u_int16_t type, chunk_t *n_data, pb_stream *rbody)
{
   	struct ikev2_notify n;
   	pb_stream n_pbs;
	DBG(DBG_CONTROLMORE
   		,DBG_log("Adding a v2N Payload"));  
   	n.isan_np =  np;
   	n.isan_critical = critical;
   	if(DBGP(IMPAIR_SEND_BOGUS_ISAKMP_FLAG)) {
		openswan_log(" setting bogus ISAKMP_PAYLOAD_OPENSWAN_BOGUS flag in ISAKMP payload");
		n.isan_critical |= ISAKMP_PAYLOAD_OPENSWAN_BOGUS;
   	}
   	n.isan_protoid =  protoid;
   	n.isan_spisize = spi->len;
   	n.isan_type = type;

    if (!out_struct(&n, &ikev2_notify_desc, rbody, &n_pbs))
    {
		openswan_log("error initializing notify payload for notify message");
   		return FALSE;
    }
	
	if(spi->len > 0)
	{
   		if (!out_raw(spi->ptr, spi->len, &n_pbs, "SPI "))
   		{
			openswan_log("error writing SPI to notify payload");
   			return FALSE;

   		}
    }
	/* Notify could be empty */
	if(n_data != NULL) {
	   if (!out_raw(n_data->ptr, n_data->len, &n_pbs, "Notify data")) {
		openswan_log("error writing notify payload for notify message");
		return FALSE;
	   }
	}
    close_output_pbs(&n_pbs);
	return TRUE;
}
	     

/*
 *
 ***************************************************************
 *                       DELETE_OUT                        *****
 ***************************************************************
 *
 */
void ikev2_delete_out(struct state *st UNUSED)
{
    /* XXX */
}


/*
 * Local Variables:
 * c-basic-offset:4
 * c-style: pluto
 * End:
 */<|MERGE_RESOLUTION|>--- conflicted
+++ resolved
@@ -1482,15 +1482,9 @@
 		DBG_log("Initiator child policy is transport mode, sending v2N_USE_TRANSPORT_MODE");
 		memset(&child_spi, 0, sizeof(child_spi));
 		memset(&notifiy_data, 0, sizeof(notifiy_data));
-<<<<<<< HEAD
-		ship_v2N (ISAKMP_NEXT_NONE, ISAKMP_PAYLOAD_NONCRITICAL, 0,
-				&child_spi,
-				v2N_USE_TRANSPORT_MODE, &notifiy_data, &e_pbs_cipher);
-=======
 		ship_v2N (ISAKMP_NEXT_NONE, DBGP(IMPAIR_SEND_BOGUS_ISAKMP_FLAG) ? 
 				(ISAKMP_PAYLOAD_NONCRITICAL | ISAKMP_PAYLOAD_OPENSWAN_BOGUS) : ISAKMP_PAYLOAD_NONCRITICAL,
 				 0, &child_spi, v2N_USE_TRANSPORT_MODE, &notifiy_data, &e_pbs_cipher);
->>>>>>> c22b1aae
 	    }
 	} else {
 	    openswan_log("no pending SAs found, PARENT SA keyed only");
@@ -2102,7 +2096,6 @@
     }
 
     {
-<<<<<<< HEAD
 	/* http://tools.ietf.org/html/rfc5996#section-2.9 */
 	openswan_log("PAUL:check narrowing - we are responding to I2");
 
@@ -2184,8 +2177,6 @@
 
 
     {
-=======
->>>>>>> c22b1aae
 	v2_notification_t rn;
 	struct payload_digest *const sa_pd = md->chain[ISAKMP_NEXT_v2SA];
 	
