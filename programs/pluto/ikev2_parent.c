--- conflicted
+++ resolved
@@ -2777,13 +2777,8 @@
 {
 	if (pc->spd.this.modecfg_client) {
 		if (pc->spd.this.cat) {
-<<<<<<< HEAD
-			if (st_nat_traversal & NAT_T_DETECTED) {
-				return ISAKMP_NEXT_v2CP;
-=======
 			if (LHAS(st_nat_traversal, NATED_HOST)) {
 				rnp = ISAKMP_NEXT_v2CP;
->>>>>>> b281dfef
 			}
 		} else {
 			return ISAKMP_NEXT_v2CP;
