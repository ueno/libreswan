/*
 * IKEv2 parent SA creation routines, for Libreswan
 *
 * Copyright (C) 2007-2008 Michael Richardson <mcr@xelerance.com>
 * Copyright (C) 2008-2011 Paul Wouters <paul@xelerance.com>
 * Copyright (C) 2008 Antony Antony <antony@xelerance.com>
 * Copyright (C) 2008-2009 David McCullough <david_mccullough@securecomputing.com>
 * Copyright (C) 2010,2012 Avesh Agarwal <avagarwa@redhat.com>
 * Copyright (C) 2010-2019 Tuomo Soini <tis@foobar.fi
 * Copyright (C) 2012-2019 Paul Wouters <pwouters@redhat.com>
 * Copyright (C) 2012-2018 Antony Antony <antony@phenome.org>
 * Copyright (C) 2013-2019 D. Hugh Redelmeier <hugh@mimosa.com>
 * Copyright (C) 2013 David McCullough <ucdevel@gmail.com>
 * Copyright (C) 2013 Matt Rogers <mrogers@redhat.com>
 * Copyright (C) 2015-2019 Andrew Cagney <cagney@gnu.org>
 * Copyright (C) 2017-2018 Sahana Prasad <sahana.prasad07@gmail.com>
 * Copyright (C) 2017-2018 Vukasin Karadzic <vukasin.karadzic@gmail.com>
 * Copyright (C) 2017 Mayank Totale <mtotale@gmail.com>
 * Copyright (C) 2020 Yulia Kuzovkova <ukuzovkova@gmail.com>
 * Copyright (C) 2020 Nupur Agrawal <nupur202000@gmail.com>
 *
 * This program is free software; you can redistribute it and/or modify it
 * under the terms of the GNU General Public License as published by the
 * Free Software Foundation; either version 2 of the License, or (at your
 * option) any later version.  See <https://www.gnu.org/licenses/gpl2.txt>.
 *
 * This program is distributed in the hope that it will be useful, but
 * WITHOUT ANY WARRANTY; without even the implied warranty of MERCHANTABILITY
 * or FITNESS FOR A PARTICULAR PURPOSE.  See the GNU General Public License
 * for more details.
 *
 */

#include <unistd.h>


#include "sysdep.h"
#include "constants.h"
#include "defs.h"
#include "state.h"
#include "keys.h" /* needs state.h */
#include "id.h"
#include "connections.h"
#include "crypt_prf.h"
#include "crypto.h"
#include "x509.h"
#include "pluto_x509.h"
#include "ike_alg.h"
#include "ike_alg_hash.h"
#include "ike_alg_dh.h"
#include "kernel_alg.h"
#include "plutoalg.h"
#include "packet.h"
#include "demux.h"
#include "ikev2.h"
#include "log.h"
#include "ipsec_doi.h"
#include "vendor.h"
#include "timer.h"
#include "ike_spi.h"
#include "rnd.h"
#include "pending.h"
#include "kernel.h"
#include "nat_traversal.h"
#include "keyhi.h" /* for SECKEY_DestroyPublicKey */
#include "vendor.h"
#include "crypt_hash.h"
#include "ikev2_ipseckey.h"
#include "ikev2_ppk.h"
#include "ikev2_redirect.h"
#include "pam_auth.h"
#include "ikev2_resume.h"
#include "xauth.h"
#include "crypt_dh.h"
#include "crypt_prf.h"
#include "ietf_constants.h"
#include "ip_address.h"
#include "hostpair.h"
#include "send.h"
#include "ikev2_send.h"
#include "pluto_stats.h"
#include "retry.h"
#include "ipsecconf/confread.h"		/* for struct starter_end */
#include "addr_lookup.h"
#include "impair.h"
#include "ikev2_message.h"
#include "ikev2_notify.h"
#include "ikev2_ts.h"
#include "ikev2_msgid.h"
#include "state_db.h"
#include "ikev2_prf.h"
#ifdef USE_XFRM_INTERFACE
# include "kernel_xfrm_interface.h"
#endif
#include "crypt_ke.h"
#include "crypt_symkey.h" /* for release_symkey */
#include "ip_info.h"
#include "iface.h"
#include "ikev2_auth.h"
#include "secrets.h"
#include "cert_decode_helper.h"
#include "addresspool.h"
#include "unpack.h"

struct mobike {
	ip_endpoint remote;
	const struct iface_port *interface;
};

static stf_status ikev2_parent_inI2outR2_auth_tail(struct state *st,
						   struct msg_digest *md,
						   bool pam_status);

static stf_status ikev2_child_out_tail(struct ike_sa *ike,
				       struct child_sa *child,
				       struct msg_digest *request_md);

static bool accept_v2_nonce(struct logger *logger, struct msg_digest *md,
			    chunk_t *dest, const char *name)
{
	/*
	 * note ISAKMP_NEXT_v2Ni == ISAKMP_NEXT_v2Nr
	 * so when we refer to ISAKMP_NEXT_v2Ni, it might be ISAKMP_NEXT_v2Nr
	 */
	pb_stream *nonce_pbs = &md->chain[ISAKMP_NEXT_v2Ni]->pbs;
	shunk_t nonce = pbs_in_left_as_shunk(nonce_pbs);

	/*
	 * RFC 7296 Section 2.10:
	 * Nonces used in IKEv2 MUST be randomly chosen, MUST be at least 128
	 * bits in size, and MUST be at least half the key size of the
	 * negotiated pseudorandom function (PRF).  However, the initiator
	 * chooses the nonce before the outcome of the negotiation is known.
	 * Because of that, the nonce has to be long enough for all the PRFs
	 * being proposed.
	 *
	 * We will check for a minimum/maximum here - not meeting that
	 * requirement is a syntax error(?).  Once the PRF is
	 * selected, we verify the nonce is big enough.
	 */

	if (nonce.len < IKEv2_MINIMUM_NONCE_SIZE || nonce.len > IKEv2_MAXIMUM_NONCE_SIZE) {
		llog(RC_LOG_SERIOUS, logger, "%s length %zu not between %d and %d",
			    name, nonce.len, IKEv2_MINIMUM_NONCE_SIZE, IKEv2_MAXIMUM_NONCE_SIZE);
		return false;
	}
	free_chunk_content(dest);
	*dest = clone_hunk(nonce, name);
	return true;
}

static bool negotiate_hash_algo_from_notification(const struct pbs_in *payload_pbs,
						  struct ike_sa *ike)
{
	lset_t sighash_policy = ike->sa.st_connection->sighash_policy;

	struct pbs_in pbs = *payload_pbs;
	while (pbs_left(&pbs) > 0) {

		uint16_t nh_value;
		passert(sizeof(nh_value) == RFC_7427_HASH_ALGORITHM_IDENTIFIER_SIZE);
		diag_t d = pbs_in_raw(&pbs, &nh_value, sizeof(nh_value),
				      "hash algorithm identifier (network ordered)");
		if (d != NULL) {
			log_diag(RC_LOG_SERIOUS, ike->sa.st_logger, &d, "%s", "");
			return false;
		}
		uint16_t h_value = ntohs(nh_value);

		switch (h_value)  {
		/* We no longer support SHA1 (as per RFC 8247) */
		case IKEv2_HASH_ALGORITHM_SHA2_256:
			if (sighash_policy & POL_SIGHASH_SHA2_256) {
				ike->sa.st_hash_negotiated |= NEGOTIATE_AUTH_HASH_SHA2_256;
				dbg("received HASH_ALGORITHM_SHA2_256 which is allowed by local policy");
			}
			break;
		case IKEv2_HASH_ALGORITHM_SHA2_384:
			if (sighash_policy & POL_SIGHASH_SHA2_384) {
				ike->sa.st_hash_negotiated |= NEGOTIATE_AUTH_HASH_SHA2_384;
				dbg("received HASH_ALGORITHM_SHA2_384 which is allowed by local policy");
			}
			break;
		case IKEv2_HASH_ALGORITHM_SHA2_512:
			if (sighash_policy & POL_SIGHASH_SHA2_512) {
				ike->sa.st_hash_negotiated |= NEGOTIATE_AUTH_HASH_SHA2_512;
				dbg("received HASH_ALGORITHM_SHA2_512 which is allowed by local policy");
			}
			break;
		case IKEv2_HASH_ALGORITHM_SHA1:
			dbg("received and ignored IKEv2_HASH_ALGORITHM_SHA1 - it is no longer allowed as per RFC 8247");
			break;
		case IKEv2_HASH_ALGORITHM_IDENTITY:
			/* ike->sa.st_hash_negotiated |= NEGOTIATE_HASH_ALGORITHM_IDENTITY; */
			dbg("received unsupported HASH_ALGORITHM_IDENTITY - ignored");
			break;
		default:
			log_state(RC_LOG, &ike->sa, "received and ignored unknown hash algorithm %d", h_value);
		}
	}
	return true;
}

/* check for ASN.1 blob; if found, consume it */
static bool ikev2_try_asn1_hash_blob(const struct hash_desc *hash_algo,
				     pb_stream *a_pbs,
				     enum keyword_authby authby)
{
	shunk_t b = authby_asn1_hash_blob(hash_algo, authby);

	uint8_t in_blob[ASN1_LEN_ALGO_IDENTIFIER +
		PMAX(ASN1_SHA1_ECDSA_SIZE,
			PMAX(ASN1_SHA2_RSA_PSS_SIZE, ASN1_SHA2_ECDSA_SIZE))];
	dbg("looking for ASN.1 blob for method %s for hash_algo %s",
	    enum_name(&keyword_authby_names, authby), hash_algo->common.fqn);
	return
		pexpect(b.ptr != NULL) &&	/* we know this hash */
		pbs_left(a_pbs) >= b.len && /* the stream has enough octets */
		memeq(a_pbs->cur, b.ptr, b.len) && /* they are the right octets */
		pexpect(b.len <= sizeof(in_blob)) && /* enough space in in_blob[] */
		pexpect(pbs_in_raw(a_pbs, in_blob, b.len, "ASN.1 blob for hash algo") == NULL); /* can eat octets */
}

void ikev2_ike_sa_established(struct ike_sa *ike,
			      const struct state_v2_microcode *svm,
			      enum state_kind new_state)
{
	struct connection *c = ike->sa.st_connection;
	/*
	 * Taking it (what???) current from current state I2/R1.
	 * The parent has advanced but not the svm???
	 * Ideally this should be timeout of I3/R2 state svm.
	 * How to find that svm???
	 * I wonder what this comment means?  Needs rewording.
	 *
	 * XXX: .timeout_event is tied to a state transition.  Does
	 * that mean it applies to the transition or to the final
	 * state?  It is kind of treated as all three (the third case
	 * is where a transition gets shared between the parent and
	 * child).
	 */
	pexpect(svm->timeout_event == EVENT_SA_REPLACE);

	/*
	 * update the parent state to make sure that it knows we have
	 * authenticated properly.
	 */
	change_state(&ike->sa, new_state);
	c->newest_isakmp_sa = ike->sa.st_serialno;
	v2_schedule_replace_event(&ike->sa);
	ike->sa.st_viable_parent = TRUE;
	linux_audit_conn(&ike->sa, LAK_PARENT_START);
	pstat_sa_established(&ike->sa);
}

/*
 * Check that the bundled keying material (KE) matches the accepted
 * proposal and if it doesn't record a response and return false.
 */

static bool v2_accept_ke_for_proposal(struct ike_sa *ike,
				      struct state *st,
				      struct msg_digest *md,
				      const struct dh_desc *accepted_dh,
				      enum payload_security security)
{
	passert(md->chain[ISAKMP_NEXT_v2KE] != NULL);
	int ke_group = md->chain[ISAKMP_NEXT_v2KE]->payload.v2ke.isak_group;
	if (accepted_dh->common.id[IKEv2_ALG_ID] == ke_group) {
		return true;
	}

	struct esb_buf ke_esb;
	llog(RC_LOG, st->st_logger,
		    "initiator guessed wrong keying material group (%s); responding with INVALID_KE_PAYLOAD requesting %s",
		    enum_show_shortb(&oakley_group_names, ke_group, &ke_esb),
		    accepted_dh->common.fqn);
	pstats(invalidke_sent_u, ke_group);
	pstats(invalidke_sent_s, accepted_dh->common.id[IKEv2_ALG_ID]);
	/* convert group to a raw buffer */
	uint16_t gr = htons(accepted_dh->group);
	chunk_t nd = THING_AS_CHUNK(gr);
	record_v2N_response(st->st_logger, ike, md,
			    v2N_INVALID_KE_PAYLOAD, &nd,
			    security);
	return false;
}

/*
 * Called by ikev2_parent_inI2outR2_tail() and ikev2_parent_inR2()
 * Do the actual AUTH payload verification
 */
/*
 * ??? Several verify routines return an stf_status and yet we just return a bool.
 *     We perhaps should return an stf_status so distinctions don't get lost.
 *
 * XXX: this is answering a simple yes/no question.  Did auth succeed.
 * Caller needs to decide what response is appropriate.
 */
static bool v2_check_auth(enum ikev2_auth_method recv_auth,
			  struct ike_sa *ike,
			  const struct crypt_mac *idhash_in,
			  pb_stream *pbs,
			  const enum keyword_authby that_authby,
			  const char *context)
{
	switch (recv_auth) {
	case IKEv2_AUTH_RSA:
	{
		if (that_authby != AUTHBY_RSASIG) {
			log_state(RC_LOG, &ike->sa,
				  "peer attempted RSA authentication but we want %s in %s",
				  enum_name(&keyword_authby_names, that_authby),
				  context);
			return false;
		}

		stf_status authstat = ikev2_verify_rsa_hash(ike, idhash_in, pbs,
							    &ike_alg_hash_sha1);

		if (authstat != STF_OK) {
			log_state(RC_LOG, &ike->sa,
				  "RSA authentication of %s failed", context);
			return false;
		}
		return true;
	}

	case IKEv2_AUTH_PSK:
	{
		if (that_authby != AUTHBY_PSK) {
			log_state(RC_LOG, &ike->sa,
				  "peer attempted PSK authentication but we want %s in %s",
				  enum_name(&keyword_authby_names, that_authby),
				  context);
			return FALSE;
		}

		if (!ikev2_verify_psk_auth(AUTHBY_PSK, ike, idhash_in, pbs)) {
			log_state(RC_LOG, &ike->sa,
				  "PSK Authentication failed: AUTH mismatch in %s!",
				  context);
			return FALSE;
		}
		return TRUE;
	}

	case IKEv2_AUTH_NULL:
	{
		if (!(that_authby == AUTHBY_NULL ||
		      (that_authby == AUTHBY_RSASIG && LIN(POLICY_AUTH_NULL, ike->sa.st_connection->policy)))) {
			log_state(RC_LOG, &ike->sa,
				  "peer attempted NULL authentication but we want %s in %s",
				  enum_name(&keyword_authby_names, that_authby),
				  context);
			return FALSE;
		}

		if (!ikev2_verify_psk_auth(AUTHBY_NULL, ike, idhash_in, pbs)) {
			log_state(RC_LOG, &ike->sa,
				  "NULL authentication failed: AUTH mismatch in %s! (implementation bug?)",
				  context);
			return FALSE;
		}
		ike->sa.st_ikev2_anon = TRUE;
		return TRUE;
	}

	case IKEv2_AUTH_DIGSIG:
	{
		if (that_authby != AUTHBY_ECDSA && that_authby != AUTHBY_RSASIG) {
			log_state(RC_LOG, &ike->sa,
				  "peer attempted Authentication through Digital Signature but we want %s in %s",
				  enum_name(&keyword_authby_names, that_authby),
				  context);
			return FALSE;
		}

		/* try to match ASN.1 blob designating the hash algorithm */

		lset_t hn = ike->sa.st_hash_negotiated;

		struct hash_alts {
			lset_t neg;
			const struct hash_desc *algo;
		};

		static const struct hash_alts ha[] = {
			{ NEGOTIATE_AUTH_HASH_SHA2_512, &ike_alg_hash_sha2_512 },
			{ NEGOTIATE_AUTH_HASH_SHA2_384, &ike_alg_hash_sha2_384 },
			{ NEGOTIATE_AUTH_HASH_SHA2_256, &ike_alg_hash_sha2_256 },
			/* { NEGOTIATE_AUTH_HASH_IDENTITY, IKEv2_HASH_ALGORITHM_IDENTITY }, */
		};

		const struct hash_alts *hap;

		for (hap = ha; ; hap++) {
			if (hap == &ha[elemsof(ha)]) {
				log_state(RC_LOG, &ike->sa,
					  "no acceptable ECDSA/RSA-PSS ASN.1 signature hash proposal included for %s in %s",
					  enum_name(&keyword_authby_names, that_authby), context);
				if (DBGP(DBG_BASE)) {
					size_t dl = min(pbs_left(pbs),
							(size_t) (ASN1_LEN_ALGO_IDENTIFIER +
								  PMAX(ASN1_SHA1_ECDSA_SIZE,
								       PMAX(ASN1_SHA2_RSA_PSS_SIZE,
									    ASN1_SHA2_ECDSA_SIZE))));
					DBG_dump("offered blob", pbs->cur, dl);
				}
				return FALSE;	/* none recognized */
			}

			if ((hn & hap->neg) && ikev2_try_asn1_hash_blob(hap->algo, pbs, that_authby))
				break;

			dbg("st_hash_negotiated policy does not match hash algorithm %s",
			    hap->algo->common.fqn);
		}

		/* try to match the hash */
		stf_status authstat;

		switch (that_authby) {
		case AUTHBY_RSASIG:
			authstat = ikev2_verify_rsa_hash(ike, idhash_in, pbs,
							 hap->algo);
			break;

		case AUTHBY_ECDSA:
			authstat = ikev2_verify_ecdsa_hash(ike, idhash_in, pbs,
							   hap->algo);
			break;

		default:
			bad_case(that_authby);
		}

		if (authstat != STF_OK) {
			log_state(RC_LOG, &ike->sa,
				  "Digital Signature authentication using %s failed in %s",
				  enum_name(&keyword_authby_names, that_authby),
				  context);
			return FALSE;
		}
		return TRUE;
	}

	default:
		log_state(RC_LOG, &ike->sa,
			  "authentication method: %s not supported in %s",
			  enum_name(&ikev2_auth_names, recv_auth),
			  context);
		return FALSE;
	}
}

static bool id_ipseckey_allowed(struct state *st, enum ikev2_auth_method atype)
{
	const struct connection *c = st->st_connection;
	struct id id = st->st_connection->spd.that.id;


	if (!c->spd.that.key_from_DNS_on_demand)
		return FALSE;

	if (c->spd.that.authby == AUTHBY_RSASIG &&
	    (id.kind == ID_FQDN || id_is_ipaddr(&id)))
{
		switch (atype) {
		case IKEv2_AUTH_RESERVED:
		case IKEv2_AUTH_DIGSIG:
		case IKEv2_AUTH_RSA:
			return TRUE; /* success */
		default:
			break;	/*  failure */
		}
	}

	if (DBGP(DBG_BASE)) {
		const char *err1 = "%dnsondemand";
		const char *err2 = "";

		if (atype != IKEv2_AUTH_RESERVED && !(atype == IKEv2_AUTH_RSA ||
							atype == IKEv2_AUTH_DIGSIG)) {
			err1 = " initiator IKEv2 Auth Method mismatched ";
			err2 = enum_name(&ikev2_auth_names, atype);
		}

		if (id.kind != ID_FQDN &&
				id.kind != ID_IPV4_ADDR &&
				id.kind != ID_IPV6_ADDR) {
			err1 = " mismatched ID type, that ID is not a FQDN, IPV4_ADDR, or IPV6_ADDR id type=";
			err2 = enum_show(&ike_idtype_names, id.kind);
		}

		id_buf thatid;
		ipstr_buf ra;
		DBG_log("%s #%lu not fetching ipseckey %s%s remote=%s thatid=%s",
			c->name, st->st_serialno,
			err1, err2,
			ipstr(&st->st_remote_endpoint, &ra),
			str_id(&id, &thatid));
	}
	return FALSE;
}

/*
 *
 ***************************************************************
 *****                   PARENT_OUTI1                      *****
 ***************************************************************
 *
 *
 * Initiate an Oakley Main Mode exchange.
 *       HDR, SAi1, KEi, Ni   -->
 *
 * Note: this is not called from demux.c, but from ipsecdoi_initiate().
 *
 */
static ke_and_nonce_cb ikev2_parent_outI1_continue;

/* extern initiator_function ikev2_parent_outI1; */	/* type assertion */

void ikev2_parent_outI1(struct fd *whack_sock,
		       struct connection *c,
		       struct state *predecessor,
		       lset_t policy,
		       unsigned long try,
		       const threadtime_t *inception,
		       struct xfrm_user_sec_ctx_ike *uctx
		       )
{
	if (drop_new_exchanges()) {
		/* Only drop outgoing opportunistic connections */
		if (c->policy & POLICY_OPPORTUNISTIC) {
			return;
		}
	}

	const struct finite_state *fs = finite_states[STATE_PARENT_I0];
	pexpect(fs->nr_transitions == 1);
	const struct state_v2_microcode *transition = &fs->v2_transitions[0];
	struct ike_sa *ike = new_v2_ike_state(transition, SA_INITIATOR,
					      ike_initiator_spi(), zero_ike_spi,
					      c, policy, try, whack_sock);
	statetime_t start = statetime_backdate(&ike->sa, inception);

	/* set up new state */
	struct state *st = &ike->sa;
	passert(st->st_ike_version == IKEv2);
	passert(st->st_state->kind == STATE_PARENT_I0);
	passert(st->st_sa_role == SA_INITIATOR);
	st->st_try = try;

	if ((c->iketcp == IKE_TCP_ONLY) || (try > 1 && c->iketcp != IKE_TCP_NO)) {
		dbg("TCP: forcing #%lu remote endpoint port to %d",
		    st->st_serialno, c->remote_tcpport);
		st->st_remote_endpoint = set_endpoint_hport(&st->st_remote_endpoint,
							    c->remote_tcpport);
		stf_status ret = create_tcp_interface(st);
		if (ret != STF_OK) {
			/* TCP: already logged? */
			delete_state(st);
			return;
		}
	}

	if (HAS_IPSEC_POLICY(policy)) {
		st->sec_ctx = NULL;
		if (uctx != NULL)
			log_state(RC_LOG, &ike->sa,
				  "Labeled ipsec is not supported with ikev2 yet");
		add_pending(whack_sock, ike, c, policy, 1,
			    predecessor == NULL ? SOS_NOBODY : predecessor->st_serialno,
			    st->sec_ctx,
			    true/*part of initiate*/);
	}

	/*
	 * XXX: why limit this log line to whack when opportunistic?
	 * This was, after all, triggered by something that happened
	 * at this end.
	 */
	enum stream logger = ((c->policy & POLICY_OPPORTUNISTIC) == LEMPTY) ? ALL_STREAMS : WHACK_STREAM;

	if (predecessor != NULL) {
		/*
		 * XXX: can PREDECESSOR be a child?  Idle speculation
		 * would suggest it can: perhaps it's a state that
		 * hasn't yet emancipated, or the child from a must
		 * remain up connection.
		 */
		dbg("predecessor #%lu: %s SA; %s %s; %s",
		    predecessor->st_serialno,
		    IS_CHILD_SA(predecessor) ? "CHILD" : "IKE",
		    IS_V2_ESTABLISHED(predecessor->st_state) ? "established" : "establishing?",
		    enum_enum_name(&sa_type_names, predecessor->st_ike_version,
				   predecessor->st_establishing_sa),
		    predecessor->st_state->name);
		log_state(logger | (RC_NEW_V2_STATE + STATE_PARENT_I1), &ike->sa,
			  "initiating IKEv2 connection to replace #%lu",
			  predecessor->st_serialno);
		if (IS_V2_ESTABLISHED(predecessor->st_state)) {
			if (IS_CHILD_SA(st))
				st->st_ipsec_pred = predecessor->st_serialno;
			else
				st->st_ike_pred = predecessor->st_serialno;
		}
		update_pending(ike_sa(predecessor, HERE), pexpect_ike_sa(st));
	} else {
		log_state(logger | (RC_NEW_V2_STATE + STATE_PARENT_I1), &ike->sa,
			  "initiating IKEv2 connection");
	}

	if (IS_LIBUNBOUND && id_ipseckey_allowed(st, IKEv2_AUTH_RESERVED)) {
		stf_status ret = idr_ipseckey_fetch(st);
		if (ret != STF_OK) {
			return;
		}
	}

	/*
	 * Initialize st->st_oakley, including the group number.
	 * Grab the DH group from the first configured proposal and build KE.
	 */
	struct ikev2_proposals *ike_proposals =
		get_v2_ike_proposals(c, "IKE SA initiator selecting KE", ike->sa.st_logger);
	st->st_oakley.ta_dh = ikev2_proposals_first_dh(ike_proposals, ike->sa.st_logger);
	if (st->st_oakley.ta_dh == NULL) {
		log_state(RC_LOG, st, "proposals do not contain a valid DH");
		delete_state(st); /* pops state? */
		return;
	}

	/*
	 * Calculate KE and Nonce.
	 */
	submit_ke_and_nonce(st, st->st_oakley.ta_dh,
			    ikev2_parent_outI1_continue,
			    "ikev2_outI1 KE");
	statetime_stop(&start, "%s()", __func__);
}

/*
 * package up the calculated KE value, and emit it as a KE payload.
 * used by IKEv2: parent, child (PFS)
 */
bool emit_v2KE(chunk_t *g, const struct dh_desc *group,
	       pb_stream *outs)
{
	if (impair.ke_payload == IMPAIR_EMIT_OMIT) {
		llog(RC_LOG, outs->outs_logger, "IMPAIR: omitting KE payload");
		return true;
	}

	pb_stream kepbs;

	struct ikev2_ke v2ke = {
		.isak_group = group->common.id[IKEv2_ALG_ID],
	};

	if (!out_struct(&v2ke, &ikev2_ke_desc, outs, &kepbs))
		return FALSE;

	if (impair.ke_payload >= IMPAIR_EMIT_ROOF) {
		uint8_t byte = impair.ke_payload - IMPAIR_EMIT_ROOF;
		llog(RC_LOG, outs->outs_logger,
			    "IMPAIR: sending bogus KE (g^x) == %u value to break DH calculations", byte);
		/* Only used to test sending/receiving bogus g^x */
		diag_t d = pbs_out_repeated_byte(&kepbs, byte, g->len, "ikev2 impair KE (g^x) == 0");
		if (d != NULL) {
			log_diag(RC_LOG_SERIOUS, outs->outs_logger, &d, "%s", "");
			return false;
		}
	} else if (impair.ke_payload == IMPAIR_EMIT_EMPTY) {
		llog(RC_LOG, outs->outs_logger, "IMPAIR: sending an empty KE value");
		diag_t d = pbs_out_zero(&kepbs, 0, "ikev2 impair KE (g^x) == empty");
		if (d != NULL) {
			log_diag(RC_LOG_SERIOUS, outs->outs_logger, &d, "%s", "");
			return false;
		}
	} else {
		if (!pbs_out_hunk(*g, &kepbs, "ikev2 g^x"))
			return FALSE;
	}

	close_output_pbs(&kepbs);
	return TRUE;
}

stf_status ikev2_parent_outI1_continue(struct state *st,
				       struct msg_digest *unused_md,
				       struct dh_local_secret *local_secret,
				       chunk_t *nonce)
{
	dbg("%s() for #%lu %s",
	     __func__, st->st_serialno, st->st_state->name);

	pexpect(unused_md == NULL);

	struct ike_sa *ike = pexpect_ike_sa(st);
	pexpect(ike->sa.st_sa_role == SA_INITIATOR);

	/* I1 is from INVALID KE */
	pexpect(st->st_state->kind == STATE_PARENT_I0 ||
		st->st_state->kind == STATE_PARENT_I1);

<<<<<<< HEAD
	unpack_KE_from_helper(st, r, &st->st_gi);
	unpack_nonce(&st->st_ni, r);
	stf_status e = record_v2_IKE_SA_INIT_OR_RESUME_request(ike) ? STF_OK : STF_INTERNAL_ERROR;
	complete_v2_state_transition(st, NULL/*initiator*/, e);
=======
	unpack_KE_from_helper(st, local_secret, &st->st_gi);
	unpack_nonce(&st->st_ni, nonce);
	return record_v2_IKE_SA_INIT_request(ike) ? STF_OK : STF_INTERNAL_ERROR;
>>>>>>> d3d85886
}

bool record_v2_IKE_SA_INIT_OR_RESUME_request(struct ike_sa *ike)
{
	struct connection *c = ike->sa.st_connection;

	/* set up reply */
	struct pbs_out reply_stream = open_pbs_out("reply packet",
						   reply_buffer, sizeof(reply_buffer),
						   ike->sa.st_logger);

	if (impair.send_bogus_dcookie) {
		/* add or mangle a dcookie so what we will send is bogus */
		DBG_log("Mangling dcookie because --impair-send-bogus-dcookie is set");
		free_chunk_content(&ike->sa.st_dcookie);
		ike->sa.st_dcookie.ptr = alloc_bytes(1, "mangled dcookie");
		ike->sa.st_dcookie.len = 1;
		messupn(ike->sa.st_dcookie.ptr, 1);
	}

	/* HDR out */
	pb_stream rbody = open_v2_message(&reply_stream, ike, NULL /* request */,
						  ike->sa.st_resuming ? ISAKMP_v2_IKE_SESSION_RESUME :
						  ISAKMP_v2_IKE_SA_INIT);
	if (!pbs_ok(&rbody)) {
		return false;
	}

	/*
	 * https://tools.ietf.org/html/rfc5996#section-2.6
	 * reply with the anti DDOS cookie if we received one (remote is under attack)
	 */
	if (ike->sa.st_dcookie.ptr != NULL) {
		/* In v2, for parent, protoid must be 0 and SPI must be empty */
		if (!emit_v2N_hunk(v2N_COOKIE, ike->sa.st_dcookie, &rbody)) {
			return false;
		}
	}

	if (!ike->sa.st_resuming) {
		/* SA out */

		struct ikev2_proposals *ike_proposals =
			get_v2_ike_proposals(c, "IKE SA initiator emitting local proposals", ike->sa.st_logger);
		if (!ikev2_emit_sa_proposals(&rbody, ike_proposals,
					     (chunk_t*)NULL /* IKE - no CHILD SPI */)) {
			return false;
		}

		/* ??? from here on, this looks a lot like the end of ikev2_parent_inI1outR1_tail */

		/* send KE */
		if (!emit_v2KE(&ike->sa.st_gi, ike->sa.st_oakley.ta_dh, &rbody))
			return false;
	}

	/* send NONCE */
	{
		pb_stream pb;
		struct ikev2_generic in = {
			.isag_critical = build_ikev2_critical(false, ike->sa.st_logger),
		};

		if (!out_struct(&in, &ikev2_nonce_desc, &rbody, &pb) ||
		    !pbs_out_hunk(ike->sa.st_ni, &pb, "IKEv2 nonce"))
			return false;

		close_output_pbs(&pb);
	}

	/* Send fragmentation support notification */
	if (c->policy & POLICY_IKE_FRAG_ALLOW) {
		if (!emit_v2N(v2N_IKEV2_FRAGMENTATION_SUPPORTED, &rbody))
			return false;
	}

	/* Send USE_PPK Notify payload */
	if (LIN(POLICY_PPK_ALLOW, c->policy)) {
		if (!emit_v2N(v2N_USE_PPK, &rbody))
			return false;
	}

	/* Send INTERMEDIATE_EXCHANGE_SUPPORTED Notify payload */
	if (c->policy & POLICY_INTERMEDIATE) {
		if (!emit_v2N(v2N_INTERMEDIATE_EXCHANGE_SUPPORTED, &rbody))
			return STF_INTERNAL_ERROR;
	}

	/* first check if this IKE_SA_INIT came from redirect
	 * instruction.
	 * - if yes, send the v2N_REDIRECTED_FROM
	 *   with the identity of previous gateway
	 * - if not, check if we support redirect mechanism
	 *   and send v2N_REDIRECT_SUPPORTED if we do
	 */
	if (address_is_specified(&c->temp_vars.redirect_ip)) {
		if (!emit_redirected_from_notification(&c->temp_vars.old_gw_address, &rbody))
			return false;
	} else if (LIN(POLICY_ACCEPT_REDIRECT_YES, c->policy)) {
		if (!emit_v2N(v2N_REDIRECT_SUPPORTED, &rbody))
			return false;
	}

	/* Send SIGNATURE_HASH_ALGORITHMS Notify payload */
	if (!impair.omit_hash_notify_request) {
		if (((c->policy & POLICY_RSASIG) || (c->policy & POLICY_ECDSA))
			&& (c->sighash_policy != LEMPTY)) {
			if (!emit_v2N_signature_hash_algorithms(c->sighash_policy, &rbody))
				return false;
		}
	} else {
		log_state(RC_LOG, &ike->sa,
			  "Impair: Skipping the Signature hash notify in IKE_SA_INIT Request");
	}

	/* send TICKET_OPAQUE */
	if (ike->sa.st_resuming) {
    	if (!emit_ticket_opaque_notification(ike->sa.st_connection->temp_vars.ticket_variables.stored_ticket, &rbody)) {
				return false;
		}
		free_chunk_content(&ike->sa.st_connection->temp_vars.ticket_variables.stored_ticket);
	}
	
	/* Send NAT-T Notify payloads */
	if (!ikev2_out_nat_v2n(&rbody, &ike->sa, &zero_ike_spi/*responder unknown*/))
		return false;

	/* From here on, only payloads left are Vendor IDs */
	if (c->send_vendorid) {
		if (!emit_v2V(pluto_vendorid, &rbody))
			return false;
	}

	if (c->fake_strongswan) {
		if (!emit_v2V("strongSwan", &rbody))
			return false;
	}

	if (c->policy & POLICY_AUTH_NULL) {
		if (!emit_v2V("Opportunistic IPsec", &rbody))
			return STF_INTERNAL_ERROR;
	}

	close_output_pbs(&rbody);
	close_output_pbs(&reply_stream);

	/* save packet for later signing */
	free_chunk_content(&ike->sa.st_firstpacket_me);
	ike->sa.st_firstpacket_me = clone_out_pbs_as_chunk(&reply_stream,
						       "saved first packet");

	/* Transmit */
	record_v2_message(ike, &reply_stream, ike->sa.st_resuming ?
			  "IKE_SA_SESSION_RESUME request" : "IKE_SA_INIT request",
			  MESSAGE_REQUEST);
	return true;
}

/*
 *
 ***************************************************************
 *                       PARENT_INI1                       *****
 ***************************************************************
 *  -
 *
 *
 */

/* no state: none I1 --> R1
 *                <-- HDR, SAi1, KEi, Ni
 * HDR, SAr1, KEr, Nr, [CERTREQ] -->
 */

static ke_and_nonce_cb ikev2_parent_inI1outR1_continue;	/* forward decl and type assertion */

stf_status ikev2_parent_inI1outR1(struct ike_sa *ike,
				  struct child_sa *child,
				  struct msg_digest *md)
{
	pexpect(child == NULL);
	struct connection *c = ike->sa.st_connection;

	/* set up new state */
	update_ike_endpoints(ike, md);
	passert(ike->sa.st_ike_version == IKEv2);
	passert(ike->sa.st_state->kind == STATE_PARENT_R0);
	passert(ike->sa.st_sa_role == SA_RESPONDER);
	/* set by caller */
	pexpect(md->svm == finite_states[STATE_PARENT_R0]->v2_transitions);
	pexpect(md->svm->state == STATE_PARENT_R0);

	if (md->hdr.isa_xchg == ISAKMP_v2_IKE_SESSION_RESUME) {
		ike->sa.st_resuming = TRUE;
	}
	/* Vendor ID processing */
	for (struct payload_digest *v = md->chain[ISAKMP_NEXT_v2V]; v != NULL; v = v->next) {
		handle_vendorid(md, (char *)v->pbs.cur, pbs_left(&v->pbs), TRUE, ike->sa.st_logger);
	}

	if (ike->sa.st_resuming) {
		struct payload_digest *ntfy;
		for (ntfy = md->chain[ISAKMP_NEXT_v2N]; ntfy != NULL; ntfy = ntfy->next) {
			switch(ntfy->payload.v2n.isan_type) {
			case v2N_TICKET_OPAQUE:
			{
				pb_stream pbs = ntfy->pbs;
				size_t len = pbs_left(&pbs);
				dbg("received encrypted ticket of length %zd", len);

				if(!decrypt_ticket(&pbs, len, ike)) {
					return STF_FAIL;
				}
				break;
			}
#if 0
			default:
				dbg("Received unauthenticated %s notify - ignored",
					enum_name(&ikev2_notify_names,
						ntfy->payload.v2n.isan_type));
#endif
			}
		}
	} else {
		/* Get the proposals ready.  */
		struct ikev2_proposals *ike_proposals =
			get_v2_ike_proposals(c, "IKE SA responder matching remote proposals", ike->sa.st_logger);

		/*
		* Select the proposal.
		*/
		stf_status ret = ikev2_process_sa_payload("IKE responder",
							&md->chain[ISAKMP_NEXT_v2SA]->pbs,
							/*expect_ike*/ TRUE,
							/*expect_spi*/ FALSE,
							/*expect_accepted*/ FALSE,
							LIN(POLICY_OPPORTUNISTIC, c->policy),
							&ike->sa.st_accepted_ike_proposal,
							ike_proposals, ike->sa.st_logger);
		if (ret != STF_OK) {
			pexpect(ike->sa.st_sa_role == SA_RESPONDER);
			pexpect(ret > STF_FAIL);
			record_v2N_response(ike->sa.st_logger, ike, md,
						ret - STF_FAIL, NULL,
						UNENCRYPTED_PAYLOAD);
			return STF_FAIL;
		}

		if (DBGP(DBG_BASE)) {
			DBG_log_ikev2_proposal("accepted IKE proposal",
						ike->sa.st_accepted_ike_proposal);
		}
	}

	/*
	 * Convert what was accepted to internal form and apply some
	 * basic validation.  If this somehow fails (it shouldn't but
	 * ...), drop everything.
	 */
	if (!ikev2_proposal_to_trans_attrs(ike->sa.st_accepted_ike_proposal,
					   &ike->sa.st_oakley, ike->sa.st_logger)) {
		log_state(RC_LOG_SERIOUS, &ike->sa, "IKE responder accepted an unsupported algorithm");
		/* STF_INTERNAL_ERROR doesn't delete ST */
		return STF_FATAL;
	}

	if (!ike->sa.st_resuming) {
		/*
		* Check the MODP group in the payload matches the accepted
		* proposal.
		*/
		if (!v2_accept_ke_for_proposal(ike, &ike->sa, md,
						ike->sa.st_oakley.ta_dh,
						UNENCRYPTED_PAYLOAD)) {
			/* pexpect(reply-recorded) */
			return STF_FAIL;
		}

<<<<<<< HEAD
		/*
		* Check and read the KE contents.
		*/
		/* note: v1 notification! */
		if (!accept_KE(&ike->sa.st_gi, "Gi", ike->sa.st_oakley.ta_dh,
				md->chain[ISAKMP_NEXT_v2KE])) {
			send_v2N_response_from_md(md, v2N_INVALID_SYNTAX, NULL);
			return STF_FATAL;
		}
=======
	/*
	 * Check and read the KE contents.
	 */
	/* note: v1 notification! */
	if (!unpack_KE(&ike->sa.st_gi, "Gi", ike->sa.st_oakley.ta_dh,
		       md->chain[ISAKMP_NEXT_v2KE], ike->sa.st_logger)) {
		send_v2N_response_from_md(md, v2N_INVALID_SYNTAX, NULL);
		return STF_FATAL;
>>>>>>> d3d85886
	}

	/* extract results */
	ike->sa.st_seen_fragmentation_supported = md->pbs[PBS_v2N_IKEV2_FRAGMENTATION_SUPPORTED] != NULL;
	ike->sa.st_seen_ppk = md->pbs[PBS_v2N_USE_PPK] != NULL;
	ike->sa.st_seen_intermediate = md->pbs[PBS_v2N_INTERMEDIATE_EXCHANGE_SUPPORTED] != NULL;
	ike->sa.st_seen_redirect_sup = (md->pbs[PBS_v2N_REDIRECTED_FROM] != NULL ||
					md->pbs[PBS_v2N_REDIRECT_SUPPORTED] != NULL);

	/*
	 * Responder: check v2N_NAT_DETECTION_DESTINATION_IP or/and
	 * v2N_NAT_DETECTION_SOURCE_IP.
	 *
	 *   2.23.  NAT Traversal
	 *
	 *   The IKE initiator MUST check the NAT_DETECTION_SOURCE_IP
	 *   or NAT_DETECTION_DESTINATION_IP payloads if present, and
	 *   if they do not match the addresses in the outer packet,
	 *   MUST tunnel all future IKE and ESP packets associated
	 *   with this IKE SA over UDP port 4500.
	 *
	 * Since this is the responder, there's really not much to do.
	 * It is the initiator that will switch to port 4500 (float
	 * away) when necessary.
	 */
	if (v2_nat_detected(ike, md)) {
		dbg("NAT: responder so initiator gets to switch ports");
		/* should this check that a port is available? */
	}

	if (md->pbs[PBS_v2N_SIGNATURE_HASH_ALGORITHMS] != NULL) {
		if (impair.ignore_hash_notify_response) {
			log_state(RC_LOG, &ike->sa, "IMPAIR: ignoring the hash notify in IKE_SA_INIT request");
		} else if (!negotiate_hash_algo_from_notification(md->pbs[PBS_v2N_SIGNATURE_HASH_ALGORITHMS], ike)) {
			return STF_FATAL;
		}
		ike->sa.st_seen_hashnotify = true;
	}
	/* calculate the nonce and the KE */
	if (ike->sa.st_resuming) {
		request_nonce("Session Resume Responder Nonce Nr", &ike->sa,
						 ikev2_parent_inI1outR1_continue);
	} else {
		submit_ke_and_nonce(&ike->sa,
			    ike->sa.st_oakley.ta_dh,
			    ikev2_parent_inI1outR1_continue,
			    "ikev2_inI1outR1 KE");
	}
	return STF_SUSPEND;
}

static stf_status ikev2_parent_inI1outR1_continue(struct state *st,
						  struct msg_digest *md,
						  struct dh_local_secret *local_secret,
						  chunk_t *nonce)
{
	dbg("%s() for #%lu %s: calculated ke+nonce, sending R1",
	    __func__, st->st_serialno, st->st_state->name);

	pexpect(v2_msg_role(md) == MESSAGE_REQUEST); /* i.e., MD!=NULL */
	pexpect(md->st == NULL || md->st == st);

	struct ike_sa *ike = pexpect_ike_sa(st);
	pexpect(ike->sa.st_sa_role == SA_RESPONDER);

	pexpect(st->st_state->kind == STATE_PARENT_R0);

	/*
	 * XXX: sanity check that this call does not screw around with
	 * MD.ST (it isn't creating a child, and can return STF_FATAL
	 * et.al.)
	 */
	md->st = st;

	struct connection *c = st->st_connection;
	bool send_certreq = FALSE;

	/* note that we don't update the state here yet */

	/*
	 * XXX:
	 *
	 * Should this code use clone_in_pbs_as_chunk() which uses
	 * pbs_room() (.roof-.start)?  The original code:
	 *
	 * 	clonetochunk(st->st_firstpacket_peer, md->message_pbs.start,
	 *		     pbs_offset(&md->message_pbs),
	 *		     "saved first received packet");
	 *
	 * and clone_out_pbs_as_chunk() both use pbs_offset()
	 * (.cur-.start).
	 *
	 * Suspect it doesn't matter as the code initializing
	 * .message_pbs forces .roof==.cur - look for the comment
	 * "trim padding (not actually legit)".
	 */
	/* record first packet for later checking of signature */
	free_chunk_content(&st->st_firstpacket_peer);
	st->st_firstpacket_peer = clone_out_pbs_as_chunk(&md->message_pbs,
							"saved first received packet in inI1outR1_continue_tail");

	/* make sure HDR is at start of a clean buffer */
	struct pbs_out reply_stream = open_pbs_out("reply packet",
						   reply_buffer, sizeof(reply_buffer),
						   ike->sa.st_logger);

	/* HDR out */
	pb_stream rbody = open_v2_message(&reply_stream, ike_sa(st, HERE),
					  md /* response */,
					  ike->sa.st_resuming ? ISAKMP_v2_IKE_SESSION_RESUME :
					  ISAKMP_v2_IKE_SA_INIT);
	if (!pbs_ok(&rbody)) {
		return STF_INTERNAL_ERROR;
	}

	/* start of SA out */
	if (!ike->sa.st_resuming) {
		/*
		 * Since this is the initial IKE exchange, the SPI is
		 * emitted as part of the packet header and not as
		 * part of the proposal.  Hence the NULL SPI.
		 */
		passert(st->st_accepted_ike_proposal != NULL);
		if (!ikev2_emit_sa_proposal(&rbody, st->st_accepted_ike_proposal, NULL)) {
			dbg("problem emitting accepted proposal");
			return STF_INTERNAL_ERROR;
		}
	}

	/* Ni in */
	if (!accept_v2_nonce(st->st_logger, md, &st->st_ni, "Ni")) {
		/*
		 * Presumably not our fault.  Syntax errors kill the
		 * family, hence FATAL.
		 */
		record_v2N_response(ike->sa.st_logger, ike, md,
				    v2N_INVALID_SYNTAX, NULL/*no-data*/,
				    UNENCRYPTED_PAYLOAD);
		return STF_FATAL;
	}

	/* ??? from here on, this looks a lot like the end of ikev2_parent_outI1_common */

	/*
	 * Unpack and send KE
	 *
	 * Pass the crypto helper's oakley group so that it is
	 * consistent with what was unpacked.
	 *
	 * IKEv2 code (arguably, incorrectly) uses st_oakley.ta_dh to
	 * track the most recent KE sent out.  It should instead be
	 * maintaining a list of KEs sent out (so that they can be
	 * reused should the initial responder flip-flop) and only set
	 * st_oakley.ta_dh once the proposal has been accepted.
	 */
	if (!ike->sa.st_resuming) {
		pexpect(st->st_oakley.ta_dh == dh_local_secret_desc(local_secret));
		unpack_KE_from_helper(st, local_secret, &st->st_gr);
		if (!emit_v2KE(&st->st_gr, dh_local_secret_desc(local_secret), &rbody)) {
			return STF_INTERNAL_ERROR;
		}
	}

	/* send NONCE */
	unpack_nonce(&st->st_nr, nonce);
	{
		pb_stream pb;
		struct ikev2_generic in = {
			.isag_critical = build_ikev2_critical(false, st->st_logger),
		};

		if (!out_struct(&in, &ikev2_nonce_desc, &rbody, &pb) ||
		    !pbs_out_hunk(st->st_nr, &pb, "IKEv2 nonce"))
			return STF_INTERNAL_ERROR;

		close_output_pbs(&pb);
	}

	/* decide to send a CERTREQ - for RSASIG or GSSAPI */
	if (!ike->sa.st_resuming) {
		send_certreq = (((c->policy & POLICY_RSASIG) &&
			!has_preloaded_public_key(st))
			);
	}

	/* Send fragmentation support notification */
	if (c->policy & POLICY_IKE_FRAG_ALLOW) {
		if (!emit_v2N(v2N_IKEV2_FRAGMENTATION_SUPPORTED, &rbody))
			return STF_INTERNAL_ERROR;
	}

	/* Send USE_PPK Notify payload */
	if (st->st_seen_ppk) {
		if (!emit_v2N(v2N_USE_PPK, &rbody))
			return STF_INTERNAL_ERROR;
	 }

	/* Send INTERMEDIATE_EXCHANGE_SUPPORTED Notify payload */
	if ((c->policy & POLICY_INTERMEDIATE) && ike->sa.st_seen_intermediate) {
		if (!emit_v2N(v2N_INTERMEDIATE_EXCHANGE_SUPPORTED, &rbody))
			return STF_INTERNAL_ERROR;
		ike->sa.st_intermediate_used = true;
	}

	/* Send SIGNATURE_HASH_ALGORITHMS notification only if we received one */
	if (!impair.ignore_hash_notify_request) {
		if (st->st_seen_hashnotify && ((c->policy & POLICY_RSASIG) || (c->policy & POLICY_ECDSA))
			&& (c->sighash_policy != LEMPTY)) {
			if (!emit_v2N_signature_hash_algorithms(c->sighash_policy, &rbody))
				return STF_INTERNAL_ERROR;
		}
	} else {
		log_state(RC_LOG, st, "Impair: Not sending out signature hash notify");
	}

	/* Send NAT-T Notify payloads */
	if (!ikev2_out_nat_v2n(&rbody, st, &st->st_ike_spis.responder)) {
		return STF_INTERNAL_ERROR;
	}

	/* something the other end won't like */

	/* send CERTREQ  */
	if (send_certreq) {
		dbg("going to send a certreq");
		ikev2_send_certreq(st, md, &rbody);
	}

	if (c->send_vendorid) {
		if (!emit_v2V(pluto_vendorid, &rbody))
			return STF_INTERNAL_ERROR;
	}

	if (c->fake_strongswan) {
		if (!emit_v2V("strongSwan", &rbody))
			return STF_INTERNAL_ERROR;
	}

	if (c->policy & POLICY_AUTH_NULL) {
		if (!emit_v2V("Opportunistic IPsec", &rbody))
			return STF_INTERNAL_ERROR;
	}

	close_output_pbs(&rbody);
	close_output_pbs(&reply_stream);

	record_v2_message(ike, &reply_stream,
			  "reply packet for ikev2_parent_inI1outR1_tail",
			  MESSAGE_RESPONSE);

	/* save packet for later signing */
	free_chunk_content(&st->st_firstpacket_me);
	st->st_firstpacket_me = clone_out_pbs_as_chunk(&reply_stream,
						   "saved first packet");

	/*
	 * sanity check nothing has screwed around with md.st.
	 */
	if (!pexpect(md->st == st)) {
		st = md->st;
	}

	return STF_OK;
}

/*
 *
 ***************************************************************
 *                       PARENT_inR1                       *****
 ***************************************************************
 *  -
 *
 *
 */
/* STATE_PARENT_I1: R1B --> I1B
 *                     <--  HDR, N
 * HDR, N(COOKIE), SAi1, KEi, Ni -->
 */

static stf_status resubmit_ke_and_nonce(struct ike_sa *ike)
{
	submit_ke_and_nonce(&ike->sa, ike->sa.st_oakley.ta_dh,
			    ikev2_parent_outI1_continue,
			    "rekey outI");
	return STF_SUSPEND;
}

stf_status process_IKE_SA_INIT_v2N_INVALID_KE_PAYLOAD_response(struct ike_sa *ike,
							       struct child_sa *child,
							       struct msg_digest *md)
{
	struct connection *c = ike->sa.st_connection;

	pexpect(child == NULL);
	if (!pexpect(md->pbs[PBS_v2N_INVALID_KE_PAYLOAD] != NULL)) {
		return STF_INTERNAL_ERROR;
	}
	struct pbs_in invalid_ke_pbs = *md->pbs[PBS_v2N_INVALID_KE_PAYLOAD];

	/* careful of DDOS, only log with debugging on? */
	/* we treat this as a "retransmit" event to rate limit these */
	if (!count_duplicate(&ike->sa, MAXIMUM_INVALID_KE_RETRANS)) {
		dbg("ignoring received INVALID_KE packets - received too many (DoS?)");
		return STF_IGNORE;
	}

	/*
	 * There's at least this notify payload, is there more than
	 * one?
	 */
	if (md->chain[ISAKMP_NEXT_v2N]->next != NULL) {
		dbg("ignoring other notify payloads");
	}

	struct suggested_group sg;
	diag_t d = pbs_in_struct(&invalid_ke_pbs, &suggested_group_desc,
				 &sg, sizeof(sg), NULL);
	if (d != NULL) {
		log_diag(RC_LOG, ike->sa.st_logger, &d, "%s", "");
		return STF_IGNORE;
	}

	pstats(invalidke_recv_s, sg.sg_group);
	pstats(invalidke_recv_u, ike->sa.st_oakley.ta_dh->group);

	struct ikev2_proposals *ike_proposals =
		get_v2_ike_proposals(c, "IKE SA initiator validating remote's suggested KE", ike->sa.st_logger);
	if (!ikev2_proposals_include_modp(ike_proposals, sg.sg_group)) {
		struct esb_buf esb;
		log_state(RC_LOG, &ike->sa,
			  "Discarding unauthenticated INVALID_KE_PAYLOAD response to DH %s; suggested DH %s is not acceptable",
			  ike->sa.st_oakley.ta_dh->common.fqn,
			  enum_show_shortb(&oakley_group_names,
					   sg.sg_group, &esb));
		return STF_IGNORE;
	}

	dbg("Suggested modp group is acceptable");
	/*
	 * Since there must be a group object for every local
	 * proposal, and sg.sg_group matches one of the local proposal
	 * groups, a lookup of sg.sg_group must succeed.
	 */
	const struct dh_desc *new_group = ikev2_get_dh_desc(sg.sg_group);
	passert(new_group != NULL);
	log_state(RC_LOG, &ike->sa,
		  "Received unauthenticated INVALID_KE_PAYLOAD response to DH %s; resending with suggested DH %s",
		  ike->sa.st_oakley.ta_dh->common.fqn,
		  new_group->common.fqn);
	ike->sa.st_oakley.ta_dh = new_group;
	/* wipe our mismatched KE */
	dh_local_secret_delref(&ike->sa.st_dh_local_secret, HERE);
	/*
	 * get a new KE
	 */
	schedule_reinitiate_v2_ike_sa_init(ike, resubmit_ke_and_nonce);
	return STF_OK;
}

stf_status ikev2_auth_initiator_process_failure_notification(struct ike_sa *ike,
							     struct child_sa *child,
							     struct msg_digest *md)
{
	/*
	 * XXX: ST here should be the IKE SA.  The state machine,
	 * however, directs the AUTH response to the CHILD!
	 */
	pexpect(child != NULL);
	struct state *st = &child->sa;

	v2_notification_t n = md->svm->encrypted_payloads.notification;
	pstat(ikev2_recv_notifies_e, n);
	/*
	 * Always log the notification error and fail;
	 * but do it in slightly different ways so it
	 * is possible to figure out which code path
	 * was taken.
	 */
	log_state(RC_LOG, &ike->sa, "IKE SA authentication request rejected by peer: %s",
		  enum_short_name(&ikev2_notify_names, n));

	/*
	 * XXX: ST here should be the IKE SA.  The state machine,
	 * however, directs the AUTH response to the CHILD!  Find the
	 * IKE SA and mark it as failing.
	 */
	pstat_sa_failed(&ike->sa, REASON_AUTH_FAILED);

	/*
	 * 2.21.2.  Error Handling in IKE_AUTH
	 *
	 *             ...  If the error occurred on the responder, the
	 *   notification is returned in the protected response, and is usually
	 *   the only payload in that response.  Although the IKE_AUTH messages
	 *   are encrypted and integrity protected, if the peer receiving this
	 *   notification has not authenticated the other end yet, that peer needs
	 *   to treat the information with caution.
	 *
	 * So assume MITM and schedule a retry.
	 */
	if (ikev2_schedule_retry(st)) {
		return STF_IGNORE; /* drop packet */
	} else {
		return STF_FATAL;
	}
}

stf_status ikev2_auth_initiator_process_unknown_notification(struct ike_sa *unused_ike UNUSED,
							     struct child_sa *child,
							     struct msg_digest *md)
{
	/*
	 * XXX: ST here should be the IKE SA.  The state machine,
	 * however, directs the AUTH response to the CHILD!
	 */
	pexpect(child != NULL);
	struct state *st = &child->sa;

	/*
	 * 3.10.1.  Notify Message Types:
	 *
	 *   Types in the range 0 - 16383 are intended for reporting errors.  An
	 *   implementation receiving a Notify payload with one of these types
	 *   that it does not recognize in a response MUST assume that the
	 *   corresponding request has failed entirely.  Unrecognized error types
	 *   in a request and status types in a request or response MUST be
	 *   ignored, and they should be logged.
	 */

	bool ignore = true;
	for (struct payload_digest *ntfy = md->chain[ISAKMP_NEXT_v2N]; ntfy != NULL; ntfy = ntfy->next) {
		v2_notification_t n = ntfy->payload.v2n.isan_type;
		const char *name = enum_short_name(&ikev2_notify_names, n);

		if (ntfy->payload.v2n.isan_spisize != 0) {
			/* invalid-syntax, but can't do anything about it */
			log_state(RC_LOG, st, "received an encrypted %s notification with an unexpected non-empty SPI; deleting IKE SA",
				 name);
			return STF_FATAL;
		}

		if (n >= v2N_STATUS_FLOOR) {
			/* just log */
			pstat(ikev2_recv_notifies_s, n);
			if (name == NULL) {
				log_state(RC_LOG, st, "IKE_AUTH response contained an unknown status notification (%d)", n);
			} else {
				log_state(RC_LOG, st, "IKE_AUTH response contained the status notification %s", name);
			}
		} else {
			pstat(ikev2_recv_notifies_e, n);
			ignore = false;
			if (name == NULL) {
				log_state(RC_LOG, st, "IKE_AUTH response contained an unknown error notification (%d)", n);
			} else {
				log_state(RC_LOG, st, "IKE_AUTH response contained the error notification %s", name);
				/*
				 * There won't be a child state transition, so log if error is child related.
				 * see RFC 7296 Section 1.2
				 */
				switch(n) {
				case v2N_NO_PROPOSAL_CHOSEN:
				case v2N_SINGLE_PAIR_REQUIRED:
				case v2N_NO_ADDITIONAL_SAS:
				case v2N_INTERNAL_ADDRESS_FAILURE:
				case v2N_FAILED_CP_REQUIRED:
				case v2N_TS_UNACCEPTABLE:
				case v2N_INVALID_SELECTORS:
					/* fallthrough */
					linux_audit_conn(st, LAK_CHILD_FAIL);
					break;
				default:
					break;
				}
			}
		}
	}
	if (ignore) {
		return STF_IGNORE;
	}
	/*
	 * 2.21.2.  Error Handling in IKE_AUTH
	 *
	 *             ...  If the error occurred on the responder, the
	 *   notification is returned in the protected response, and is usually
	 *   the only payload in that response.  Although the IKE_AUTH messages
	 *   are encrypted and integrity protected, if the peer receiving this
	 *   notification has not authenticated the other end yet, that peer needs
	 *   to treat the information with caution.
	 *
	 * So assume MITM and schedule a retry.
	 */
	if (ikev2_schedule_retry(st)) {
		return STF_IGNORE; /* drop packet */
	} else {
		return STF_FATAL;
	}
}

/* STATE_PARENT_I1: R1 --> I2
 *                     <--  HDR, SAr1, KEr, Nr, [CERTREQ]
 * HDR, SK {IDi, [CERT,] [CERTREQ,]
 *      [IDr,] AUTH, SAi2,
 *      TSi, TSr}      -->
 */

static dh_shared_secret_cb ikev2_parent_inR1outI2_continue;	/* forward decl and type assertion */
static dh_shared_secret_cb ikev2_parent_inR1out_intermediate;	/* forward decl and type assertion */

stf_status ikev2_parent_inR1outI2(struct ike_sa *ike,
				  struct child_sa *unused_child UNUSED,
				  struct msg_digest *md)
{
	struct state *st = &ike->sa;
	struct connection *c = st->st_connection;

	/* for testing only */
	if (impair.send_no_ikev2_auth) {
		log_state(RC_LOG, &ike->sa,
			  "IMPAIR_SEND_NO_IKEV2_AUTH set - not sending IKE_AUTH packet");
		return STF_IGNORE;
	}

	/*
	 * if this connection has a newer Child SA than this state
	 * this negotiation is not relevant any more.  would this
	 * cover if there are multiple CREATE_CHILD_SA pending on this
	 * IKE negotiation ???
	 *
	 * XXX: this is testing for an IKE SA that's been superseed by
	 * a newer IKE SA (not child).  Suspect this is to handle a
	 * race where the other end brings up the IKE SA first?  For
	 * that case, shouldn't this state have been deleted?
	 */
	if (c->newest_ipsec_sa > st->st_serialno) {
		log_state(RC_LOG, &ike->sa,
			  "state superseded by #%lu try=%lu, drop this negotiation",
			  c->newest_ipsec_sa, st->st_try);
		return STF_FATAL;
	}
	if (md->hdr.isa_xchg != ISAKMP_v2_IKE_INTERMEDIATE) {
		/*
		* XXX: this iteration over the notifies modifies state
		* _before_ the code's committed to creating an SA.  Hack this
		* by resetting any flags that might be set.
		*/
		ike->sa.st_seen_fragmentation_supported = false;
		ike->sa.st_seen_ppk = false;
		ike->sa.st_seen_intermediate = false;

		ike->sa.st_seen_fragmentation_supported = md->pbs[PBS_v2N_IKEV2_FRAGMENTATION_SUPPORTED] != NULL;
		ike->sa.st_seen_ppk = md->pbs[PBS_v2N_USE_PPK] != NULL;
		ike->sa.st_seen_intermediate = md->pbs[PBS_v2N_INTERMEDIATE_EXCHANGE_SUPPORTED] != NULL;
		if (md->pbs[PBS_v2N_SIGNATURE_HASH_ALGORITHMS] != NULL) {
			if (impair.ignore_hash_notify_request) {
				log_state(RC_LOG, &ike->sa,
					  "IMPAIR: ignoring the Signature hash notify in IKE_SA_INIT response");
			} else if (!negotiate_hash_algo_from_notification(md->pbs[PBS_v2N_SIGNATURE_HASH_ALGORITHMS], ike)) {
				return STF_FATAL;
			}
			ike->sa.st_seen_hashnotify = true;
		}

		/*
		* the responder sent us back KE, Gr, Nr, and it's our time to calculate
		* the shared key values.
		*/

		dbg("ikev2 parent inR1: calculating g^{xy} in order to send I2");

<<<<<<< HEAD
	
		/* KE in */
		if (!ike->sa.st_resuming) {
			if (!accept_KE(&st->st_gr, "Gr", st->st_oakley.ta_dh,
					md->chain[ISAKMP_NEXT_v2KE])) {
				/*
				* XXX: Initiator - so this code will not trigger a
				* notify.  Since packet isn't trusted, should it be
				* ignored?
				*/
				return STF_FAIL + v2N_INVALID_SYNTAX;
			}
=======
		/* KE in */
		if (!unpack_KE(&st->st_gr, "Gr", st->st_oakley.ta_dh,
			       md->chain[ISAKMP_NEXT_v2KE], st->st_logger)) {
			/*
			* XXX: Initiator - so this code will not trigger a
			* notify.  Since packet isn't trusted, should it be
			* ignored?
			*/
			return STF_FAIL + v2N_INVALID_SYNTAX;
>>>>>>> d3d85886
		}

		/* Ni in */
		if (!accept_v2_nonce(st->st_logger, md, &st->st_nr, "Nr")) {
			/*
			* Presumably not our fault.  Syntax errors in a
			* response kill the family (and trigger no further
			* exchange).
			*/
			return STF_FATAL;
		}

		/* We're missing processing a CERTREQ in here */
	
		/* process and confirm the SA selected */
		{
			/* SA body in and out */
			if (ike->sa.st_resuming) {
				if (!set_ikev2_accepted_proposal(ike, c->temp_vars.ticket_variables.sr_enc_keylen,
												c->temp_vars.ticket_variables.sr_encr,
												c->temp_vars.ticket_variables.sr_prf,
												c->temp_vars.ticket_variables.sr_integ,
												c->temp_vars.ticket_variables.sr_dh)) {
					return STF_FAIL;	  
				}					
			} else {
				struct payload_digest *const sa_pd =
					md->chain[ISAKMP_NEXT_v2SA];
				struct ikev2_proposals *ike_proposals =
					get_v2_ike_proposals(c, "IKE SA initiator accepting remote proposal", ike->sa.st_logger);

				stf_status ret = ikev2_process_sa_payload("IKE initiator (accepting)",
									&sa_pd->pbs,
									/*expect_ike*/ TRUE,
									/*expect_spi*/ FALSE,
									/*expect_accepted*/ TRUE,
									LIN(POLICY_OPPORTUNISTIC, c->policy),
									&st->st_accepted_ike_proposal,
									ike_proposals, ike->sa.st_logger);
				if (ret != STF_OK) {
					dbg("ikev2_parse_parent_sa_body() failed in ikev2_parent_inR1outI2()");
					return ret; /* initiator; no response */
				}
			}

			if (!ikev2_proposal_to_trans_attrs(st->st_accepted_ike_proposal,
						   &st->st_oakley, ike->sa.st_logger)) {
				log_state(RC_LOG_SERIOUS, st, "IKE initiator proposed an unsupported algorithm");
				free_ikev2_proposal(&st->st_accepted_ike_proposal);
				passert(st->st_accepted_ike_proposal == NULL);
				/*
				* Assume caller et.al. will clean up the
				* reset of the mess?
				*/
				return STF_FAIL;
			}
		}
		free_chunk_content(&st->st_firstpacket_peer);
		st->st_firstpacket_peer = clone_out_pbs_as_chunk(&md->message_pbs,
						"saved first received packet in inR1outI2");

	} else {
		dbg("No KE payload in INTERMEDIATE RESPONSE, not calculating keys, going to AUTH by completing state transition");
	}

	/*
	 * Initiator: check v2N_NAT_DETECTION_DESTINATION_IP or/and
	 * v2N_NAT_DETECTION_SOURCE_IP.
	 *
	 *   2.23.  NAT Traversal
	 *
	 *   The IKE initiator MUST check the NAT_DETECTION_SOURCE_IP
	 *   or NAT_DETECTION_DESTINATION_IP payloads if present, and
	 *   if they do not match the addresses in the outer packet,
	 *   MUST tunnel all future IKE and ESP packets associated
	 *   with this IKE SA over UDP port 4500.
	 *
	 * When detected, float to the NAT port as needed (*ikeport
	 * can't float but already supports NAT).  When the ports
	 * can't support NAT, give up.
	 */

	if (v2_nat_detected(ike, md)) {
		pexpect(ike->sa.hidden_variables.st_nat_traversal & NAT_T_DETECTED);
		if (!v2_natify_initiator_endpoints(ike, HERE)) {
			/* already logged */
			return STF_FATAL;
		}
	}

	/*
	 * Initiate the calculation of g^xy.
	 *
	 * Form and pass in the full SPI[ir] that will eventually be
	 * used by this IKE SA.  Only once DH has been computed and
	 * the SA is secure (but not authenticated) should the state's
	 * IKE SPIr be updated.
	 */

	if (!(md->hdr.isa_xchg == ISAKMP_v2_IKE_INTERMEDIATE)){
		pexpect(ike_spi_is_zero(&ike->sa.st_ike_spis.responder));
	}
	ike->sa.st_ike_rekey_spis = (ike_spis_t) {
		.initiator = ike->sa.st_ike_spis.initiator,
		.responder = md->hdr.isa_ike_responder_spi,
	};

	/* If we seen the intermediate AND we are configured to use intermediate */
<<<<<<< HEAD
	/* for now, do only one Intermediate Exchange round and proceed with IKE_AUTH */	
	
	if(ike->sa.st_resuming) {
		ikev2_parent_inR1outI2_tail(st, md, NULL);
		return STF_OK;
	} else {
		crypto_req_cont_func (*pcrc_func) = (ike->sa.st_seen_intermediate && (md->pbs[PBS_v2N_INTERMEDIATE_EXCHANGE_SUPPORTED] != NULL) && !(md->hdr.isa_xchg == ISAKMP_v2_IKE_INTERMEDIATE)) ?
			ikev2_parent_inR1out_intermediate : ikev2_parent_inR1outI2_continue;

		submit_v2_dh_shared_secret(st, "ikev2_inR1outI2 KE",
					SA_INITIATOR,
					NULL, NULL, &st->st_ike_rekey_spis,
					pcrc_func);
	}
=======
	/* for now, do only one Intermediate Exchange round and proceed with IKE_AUTH */
	dh_shared_secret_cb (*pcrc_func) = (ike->sa.st_seen_intermediate && (md->pbs[PBS_v2N_INTERMEDIATE_EXCHANGE_SUPPORTED] != NULL) && !(md->hdr.isa_xchg == ISAKMP_v2_IKE_INTERMEDIATE)) ?
			ikev2_parent_inR1out_intermediate : ikev2_parent_inR1outI2_continue;

	submit_dh_shared_secret(st, st->st_gr/*initiator needs responder KE*/,
				pcrc_func, HERE);
	return STF_SUSPEND;
>>>>>>> d3d85886
}

static stf_status ikev2_parent_inR1out_intermediate(struct state *st,
						    struct msg_digest *mdp)
{
	dbg("%s() for #%lu %s: g^{xy} calculated, sending INTERMEDIATE",
	    __func__, st->st_serialno, st->st_state->name);

	pexpect(v2_msg_role(mdp) == MESSAGE_RESPONSE); /* i.e., MD!=NULL */
	pexpect(mdp->st == NULL || mdp->st == st);

	struct ike_sa *ike = pexpect_ike_sa(st);
	pexpect(ike->sa.st_sa_role == SA_INITIATOR);

	ike->sa.st_intermediate_used = true;

	if (st->st_dh_shared_secret == NULL) {
		/*
		 * XXX: this is the initiator so returning a
		 * notification is kind of useless.
		 */
		pstat_sa_failed(st, REASON_CRYPTO_FAILED);
		return STF_FAIL;
	}

	calc_v2_keymat(st,
		       NULL, NULL, /*previous keymat*/
		       &st->st_ike_rekey_spis);

	/*
	 * All systems are go.
	 *
	 * Since DH succeeded, a secure (but unauthenticated) SA
	 * (channel) is available.  From this point on, should things
	 * go south, the state needs to be abandoned (but it shouldn't
	 * happen).
	 */

	/*
	 * Since systems are go, start updating the state, starting
	 * with SPIr.
	 */
	rehash_state(&ike->sa, &mdp->hdr.isa_ike_responder_spi);
	
	/* beginning of data going out */

	/* make sure HDR is at start of a clean buffer */
	struct pbs_out reply_stream = open_pbs_out("reply packet",
						   reply_buffer, sizeof(reply_buffer),
						   ike->sa.st_logger);

	/* HDR out */

	pb_stream rbody = open_v2_message(&reply_stream, ike_sa(st, HERE),
					  NULL /* request */,
					  ISAKMP_v2_IKE_INTERMEDIATE);
	if (!pbs_ok(&rbody)) {
		return STF_INTERNAL_ERROR;
	}

	/* insert an Encryption payload header (SK) */

	v2SK_payload_t sk = open_v2SK_payload(ike->sa.st_logger, &rbody, ike_sa(st, HERE));
	if (!pbs_ok(&sk.pbs)) {
		return STF_INTERNAL_ERROR;
	}

	/* send NOTIFY payload */
	if (st->st_seen_intermediate) {
		if (!emit_v2N(v2N_INTERMEDIATE_EXCHANGE_SUPPORTED, &sk.pbs))
			return STF_INTERNAL_ERROR;
	}

	if (!close_v2SK_payload(&sk)) {
		return STF_INTERNAL_ERROR;
	}
	close_output_pbs(&rbody);
	close_output_pbs(&reply_stream);

	stf_status ret = encrypt_v2SK_payload(&sk);

	if (ret != STF_OK) {
		return ret;
	}
	
	record_v2_message(ike, &reply_stream, "reply packet for intermediate exchange",
				  MESSAGE_REQUEST);
	dbg_v2_msgid(ike, st, "XXX: in %s() hacking around record'n'send bypassing send queue",
			     __func__);
	return STF_OK;
}

/* Misleading name, also used for NULL sized type's */
static stf_status ikev2_ship_cp_attr_ip(uint16_t type, ip_address *ip,
		const char *story, pb_stream *outpbs)
{
	pb_stream a_pbs;

	struct ikev2_cp_attribute attr;
	attr.type = type;
	if (ip == NULL) {
		attr.len = 0;
	} else {
		if (address_type(ip)->af == AF_INET)
			attr.len = address_type(ip)->ip_size;
		else
			attr.len = INTERNAL_IP6_ADDRESS_SIZE; /* RFC hack to append IPv6 prefix len */
	}

	if (!out_struct(&attr, &ikev2_cp_attribute_desc, outpbs,
				&a_pbs))
		return STF_INTERNAL_ERROR;

	if (attr.len > 0) {
		diag_t d = pbs_out_address(&a_pbs, ip, story);
		if (d != NULL) {
			log_diag(RC_LOG_SERIOUS, a_pbs.outs_logger, &d, "%s", "");
			return STF_INTERNAL_ERROR;
		}
	}

	if (attr.len == INTERNAL_IP6_ADDRESS_SIZE) { /* IPv6 address add prefix */
		uint8_t ipv6_prefix_len = INTERNL_IP6_PREFIX_LEN;
		diag_t d = pbs_out_raw(&a_pbs, &ipv6_prefix_len, sizeof(uint8_t), "INTERNL_IP6_PREFIX_LEN");
		if (d != NULL) {
			log_diag(RC_LOG_SERIOUS, outpbs->outs_logger, &d, "%s", "");
			return STF_INTERNAL_ERROR;
		}
	}

	close_output_pbs(&a_pbs);
	return STF_OK;
}

static stf_status ikev2_ship_cp_attr_str(uint16_t type, char *str,
		const char *story, pb_stream *outpbs)
{
	pb_stream a_pbs;
	struct ikev2_cp_attribute attr = {
		.type = type,
		.len = (str == NULL) ? 0 : strlen(str),
	};

	if (!out_struct(&attr, &ikev2_cp_attribute_desc, outpbs,
				&a_pbs))
		return STF_INTERNAL_ERROR;

	if (attr.len > 0) {
		diag_t d = pbs_out_raw(&a_pbs, str, attr.len, story);
		if (d != NULL) {
			log_diag(RC_LOG_SERIOUS, outpbs->outs_logger, &d, "%s", "");
			return STF_INTERNAL_ERROR;
		}
	}

	close_output_pbs(&a_pbs);
	return STF_OK;
}

/*
 * CHILD is asking for configuration; hence log against child.
 */

bool emit_v2_child_configuration_payload(struct connection *c,
					 struct child_sa *child,
					 pb_stream *outpbs)
{
	pb_stream cp_pbs;
	bool cfg_reply = c->spd.that.has_lease;
	struct ikev2_cp cp = {
		.isacp_critical = ISAKMP_PAYLOAD_NONCRITICAL,
		.isacp_type = cfg_reply ? IKEv2_CP_CFG_REPLY : IKEv2_CP_CFG_REQUEST,
	};

	dbg("Send Configuration Payload %s ",
	    cfg_reply ? "reply" : "request");

	if (!out_struct(&cp, &ikev2_cp_desc, outpbs, &cp_pbs))
		return false;

	if (cfg_reply) {
		ikev2_ship_cp_attr_ip(subnet_type(&c->spd.that.client) == &ipv4_info ?
			IKEv2_INTERNAL_IP4_ADDRESS : IKEv2_INTERNAL_IP6_ADDRESS,
			&c->spd.that.client.addr, "Internal IP Address", &cp_pbs);

		if (c->modecfg_dns != NULL) {
			char *ipstr;

			ipstr = strtok(c->modecfg_dns, ", ");
			while (ipstr != NULL) {
				if (strchr(ipstr, '.') != NULL) {
					ip_address ip;
					err_t e  = ttoaddr_num(ipstr, 0, AF_INET, &ip);
					if (e != NULL) {
						log_state(RC_LOG_SERIOUS, &child->sa,
							  "Ignored bogus DNS IP address '%s'", ipstr);
					} else {
						if (ikev2_ship_cp_attr_ip(IKEv2_INTERNAL_IP4_DNS, &ip,
							"IP4_DNS", &cp_pbs) != STF_OK)
								return false;
					}
				} else if (strchr(ipstr, ':') != NULL) {
					ip_address ip;
					err_t e  = ttoaddr_num(ipstr, 0, AF_INET6, &ip);
					if (e != NULL) {
						log_state(RC_LOG_SERIOUS, &child->sa,
							  "Ignored bogus DNS IP address '%s'", ipstr);
					} else {
						if (ikev2_ship_cp_attr_ip(IKEv2_INTERNAL_IP6_DNS, &ip,
							"IP6_DNS", &cp_pbs) != STF_OK)
								return false;
					}
				} else {
					log_state(RC_LOG_SERIOUS, &child->sa,
						  "Ignored bogus DNS IP address '%s'", ipstr);
				}
				ipstr = strtok(NULL, ", ");
			}
		}

		if (c->modecfg_domains != NULL) {
			char *domain;

			domain = strtok(c->modecfg_domains, ", ");
			while (domain != NULL) {
				if (ikev2_ship_cp_attr_str(IKEv2_INTERNAL_DNS_DOMAIN, domain,
					"IKEv2_INTERNAL_DNS_DOMAIN", &cp_pbs) != STF_OK)
						return false;
				domain = strtok(NULL, ", ");
			}
		}
	} else { /* cfg request */
		ikev2_ship_cp_attr_ip(IKEv2_INTERNAL_IP4_ADDRESS, NULL, "IPV4 Address", &cp_pbs);
		ikev2_ship_cp_attr_ip(IKEv2_INTERNAL_IP4_DNS, NULL, "DNSv4", &cp_pbs);
		ikev2_ship_cp_attr_ip(IKEv2_INTERNAL_IP6_ADDRESS, NULL, "IPV6 Address", &cp_pbs);
		ikev2_ship_cp_attr_ip(IKEv2_INTERNAL_IP6_DNS, NULL, "DNSv6", &cp_pbs);
		ikev2_ship_cp_attr_ip(IKEv2_INTERNAL_DNS_DOMAIN, NULL, "Domain", &cp_pbs);
	}

	close_output_pbs(&cp_pbs);
	return true;
}

static bool need_configuration_payload(const struct connection *const pc,
			    const lset_t st_nat_traversal)
{
	return (pc->spd.this.modecfg_client &&
		(!pc->spd.this.cat || LHAS(st_nat_traversal, NATED_HOST)));
}

static struct crypt_mac v2_hash_id_payload(const char *id_name, struct ike_sa *ike,
					   const char *key_name, PK11SymKey *key)
{
	/*
	 * InitiatorIDPayload = PayloadHeader | RestOfInitIDPayload
	 * RestOfInitIDPayload = IDType | RESERVED | InitIDData
	 * MACedIDForR = prf(SK_pr, RestOfInitIDPayload)
	 */
	struct crypt_prf *id_ctx = crypt_prf_init_symkey(id_name, ike->sa.st_oakley.ta_prf,
							 key_name, key, ike->sa.st_logger);
	/* skip PayloadHeader; hash: IDType | RESERVED */
	crypt_prf_update_bytes(id_ctx, "IDType", &ike->sa.st_v2_id_payload.header.isai_type,
				sizeof(ike->sa.st_v2_id_payload.header.isai_type));
        /* note that res1+res2 is 3 zero bytes */
	crypt_prf_update_byte(id_ctx, "RESERVED 1", ike->sa.st_v2_id_payload.header.isai_res1);
	crypt_prf_update_byte(id_ctx, "RESERVED 2", ike->sa.st_v2_id_payload.header.isai_res2);
	crypt_prf_update_byte(id_ctx, "RESERVED 3", ike->sa.st_v2_id_payload.header.isai_res3);
	/* hash: InitIDData */
	crypt_prf_update_hunk(id_ctx, "InitIDData", ike->sa.st_v2_id_payload.data);
	return crypt_prf_final_mac(&id_ctx, NULL/*no-truncation*/);
}

static struct crypt_mac v2_id_hash(struct ike_sa *ike, const char *why,
				   const char *id_name, shunk_t id_payload,
				   const char *key_name, PK11SymKey *key)
{
	const uint8_t *id_start = id_payload.ptr;
	size_t id_size = id_payload.len;
	/* HASH of ID is not done over common header */
	id_start += NSIZEOF_isakmp_generic;
	id_size -= NSIZEOF_isakmp_generic;
	struct crypt_prf *id_ctx = crypt_prf_init_symkey(why, ike->sa.st_oakley.ta_prf,
							 key_name, key, ike->sa.st_logger);
	crypt_prf_update_bytes(id_ctx, id_name, id_start, id_size);
	return crypt_prf_final_mac(&id_ctx, NULL/*no-truncation*/);
}

static stf_status ikev2_parent_inR1outI2_auth_signature_continue(struct ike_sa *ike,
								 struct msg_digest *md,
								 const struct hash_signature *sig);


static stf_status ikev2_parent_inR1outI2_continue(struct state *st,
						  struct msg_digest *md)
{
	dbg("%s() for #%lu %s: g^{xy} calculated, sending I2",
	    __func__, st->st_serialno, st->st_state->name);

	pexpect(v2_msg_role(md) == MESSAGE_RESPONSE); /* i.e., MD!=NULL */
	pexpect(md->st == NULL || md->st == st);

	struct ike_sa *ike = pexpect_ike_sa(st);
	pexpect(ike->sa.st_sa_role == SA_INITIATOR);

	struct state *pst = &ike->sa; /* TBD: hack-to-avoid-code-churn */
	struct connection *const pc = pst->st_connection;	/* parent connection */
<<<<<<< HEAD
	struct ike_sa *ike = pexpect_ike_sa(pst);
		
	if (ike->sa.st_resuming) {
		PK11SymKey *sk_d_old = symkey_from_hunk("sk_d_old", pst->st_connection->temp_vars.ticket_variables.sk_d_old,
								  ike->sa.st_logger);
		if (!skeyseed_v2_sr(pst, sk_d_old, SA_INITIATOR, ike->sa.st_logger)){
			return STF_FAIL;
		}
		free_chunk_content(&pst->st_connection->temp_vars.ticket_variables.sk_d_old);
	} else {
		if (!(md->hdr.isa_xchg == ISAKMP_v2_IKE_INTERMEDIATE)) {
			if (!finish_v2_dh_shared_secret(pst, r, FALSE)) {
				/*
				* XXX: this is the initiator so returning a
				* notification is kind of useless.
				*/
				pstat_sa_failed(pst, REASON_CRYPTO_FAILED);
				return STF_FAIL + v2N_INVALID_SYNTAX; /* STF_FATAL? */
			}
		}	
=======

	if (!(md->hdr.isa_xchg == ISAKMP_v2_IKE_INTERMEDIATE)) {
		if (st->st_dh_shared_secret == NULL) {
			/*
			* XXX: this is the initiator so returning a
			* notification is kind of useless.
			*/
			pstat_sa_failed(pst, REASON_CRYPTO_FAILED);
			return STF_FAIL;
		}
		calc_v2_keymat(st,
			       NULL, NULL, /*no old keymat*/
			       &st->st_ike_rekey_spis);
>>>>>>> d3d85886
	}

	/*
	 * All systems are go.
	 *
	 * Since DH succeeded, a secure (but unauthenticated) SA
	 * (channel) is available.  From this point on, should things
	 * go south, the state needs to be abandoned (but it shouldn't
	 * happen).
	 */

	/*
	 * Since systems are go, start updating the state, starting
	 * with SPIr.
	 */
	rehash_state(&ike->sa, &md->hdr.isa_ike_responder_spi);

	/*
	 * If we and responder are willing to use a PPK, we need to
	 * generate NO_PPK_AUTH as well as PPK-based AUTH payload.
	 *
	 * Stash the no-ppk keys in st_skey_*_no_ppk, and then
	 * scramble the st_skey_* keys with PPK.
	 */
	if (LIN(POLICY_PPK_ALLOW, pc->policy) && ike->sa.st_seen_ppk) {
		chunk_t *ppk_id;
		chunk_t *ppk = get_connection_ppk(ike->sa.st_connection, &ppk_id,
						 ike->sa.st_logger);

		if (ppk != NULL) {
			dbg("found PPK and PPK_ID for our connection");

			pexpect(ike->sa.st_sk_d_no_ppk == NULL);
			ike->sa.st_sk_d_no_ppk = reference_symkey(__func__, "sk_d_no_ppk", ike->sa.st_skey_d_nss);

			pexpect(ike->sa.st_sk_pi_no_ppk == NULL);
			ike->sa.st_sk_pi_no_ppk = reference_symkey(__func__, "sk_pi_no_ppk", ike->sa.st_skey_pi_nss);

			pexpect(ike->sa.st_sk_pr_no_ppk == NULL);
			ike->sa.st_sk_pr_no_ppk = reference_symkey(__func__, "sk_pr_no_ppk", ike->sa.st_skey_pr_nss);

			ppk_recalculate(ppk, ike->sa.st_oakley.ta_prf,
					&ike->sa.st_skey_d_nss,
					&ike->sa.st_skey_pi_nss,
					&ike->sa.st_skey_pr_nss,
					ike->sa.st_logger);
			log_state(RC_LOG, st, "PPK AUTH calculated as initiator");
		} else {
			if (pc->policy & POLICY_PPK_INSIST) {
				log_state(RC_LOG_SERIOUS, &ike->sa,
					  "connection requires PPK, but we didn't find one");
				return STF_FATAL;
			} else {
				log_state(RC_LOG, &ike->sa,
					  "failed to find PPK and PPK_ID, continuing without PPK");
				/* we should omit sending any PPK Identity, so we pretend we didn't see USE_PPK */
				ike->sa.st_seen_ppk = FALSE;
			}
		}
	}

	/*
	 * Construct the IDi payload and store it in state so that it
	 * can be emitted later.  Then use that to construct the
	 * "MACedIDFor[I]".
	 *
	 * Code assumes that struct ikev2_id's "IDType|RESERVED" is
	 * laid out the same as the packet.
	 */

	{
		shunk_t data;
		ike->sa.st_v2_id_payload.header = build_v2_id_payload(&pc->spd.this, &data,
									"my IDi", ike->sa.st_logger);
		ike->sa.st_v2_id_payload.data = clone_hunk(data, "my IDi");
	}

	if (!ike->sa.st_resuming) {
		ike->sa.st_v2_id_payload.mac = v2_hash_id_payload("IDi", ike,
								"st_skey_pi_nss",
								ike->sa.st_skey_pi_nss);
		if (pst->st_seen_ppk && !LIN(POLICY_PPK_INSIST, pc->policy)) {
			/* ID payload that we've build is the same */
			ike->sa.st_v2_id_payload.mac_no_ppk_auth =
				v2_hash_id_payload("IDi (no-PPK)", ike,
						"sk_pi_no_pkk",
						ike->sa.st_sk_pi_no_ppk);
		}
	}

	{
		enum keyword_authby authby = v2_auth_by(ike);
		if (ike->sa.st_resuming) {
			authby = AUTHBY_PSK;
			dbg("session resumption: set AUTH to PSK method");
 		}
		enum ikev2_auth_method auth_method = v2_auth_method(ike, authby);
		switch (auth_method) {
		case IKEv2_AUTH_RSA:
		{
			const struct hash_desc *hash_algo = &ike_alg_hash_sha1;
			struct crypt_mac hash_to_sign =
				v2_calculate_sighash(ike, &ike->sa.st_v2_id_payload.mac,
						     hash_algo, LOCAL_PERSPECTIVE);
			if (!submit_v2_auth_signature(ike, &hash_to_sign, hash_algo,
						      authby, auth_method,
						      ikev2_parent_inR1outI2_auth_signature_continue)) {
				dbg("submit_v2_auth_signature() died, fatal");
				return STF_FATAL;
			}
			return STF_SUSPEND;
		}
		case IKEv2_AUTH_DIGSIG:
		{
			const struct hash_desc *hash_algo = v2_auth_negotiated_signature_hash(ike);
			if (hash_algo == NULL) {
				return STF_FATAL;
			}
			struct crypt_mac hash_to_sign =
				v2_calculate_sighash(ike, &ike->sa.st_v2_id_payload.mac,
						     hash_algo, LOCAL_PERSPECTIVE);
			if (!submit_v2_auth_signature(ike, &hash_to_sign, hash_algo,
						      authby, auth_method,
						      ikev2_parent_inR1outI2_auth_signature_continue)) {
				dbg("submit_v2_auth_signature() died, fatal");
				return STF_FATAL;
			}
			return STF_SUSPEND;
		}
		case IKEv2_AUTH_PSK:
		case IKEv2_AUTH_NULL:
		{
			struct hash_signature sig = { .len = 0, };
			return ikev2_parent_inR1outI2_auth_signature_continue(ike, md, &sig);
		}
		default:
			log_state(RC_LOG, &ike->sa,
				  "authentication method %s not supported",
				  enum_name(&ikev2_auth_names, auth_method));
			return STF_FATAL;
		}
	}
}

static stf_status ikev2_parent_inR1outI2_auth_signature_continue(struct ike_sa *ike,
								 struct msg_digest *md,
								 const struct hash_signature *auth_sig)
{
	struct state *pst = &ike->sa;
	struct connection *const pc = pst->st_connection;	/* parent connection */

	ikev2_log_parentSA(pst);

	/*
	 * XXX This is too early and many failures could lead to not
	 * needing a child state.
	 *
	 * XXX: The problem isn't so much that the child state is
	 * created - it provides somewhere to store all the child's
	 * state - but that things switch to the child before the IKE
	 * SA is finished.  Consequently, code is forced to switch
	 * back to the IKE SA.
	 *
	 * Start with the CHILD SA bound to the same whackfd as it IKE
	 * SA.  It might later change when its discovered that the
	 * child is for something pending?
	 */
	struct child_sa *child = new_v2_child_state(pexpect_ike_sa(pst),
						    IPSEC_SA,
						    SA_INITIATOR,
						    STATE_V2_IKE_AUTH_CHILD_I0,
						    ike->sa.st_logger->object_whackfd);
	struct state *cst = &child->sa;

	/* XXX because the early child state ends up with the try counter check, we need to copy it */
	cst->st_try = pst->st_try;

	/*
	 * XXX: This is so lame.  Need to move the current initiator
	 * from IKE to the CHILD so that the post processor doesn't
	 * get confused.  If the IKE->CHILD switch didn't happen this
	 * wouldn't be needed.
	 */
	v2_msgid_switch_initiator(ike, child, md);

	binlog_refresh_state(cst);
	switch_md_st(md, &child->sa, HERE);

	/*
	 * XXX: Danger!
	 *
	 * Because the code above has blatted MD->ST with the child
	 * state (CST) and this function's caller is going to try to
	 * complete the V2 state transition on MD->ST (i.e., CST) and
	 * using the state-transition MD->SVM the IKE SA (PST) will
	 * never get to complete its state transition.
	 *
	 * Get around this by forcing the state transition here.
	 *
	 * But what should happen?  A guess is to just leave MD->ST
	 * alone.  The CHILD SA doesn't really exist until after the
	 * IKE SA has processed and approved of the response to this
	 * IKE_AUTH request.
	 *
	 * XXX: Danger!
	 *
	 * Set the replace timeout but ensure it is larger than the
	 * retransmit timeout (the default for both is 60-seconds and
	 * it would appear that libevent can sometimes deliver the
	 * retransmit before the replay).  This way the retransmit
	 * will timeout and initiate the replace (but if things really
	 * really screw up the replace will kick in).
	 *
	 * XXX: Danger:
	 *
	 * In success_v2_state_transition() there's a call to
	 * clear_retransmits() however, because of the IKE->CHILD
	 * switch it ends up clearing the CHILD letting the retransmit
	 * timer expire.  Making things worse, the retransmit code
	 * doesn't know how to properly replace an IKE family -
	 * flush_incomplete_child() schedules replace events for the
	 * CHILD states that trigger _after_ the IKE SA has been
	 * deleted leaving them orphaned.
	 */

	pexpect(md->svm->timeout_event == EVENT_RETRANSMIT); /* for CST */
	delete_event(&ike->sa);
	clear_retransmits(&ike->sa);
	deltatime_t halfopen = deltatime_max(deltatime_mulu(ike->sa.st_connection->r_timeout, 2),
					     deltatime(PLUTO_HALFOPEN_SA_LIFE));
	event_schedule(EVENT_SA_REPLACE, halfopen, &ike->sa);
	change_state(&ike->sa, STATE_PARENT_I2);

	/*
	 * XXX:
	 *
	 * Should this code use clone_in_pbs_as_chunk() which uses
	 * pbs_room() (.roof-.start)?  The original code:
	 *
	 * 	clonetochunk(st->st_firstpacket_peer, md->message_pbs.start,
	 *		     pbs_offset(&md->message_pbs),
	 *		     "saved first received packet");
	 *
	 * and clone_out_pbs_as_chunk() both use pbs_offset()
	 * (.cur-.start).
	 *
	 * Suspect it doesn't matter as the code initializing
	 * .message_pbs forces .roof==.cur - look for the comment
	 * "trim padding (not actually legit)".
	 */
	/* record first packet for later checking of signature */
	if (md->hdr.isa_xchg != ISAKMP_v2_IKE_INTERMEDIATE){
		free_chunk_content(&pst->st_firstpacket_peer);
		pst->st_firstpacket_peer = clone_out_pbs_as_chunk(&md->message_pbs,
								"saved first received non-intermediate packet");
	}
	/* beginning of data going out */

	/* make sure HDR is at start of a clean buffer */
	struct pbs_out reply_stream = open_pbs_out("reply packet",
						   reply_buffer, sizeof(reply_buffer),
						   ike->sa.st_logger);

	/* HDR out */

	pb_stream rbody = open_v2_message(&reply_stream, ike_sa(pst, HERE),
					  NULL /* request */,
					  ISAKMP_v2_IKE_AUTH);
	if (!pbs_ok(&rbody)) {
		return STF_INTERNAL_ERROR;
	}

	/* insert an Encryption payload header (SK) */

	v2SK_payload_t sk = open_v2SK_payload(child->sa.st_logger, &rbody, ike_sa(pst, HERE));
	if (!pbs_ok(&sk.pbs)) {
		return STF_INTERNAL_ERROR;
	}

	/* actual data */

	/* decide whether to send CERT payload */

	/* it should use parent not child state */
	bool send_cert = ikev2_send_cert_decision(cst) && !ike->sa.st_resuming;
	bool ic =  pc->initial_contact && (pst->st_ike_pred == SOS_NOBODY);
	bool send_idr = ((pc->spd.that.id.kind != ID_NULL && pc->spd.that.id.name.len != 0) ||
				pc->spd.that.id.kind == ID_NULL) && !ike->sa.st_resuming;

	if (impair.send_no_idr) {
		log_state(RC_LOG, &ike->sa, "IMPAIR: omitting IDr payload");
		send_idr = false;
	}

	dbg("IDr payload will %sbe sent", send_idr ? "" : "NOT ");

	/* send out the IDi payload */

	{
		pb_stream i_id_pbs;
		if (!out_struct(&ike->sa.st_v2_id_payload.header,
				&ikev2_id_i_desc,
				&sk.pbs,
				&i_id_pbs) ||
		    !pbs_out_hunk(ike->sa.st_v2_id_payload.data, &i_id_pbs, "my identity"))
			return STF_INTERNAL_ERROR;
		close_output_pbs(&i_id_pbs);
	}

	if (impair.add_unknown_v2_payload_to_sk == ISAKMP_v2_IKE_AUTH) {
		if (!emit_v2UNKNOWN("SK request",
				    impair.add_unknown_v2_payload_to_sk,
				    &sk.pbs)) {
			return STF_INTERNAL_ERROR;
		}
	}

	/* send [CERT,] payload RFC 4306 3.6, 1.2) */
	if (send_cert) {
		stf_status certstat = ikev2_send_cert(cst->st_connection, &sk.pbs);
		if (certstat != STF_OK)
			return certstat;

		/* send CERTREQ  */
		bool send_certreq = ikev2_send_certreq_INIT_decision(cst, SA_INITIATOR);
		if (send_certreq) {
			if (DBGP(DBG_BASE)) {
				dn_buf buf;
				DBG_log("Sending [CERTREQ] of %s",
					str_dn(cst->st_connection->spd.that.ca, &buf));
			}
			ikev2_send_certreq(cst, md, &sk.pbs);
		}
	}

	/* you Tarzan, me Jane support */
	if (send_idr) {
		switch (pc->spd.that.id.kind) {
		case ID_DER_ASN1_DN:
		case ID_FQDN:
		case ID_USER_FQDN:
		case ID_KEY_ID:
		case ID_NULL:
		{
			shunk_t id_b;
			struct ikev2_id r_id = build_v2_id_payload(&pc->spd.that, &id_b,
								   "their IDr",
								   ike->sa.st_logger);
			pb_stream r_id_pbs;
			if (!out_struct(&r_id, &ikev2_id_r_desc, &sk.pbs,
				&r_id_pbs) ||
			    !pbs_out_hunk(id_b, &r_id_pbs, "their IDr"))
				return STF_INTERNAL_ERROR;

			close_output_pbs(&r_id_pbs);
			break;
		}
		default:
			dbg("Not sending IDr payload for remote ID type %s",
			    enum_show(&ike_idtype_names, pc->spd.that.id.kind));
			break;
		}
	}

	if (ic) {
		log_state(RC_LOG, &ike->sa, "sending INITIAL_CONTACT");
		if (!emit_v2N(v2N_INITIAL_CONTACT, &sk.pbs))
			return STF_INTERNAL_ERROR;
	} else {
		dbg("not sending INITIAL_CONTACT");
	}

	/* send out the AUTH payload */

	if (!emit_v2_auth(ike, auth_sig, &ike->sa.st_v2_id_payload.mac, &sk.pbs)) {
		v2_msgid_switch_responder_from_aborted_child(ike, &child, md, HERE);
		return STF_INTERNAL_ERROR;
	}

	if (need_configuration_payload(pc, pst->hidden_variables.st_nat_traversal)) {
		/*
		 * XXX: should this be passed the CHILD SA's
		 * .st_connection?  Here CHILD and IKE SAs share a
		 * connection?
		 */
		if (!emit_v2_child_configuration_payload(ike->sa.st_connection,
							 child, &sk.pbs)) {
			return STF_INTERNAL_ERROR;
		}
	}

	/*
	 * Switch to first pending child request for this host pair.
	 * ??? Why so late in this game?
	 *
	 * Then emit SA2i, TSi and TSr and NOTIFY payloads related
	 * to the IPsec SA.
	 */

	/* so far child's connection is same as parent's */
	passert(pc == cst->st_connection);

	lset_t policy = pc->policy;

	/* child connection */
	struct connection *cc = first_pending(pexpect_ike_sa(pst),
					      &policy, &cst->st_logger->object_whackfd);

	if (cc == NULL) {
		cc = pc;
		dbg("no pending CHILD SAs found for %s Reauthentication so use the original policy",
		    cc->name);
	}

	if (cc != cst->st_connection) {
		/* ??? DBG_log not conditional on some DBG selector */
		char cib[CONN_INST_BUF];
		DBG_log("Switching Child connection for #%lu to \"%s\"%s from \"%s\"%s",
				cst->st_serialno, cc->name,
				fmt_conn_instance(cc, cib),
				pc->name, fmt_conn_instance(pc, cib));
	}
	/* ??? this seems very late to change the connection */
	update_state_connection(cst, cc);

	/* code does not support AH+ESP, which not recommended as per RFC 8247 */
	struct ipsec_proto_info *proto_info
		= ikev2_child_sa_proto_info(pexpect_child_sa(cst), cc->policy);
	proto_info->our_spi = ikev2_child_sa_spi(&cc->spd, cc->policy, cst->st_logger);
	const chunk_t local_spi = THING_AS_CHUNK(proto_info->our_spi);

	/*
	 * A CHILD_SA established during an AUTH exchange does
	 * not propose DH - the IKE SA's SKEYSEED is always
	 * used.
	 */
	struct ikev2_proposals *child_proposals =
		get_v2_ike_auth_child_proposals(cc, "IKE SA initiator emitting ESP/AH proposals",
						child->sa.st_logger);
	if (!ikev2_emit_sa_proposals(&sk.pbs, child_proposals, &local_spi)) {
		return STF_INTERNAL_ERROR;
	}

	cst->st_ts_this = ikev2_end_to_ts(&cc->spd.this);
	cst->st_ts_that = ikev2_end_to_ts(&cc->spd.that);

	v2_emit_ts_payloads(pexpect_child_sa(cst), &sk.pbs, cc);

	if ((cc->policy & POLICY_TUNNEL) == LEMPTY) {
		dbg("Initiator child policy is transport mode, sending v2N_USE_TRANSPORT_MODE");
		/* In v2, for parent, protoid must be 0 and SPI must be empty */
		if (!emit_v2N(v2N_USE_TRANSPORT_MODE, &sk.pbs)) {
			return STF_INTERNAL_ERROR;
		}
	} else {
		dbg("Initiator child policy is tunnel mode, NOT sending v2N_USE_TRANSPORT_MODE");
	}

	if (!emit_v2N_compression(cst, true, &sk.pbs)) {
		return STF_INTERNAL_ERROR;
	}

	if (cc->send_no_esp_tfc) {
		if (!emit_v2N(v2N_ESP_TFC_PADDING_NOT_SUPPORTED, &sk.pbs)) {
			return STF_INTERNAL_ERROR;
		}
	}

	if (LIN(POLICY_MOBIKE, cc->policy)) {
		cst->st_sent_mobike = pst->st_sent_mobike = TRUE;
		if (!emit_v2N(v2N_MOBIKE_SUPPORTED, &sk.pbs)) {
			return STF_INTERNAL_ERROR;
		}
	}

	/*
	 * If we and responder are willing to use a PPK, we need to
	 * generate NO_PPK_AUTH as well as PPK-based AUTH payload
	 */
	if (pst->st_seen_ppk) {
		chunk_t *ppk_id;
		get_connection_ppk(ike->sa.st_connection, &ppk_id,
				   ike->sa.st_logger);
		struct ppk_id_payload ppk_id_p = { .type = 0, };
		create_ppk_id_payload(ppk_id, &ppk_id_p);
		if (DBGP(DBG_BASE)) {
			DBG_log("ppk type: %d", (int) ppk_id_p.type);
			DBG_dump_hunk("ppk_id from payload:", ppk_id_p.ppk_id);
		}

		pb_stream ppks;
		if (!emit_v2Npl(v2N_PPK_IDENTITY, &sk.pbs, &ppks) ||
		    !emit_unified_ppk_id(&ppk_id_p, &ppks)) {
			return STF_INTERNAL_ERROR;
		}
		close_output_pbs(&ppks);

		if (!LIN(POLICY_PPK_INSIST, cc->policy)) {
			if (!ikev2_calc_no_ppk_auth(ike, &ike->sa.st_v2_id_payload.mac_no_ppk_auth,
						    &ike->sa.st_no_ppk_auth)) {
				dbg("ikev2_calc_no_ppk_auth() failed dying");
				return STF_FATAL;
			}

			if (!emit_v2N_hunk(v2N_NO_PPK_AUTH,
					   pst->st_no_ppk_auth, &sk.pbs)) {
				return STF_INTERNAL_ERROR;
			}
		}
	}

	/*
	 * The initiator:
	 *
	 * We sent normal IKEv2_AUTH_RSA but if the policy also allows
	 * AUTH_NULL, we will send a Notify with NULL_AUTH in separate
	 * chunk. This is only done on the initiator in IKE_AUTH, and
	 * not repeated in rekeys.
	 */
	if (v2_auth_by(ike) == AUTHBY_RSASIG && pc->policy & POLICY_AUTH_NULL) {
		/* store in null_auth */
		chunk_t null_auth = NULL_HUNK;
		if (!ikev2_create_psk_auth(AUTHBY_NULL, ike,
					   &ike->sa.st_v2_id_payload.mac,
					   &null_auth)) {
			log_state(RC_LOG_SERIOUS, &ike->sa,
				  "Failed to calculate additional NULL_AUTH");
			return STF_FATAL;
		}
		ike->sa.st_intermediate_used = false;
		if (!emit_v2N_hunk(v2N_NULL_AUTH, null_auth, &sk.pbs)) {
			free_chunk_content(&null_auth);
			return STF_INTERNAL_ERROR;
		}
		free_chunk_content(&null_auth);
	}

	/* Notification payload for ticket request */
	if (LIN(POLICY_SESSION_RESUME, cc->policy)) {
		if (!emit_v2N(v2N_TICKET_REQUEST, &sk.pbs)) {
			return STF_INTERNAL_ERROR;
		}
	}	

	/* send CP payloads */
	if (pc->modecfg_domains != NULL || pc->modecfg_dns != NULL) {
		/*
		 * XXX: should this be passed the CHILD SA's
		 * .st_connection?  Here IKE and CHILD SAs share a
		 * connection?
		 */
		if (!emit_v2_child_configuration_payload(ike->sa.st_connection,
							 child, &sk.pbs)) {
			return STF_INTERNAL_ERROR;
		}
	}

	if (!close_v2SK_payload(&sk)) {
		return STF_INTERNAL_ERROR;
	}
	close_output_pbs(&rbody);
	close_output_pbs(&reply_stream);

	/*
	 * For AUTH exchange, store the message in the IKE SA.  The
	 * attempt to create the CHILD SA could have failed.
	 */
	return record_v2SK_message(&reply_stream, &sk,
				   "sending IKE_AUTH request",
				   MESSAGE_REQUEST);
}

#ifdef AUTH_HAVE_PAM

static pamauth_callback_t ikev2_pam_continue;	/* type assertion */

static void ikev2_pam_continue(struct state *st,
			       struct msg_digest *md,
			       const char *name UNUSED,
			       bool success)
{
	dbg("%s() for #%lu %s",
	     __func__, st->st_serialno, st->st_state->name);

	pexpect(v2_msg_role(md) == MESSAGE_REQUEST); /* i.e., MD!=NULL */
	pexpect(md->st == NULL || md->st == st);

	struct ike_sa *ike = pexpect_ike_sa(st);
	pexpect(ike->sa.st_sa_role == SA_RESPONDER);

	pexpect(st->st_state->kind == STATE_PARENT_R1);

	stf_status stf;
	if (success) {
		stf = ikev2_parent_inI2outR2_auth_tail(&ike->sa, md, success);
	} else {
		/*
		 * XXX: better would be to record the message and
		 * return STF_ZOMBIFY.
		 *
		 * That way compute_v2_state_transition() could send
		 * the recorded message and then transition the state
		 * to ZOMBIE (aka *_DEL*).  There it can linger while
		 * dealing with any duplicate IKE_AUTH requests.
		 */
		record_v2N_response(ike->sa.st_logger, ike, md,
				    v2N_AUTHENTICATION_FAILED, NULL/*no-data*/,
				    ENCRYPTED_PAYLOAD);
		pstat_sa_failed(&ike->sa, REASON_AUTH_FAILED);
		stf = STF_FATAL; /* STF_ZOMBIFY */
	}

	/* replace (*mdp)->st with st ... */
	complete_v2_state_transition(md->st, md, stf);
}

/*
 * In the middle of IKEv2 AUTH exchange, the AUTH payload is verified succsfully.
 * Now invoke the PAM helper to authorize connection (based on name only, not password)
 * When pam helper is done state will be woken up and continue.
 *
 * This routine "suspends" MD/ST; once PAM finishes it will be
 * unsuspended.
 */

static stf_status ikev2_start_pam_authorize(struct state *st)
{
	id_buf thatidb;
	const char *thatid = str_id(&st->st_connection->spd.that.id, &thatidb);
	log_state(RC_LOG, st,
		  "IKEv2: [XAUTH]PAM method requested to authorize '%s'",
		  thatid);
	auth_fork_pam_process(st,
			       thatid, "password",
			       "IKEv2",
			       ikev2_pam_continue);
	return STF_SUSPEND;
}

#endif /* AUTH_HAVE_PAM */

/*
 *
 ***************************************************************
 *                       PARENT_inI2                       *****
 ***************************************************************
 *  -
 *
 *
 */

/* STATE_PARENT_R1: I2 --> R2
 *                  <-- HDR, SK {IDi, [CERT,] [CERTREQ,]
 *                             [IDr,] AUTH, SAi2,
 *                             TSi, TSr}
 * HDR, SK {IDr, [CERT,] AUTH,
 *      SAr2, TSi, TSr} -->
 *
 * [Parent SA established]
 */

static dh_shared_secret_cb ikev2_ike_sa_process_auth_request_no_keymat_continue;	/* type assertion */

stf_status ikev2_ike_sa_process_auth_request_no_skeyid(struct ike_sa *ike,
						       struct child_sa *child,
						       struct msg_digest *md)
{
	pexpect(child == NULL);
	struct state *st = &ike->sa;

	/*
	 * the initiator sent us an encrypted payload. We need to calculate
	 * our g^xy, and skeyseed values, and then decrypt the payload.
	 */

	dbg("ikev2 parent %s(): calculating g^{xy} in order to decrypt I2", __func__);

<<<<<<< HEAD
	if (ike->sa.st_resuming) {
		ikev2_ike_sa_process_auth_request_no_skeyid_continue(st, md, NULL);
		return STF_OK;
	} else {
		//* initiate calculation of g^xy */
		submit_v2_dh_shared_secret(st, "ikev2_inI2outR2 KE",
				   SA_RESPONDER,
				   NULL, NULL, &st->st_ike_spis,
				   ikev2_ike_sa_process_auth_request_no_skeyid_continue);
		return STF_SUSPEND;
	}

}

static void ikev2_ike_sa_process_auth_request_no_skeyid_continue(struct state *st,
								 struct msg_digest *md,
								 struct pluto_crypto_req *r)
{	
=======
	/* initiate calculation of g^xy */
	submit_dh_shared_secret(st, st->st_gi/*responder needs initiator KE*/,
				ikev2_ike_sa_process_auth_request_no_keymat_continue,
				HERE);
	return STF_SUSPEND;
}

static stf_status ikev2_ike_sa_process_auth_request_no_keymat_continue(struct state *st,
								       struct msg_digest *md)
{
>>>>>>> d3d85886
	dbg("%s() for #%lu %s: calculating g^{xy}, sending R2",
	    __func__, st->st_serialno, st->st_state->name);

	pexpect(v2_msg_role(md) == MESSAGE_REQUEST); /* i.e., MD!=NULL */
	pexpect(md->st == NULL || md->st == st);

 	struct ike_sa *ike = pexpect_ike_sa(st);
	pexpect(ike->sa.st_sa_role == SA_RESPONDER);

	pexpect(st->st_state->kind == STATE_PARENT_R1);

	/* extract calculated values from r */

<<<<<<< HEAD
	if (ike->sa.st_resuming) {
		chunk_t temp = alloc_chunk(st->st_sk_d_old_len, "temp sk_d_old");
		memcpy(temp.ptr, &st->st_sk_d_old, st->st_sk_d_old_len);
		PK11SymKey *sk_d_old = symkey_from_hunk("sk_d_old", temp, st->st_logger);
		free_chunk_content(&temp);

		if (!skeyseed_v2_sr(st, sk_d_old, SA_RESPONDER, st->st_logger)){
			dbg("aborting Session Resume");
			send_v2N_response_from_md(md, v2N_INVALID_SYNTAX, NULL);
			complete_v2_state_transition(md->st, md, STF_FATAL);
			return;
		}
	} else { 
		if (!finish_v2_dh_shared_secret(st, r, FALSE)) {
=======
	if (st->st_dh_shared_secret  == NULL) {
>>>>>>> d3d85886
		/*
		 * Since dh failed, the channel isn't end-to-end
		 * encrypted.  Send back a clear text notify and then
		 * abandon the connection.
		 */
		dbg("aborting IKE SA: DH failed");
		send_v2N_response_from_md(md, v2N_INVALID_SYNTAX, NULL);
<<<<<<< HEAD
		/* replace (*mdp)->st with st ... */
		complete_v2_state_transition(md->st, md, STF_FATAL);
		return;
		}
	}
	
=======
		return STF_FATAL;
	}

	calc_v2_keymat(st,
		       NULL/*old_skey_d*/,
		       NULL/*old_prf*/,
		       &st->st_ike_spis/*new SPIs*/);

>>>>>>> d3d85886
	ikev2_process_state_packet(pexpect_ike_sa(st), st, md);
	/* above does complete state transition */
	return STF_SKIP_COMPLETE_STATE_TRANSITION;
}

static dh_shared_secret_cb ikev2_ike_sa_process_intermediate_request_no_skeyid_continue;	/* type asssertion */

stf_status ikev2_ike_sa_process_intermediate_request_no_skeyid(struct ike_sa *ike,
						       struct child_sa *child,
						       struct msg_digest *md UNUSED)
{
	pexpect(child == NULL);
	struct state *st = &ike->sa;
	/*
	 * the initiator sent us an encrypted payload. We need to calculate
	 * our g^xy, and skeyseed values, and then decrypt the payload.
	 */

	dbg("ikev2 parent %s(): calculating g^{xy} in order to decrypt I2", __func__);

	/* initiate calculation of g^xy */
	submit_dh_shared_secret(st, st->st_gi/*responder needs initiator KE*/,
				ikev2_ike_sa_process_intermediate_request_no_skeyid_continue,
				HERE);
	return STF_SUSPEND;
}

static stf_status ikev2_ike_sa_process_intermediate_request_no_skeyid_continue(struct state *st,
									       struct msg_digest *md)
{
	dbg("%s() for #%lu %s: calculating g^{xy}, sending R2",
	    __func__, st->st_serialno, st->st_state->name);

	pexpect(v2_msg_role(md) == MESSAGE_REQUEST); /* i.e., MD!=NULL */
	pexpect(md->st == NULL || md->st == st);

	struct ike_sa *ike = pexpect_ike_sa(st);
	pexpect(ike->sa.st_sa_role == SA_RESPONDER);

	pexpect(st->st_state->kind == STATE_PARENT_R1);

	if (st->st_dh_shared_secret == NULL) {
		/*
		 * Since dh failed, the channel isn't end-to-end
		 * encrypted.  Send back a clear text notify and then
		 * abandon the connection.
		 */
		dbg("aborting IKE SA: DH failed");
		send_v2N_response_from_md(md, v2N_INVALID_SYNTAX, NULL);
		return STF_FATAL;
	}

	calc_v2_keymat(st,
		       NULL, NULL, /* no old keymat */
		       &st->st_ike_spis);

	ikev2_process_state_packet(pexpect_ike_sa(st), st, md);
	return STF_SKIP_COMPLETE_STATE_TRANSITION;
}

static stf_status ikev2_parent_inI2outR2_continue_tail(struct state *st,
						       struct msg_digest *md);

stf_status ikev2_ike_sa_process_auth_request(struct ike_sa *ike,
					     struct child_sa *child,
					     struct msg_digest *md)
{
	if (md->hdr.isa_xchg == ISAKMP_v2_IKE_INTERMEDIATE) {
		struct state *st = &ike->sa;

		/*
		* All systems are go.
		*
		* Since DH succeeded, a secure (but unauthenticated) SA
		* (channel) is available.  From this point on, should things
		* go south, the state needs to be abandoned (but it shouldn't
		* happen).
		*/

		/*
		* Since systems are go, start updating the state, starting
		* with SPIr.
		*/
		rehash_state(&ike->sa, &md->hdr.isa_ike_responder_spi);

		/* send Intermediate Exchange response packet */

		/* beginning of data going out */

		/* make sure HDR is at start of a clean buffer */
		struct pbs_out reply_stream = open_pbs_out("reply packet",
							reply_buffer, sizeof(reply_buffer),
							ike->sa.st_logger);

		/* HDR out */

		pb_stream rbody = open_v2_message(&reply_stream, ike_sa(st, HERE),
						md /* response */,
						ISAKMP_v2_IKE_INTERMEDIATE);
		if (!pbs_ok(&rbody)) {
			return STF_INTERNAL_ERROR;
		}

		/* insert an Encryption payload header (SK) */
		
		v2SK_payload_t sk = open_v2SK_payload(ike->sa.st_logger, &rbody, ike_sa(st, HERE));
		if (!pbs_ok(&sk.pbs)) {
			return STF_INTERNAL_ERROR;
		}

		/* send NOTIFY payload */
		if (st->st_seen_intermediate) {
			if (!emit_v2N(v2N_INTERMEDIATE_EXCHANGE_SUPPORTED, &sk.pbs))
				return STF_INTERNAL_ERROR;
		}

		if (!close_v2SK_payload(&sk)) {
			return STF_INTERNAL_ERROR;
		}
		close_output_pbs(&rbody);
		close_output_pbs(&reply_stream);

		stf_status ret = encrypt_v2SK_payload(&sk);

		if (ret != STF_OK) {
			return ret;
		}

		record_v2_message(ike, &reply_stream, "reply packet for intermediate exchange",
					MESSAGE_RESPONSE);

		dbg_v2_msgid(ike, st, "XXX: in %s() hacking around record'n'send bypassing send queue",
					__func__);
		return STF_OK;
	}

	/* The connection is "up", start authenticating it */
	pexpect(child == NULL);
	pexpect(md->st == NULL || md->st == &ike->sa);

	/* for testing only */
	if (impair.send_no_ikev2_auth) {
		log_state(RC_LOG, &ike->sa,
			  "IMPAIR_SEND_NO_IKEV2_AUTH set - not sending IKE_AUTH packet");
		return STF_IGNORE;
	}

	/*
	 * This log line establishes that the packet's been decrypted
	 * and now it is being processed for real.
	 *
	 * XXX: move this into ikev2.c?
	 */
	LLOG_JAMBUF(RC_LOG, ike->sa.st_logger, buf) {
		jam(buf, "processing decrypted ");
		lswlog_msg_digest(buf, md);
	}

	stf_status e = ikev2_parent_inI2outR2_continue_tail(&ike->sa, md);
	LSWDBGP(DBG_BASE, buf) {
		jam(buf, "ikev2_parent_inI2outR2_continue_tail returned ");
		jam_v2_stf_status(buf, e);
	}

	/*
	 * if failed OE, delete state completely, no create_child_sa
	 * allowed so childless parent makes no sense. That is also
	 * the reason why we send v2N_AUTHENTICATION_FAILED, even
	 * though authenticated succeeded. It shows the remote end
	 * we have deleted the SA from our end.
	 */
	if (e >= STF_FAIL &&
	    (ike->sa.st_connection->policy & POLICY_OPPORTUNISTIC)) {
		dbg("deleting opportunistic IKE SA with no Child SA");
		pexpect(md->st == &ike->sa);
		record_v2N_response(ike->sa.st_logger, ike, md,
				    v2N_AUTHENTICATION_FAILED, NULL/*no data*/,
				    ENCRYPTED_PAYLOAD);
		return STF_FATAL; /* STF_ZOMBIFY */
	}

	return e;
}

static stf_status v2_inI2outR2_post_cert_decode(struct state *st,
						struct msg_digest *md);

static stf_status ikev2_parent_inI2outR2_continue_tail(struct state *st,
						       struct msg_digest *md)
{
	struct ike_sa *ike = ike_sa(st, HERE);

	struct payload_digest *cert_payloads = md->chain[ISAKMP_NEXT_v2CERT];
	if (cert_payloads != NULL) {
		submit_cert_decode(ike, st, md, cert_payloads,
				   v2_inI2outR2_post_cert_decode,
				   "responder decoding certificates");
		return STF_SUSPEND;
	} else {
		dbg("no certs to decode");
		ike->sa.st_remote_certs.processed = true;
		ike->sa.st_remote_certs.harmless = true;
	}
	return v2_inI2outR2_post_cert_decode(st, md);
}

static stf_status v2_inI2outR2_post_cert_decode(struct state *st,
						struct msg_digest *md)
{
	struct ike_sa *ike = ike_sa(st, HERE);

	ikev2_log_parentSA(st);

	struct state *pst = IS_CHILD_SA(md->st) ?
		state_with_serialno(md->st->st_clonedfrom) : md->st;
	/* going to switch to child st. before that update parent */
	if (!LHAS(pst->hidden_variables.st_nat_traversal, NATED_HOST))
		update_ike_endpoints(ike, md);

	nat_traversal_change_port_lookup(md, st); /* shouldn't this be pst? */

	/* this call might update connection in md->st */
	if (!ikev2_decode_peer_id(md)) {
		event_force(EVENT_SA_EXPIRE, st);
		pstat_sa_failed(&ike->sa, REASON_AUTH_FAILED);
		release_pending_whacks(st, "Authentication failed");
		record_v2N_response(ike->sa.st_logger, ike, md,
				    v2N_AUTHENTICATION_FAILED, NULL/*no-data*/,
				    ENCRYPTED_PAYLOAD);
		return STF_FATAL;
	}

	enum ikev2_auth_method atype = md->chain[ISAKMP_NEXT_v2AUTH]->payload.v2auth.isaa_auth_method;
	if (IS_LIBUNBOUND && id_ipseckey_allowed(st, atype)) {
		stf_status ret = idi_ipseckey_fetch(md);
		if (ret != STF_OK) {
			log_state(RC_LOG_SERIOUS, st, "DNS: IPSECKEY not found or usable");
			return ret;
		}
	}

	return ikev2_parent_inI2outR2_id_tail(md);
}

stf_status ikev2_parent_inI2outR2_id_tail(struct msg_digest *md)
{
	struct state *const st = md->st;
	struct ike_sa *ike = pexpect_ike_sa(st);
	lset_t policy = st->st_connection->policy;
	bool found_ppk = FALSE;
	chunk_t null_auth = EMPTY_CHUNK;

	/*
	 * The NOTIFY payloads we receive in the IKE_AUTH request are
	 * either related to the IKE SA, or the Child SA. Here we only
	 * process the ones related to the IKE SA.
	 */
	if (md->pbs[PBS_v2N_PPK_IDENTITY] != NULL) {
		dbg("received PPK_IDENTITY");
		struct ppk_id_payload payl;
		if (!extract_v2N_ppk_identity(md->pbs[PBS_v2N_PPK_IDENTITY], &payl, ike)) {
			dbg("failed to extract PPK_ID from PPK_IDENTITY payload. Abort!");
			return STF_FATAL;
		}

		const chunk_t *ppk = get_ppk_by_id(&payl.ppk_id);
		free_chunk_content(&payl.ppk_id);
		if (ppk != NULL) {
			found_ppk = TRUE;
		}

		if (found_ppk && LIN(POLICY_PPK_ALLOW, policy)) {
			ppk_recalculate(ppk, st->st_oakley.ta_prf,
					&st->st_skey_d_nss,
					&st->st_skey_pi_nss,
					&st->st_skey_pr_nss,
					st->st_logger);
			st->st_ppk_used = TRUE;
			log_state(RC_LOG, st, "PPK AUTH calculated as responder");
		} else {
			log_state(RC_LOG, st, "ignored received PPK_IDENTITY - connection does not require PPK or PPKID not found");
		}
	}
	if (md->pbs[PBS_v2N_NO_PPK_AUTH] != NULL) {
		pb_stream pbs = *md->pbs[PBS_v2N_NO_PPK_AUTH];
		size_t len = pbs_left(&pbs);
		dbg("received NO_PPK_AUTH");
		if (LIN(POLICY_PPK_INSIST, policy)) {
			dbg("Ignored NO_PPK_AUTH data - connection insists on PPK");
		} else {

			chunk_t no_ppk_auth = alloc_chunk(len, "NO_PPK_AUTH");
			diag_t d = pbs_in_raw(&pbs, no_ppk_auth.ptr, len, "NO_PPK_AUTH extract");
			if (d != NULL) {
				log_diag(RC_LOG_SERIOUS, st->st_logger, &d,
					 "failed to extract %zd bytes of NO_PPK_AUTH from Notify payload", len);
				free_chunk_content(&no_ppk_auth);
				return STF_FATAL;
			}
			free_chunk_content(&st->st_no_ppk_auth);	/* in case this was already occupied */
			st->st_no_ppk_auth = no_ppk_auth;
		}
	}
	if (md->pbs[PBS_v2N_MOBIKE_SUPPORTED] != NULL) {
		dbg("received v2N_MOBIKE_SUPPORTED %s",
		    st->st_sent_mobike ?
		    "and sent" : "while it did not sent");
		st->st_seen_mobike = true;
	}
	if (md->pbs[PBS_v2N_NULL_AUTH] != NULL) {
		pb_stream pbs = *md->pbs[PBS_v2N_NULL_AUTH];
		size_t len = pbs_left(&pbs);

		dbg("received v2N_NULL_AUTH");
		null_auth = alloc_chunk(len, "NULL_AUTH");
		diag_t d = pbs_in_raw(&pbs, null_auth.ptr, len, "NULL_AUTH extract");
		if (d != NULL) {
			log_diag(RC_LOG_SERIOUS, ike->sa.st_logger, &d,
				 "failed to extract %zd bytes of NULL_AUTH from Notify payload: ", len);
			free_chunk_content(&null_auth);
			return STF_FATAL;
		}
	}
	st->st_seen_initialc = md->pbs[PBS_v2N_INITIAL_CONTACT] != NULL;
	if (md->pbs[PBS_v2N_TICKET_REQUEST] != NULL) {
		dbg("received v2N_TICKET_REQUEST");
		st->st_seen_ticket_request = true;
	}

	/*
	 * If we found proper PPK ID and policy allows PPK, use that.
	 * Otherwise use NO_PPK_AUTH
	 */
	if (found_ppk && LIN(POLICY_PPK_ALLOW, policy))
		free_chunk_content(&st->st_no_ppk_auth);

	if (!found_ppk && LIN(POLICY_PPK_INSIST, policy)) {
		log_state(RC_LOG_SERIOUS, &ike->sa, "Requested PPK_ID not found and connection requires a valid PPK");
		free_chunk_content(&null_auth);
		record_v2N_response(ike->sa.st_logger, ike, md,
				    v2N_AUTHENTICATION_FAILED, NULL/*no data*/,
				    ENCRYPTED_PAYLOAD);
		return STF_FATAL;
	}

	/* calculate hash of IDi for AUTH below */
	struct crypt_mac idhash_in = v2_id_hash(ike, "IDi verify hash",
						"IDi", pbs_in_as_shunk(&md->chain[ISAKMP_NEXT_v2IDi]->pbs),
						"skey_pi", st->st_skey_pi_nss);

	/* process CERTREQ payload */
	if (md->chain[ISAKMP_NEXT_v2CERTREQ] != NULL) {
		dbg("received CERTREQ payload; going to decode it");
		ikev2_decode_cr(md, ike->sa.st_logger);
	}

	/* process AUTH payload */

	enum keyword_authby that_authby = st->st_connection->spd.that.authby;

	passert(that_authby != AUTHBY_NEVER && that_authby != AUTHBY_UNSET);

	if (!ike->sa.st_ppk_used && ike->sa.st_no_ppk_auth.ptr != NULL) {
		/*
		 * we didn't recalculate keys with PPK, but we found NO_PPK_AUTH
		 * (meaning that initiator did use PPK) so we try to verify NO_PPK_AUTH.
		 */
		dbg("going to try to verify NO_PPK_AUTH.");
		/* making a dummy pb_stream so we could pass it to v2_check_auth */
		pb_stream pbs_no_ppk_auth;
		pb_stream pbs = md->chain[ISAKMP_NEXT_v2AUTH]->pbs;
		size_t len = pbs_left(&pbs);
		init_pbs(&pbs_no_ppk_auth, ike->sa.st_no_ppk_auth.ptr, len, "pb_stream for verifying NO_PPK_AUTH");

		if (!v2_check_auth(md->chain[ISAKMP_NEXT_v2AUTH]->payload.v2auth.isaa_auth_method,
				   ike, &idhash_in, &pbs_no_ppk_auth,
				   ike->sa.st_connection->spd.that.authby, "no-PPK-auth")) {
			record_v2N_response(ike->sa.st_logger, ike, md,
					    v2N_AUTHENTICATION_FAILED, NULL/*no data*/,
					    ENCRYPTED_PAYLOAD);
			free_chunk_content(&null_auth);	/* ??? necessary? */
			pstat_sa_failed(&ike->sa, REASON_AUTH_FAILED);
			return STF_FATAL;
		}
		dbg("NO_PPK_AUTH verified");
	} else {
		bool policy_null = LIN(POLICY_AUTH_NULL, st->st_connection->policy);
		bool policy_rsasig = LIN(POLICY_RSASIG, st->st_connection->policy);

		/*
		 * if received NULL_AUTH in Notify payload and we only allow NULL Authentication,
		 * proceed with verifying that payload, else verify AUTH normally
		 */
		if (null_auth.ptr != NULL && policy_null && !policy_rsasig) {
			/* making a dummy pb_stream so we could pass it to v2_check_auth */
			pb_stream pbs_null_auth;
			size_t len = null_auth.len;

			dbg("going to try to verify NULL_AUTH from Notify payload");
			init_pbs(&pbs_null_auth, null_auth.ptr, len, "pb_stream for verifying NULL_AUTH");
			if (!v2_check_auth(IKEv2_AUTH_NULL, ike, &idhash_in,
					   &pbs_null_auth, AUTHBY_NULL, "NULL_auth from Notify Payload")) {
				record_v2N_response(ike->sa.st_logger, ike, md,
						    v2N_AUTHENTICATION_FAILED, NULL/*no data*/,
						    ENCRYPTED_PAYLOAD);
				free_chunk_content(&null_auth);
				pstat_sa_failed(&ike->sa, REASON_AUTH_FAILED);
				return STF_FATAL;
			}
			dbg("NULL_AUTH verified");
		} else {
			dbg("verifying AUTH payload");
			if (!v2_check_auth(md->chain[ISAKMP_NEXT_v2AUTH]->payload.v2auth.isaa_auth_method,
					   ike, &idhash_in, &md->chain[ISAKMP_NEXT_v2AUTH]->pbs,
					   st->st_connection->spd.that.authby, "I2 Auth Payload")) {
				record_v2N_response(ike->sa.st_logger, ike, md,
						    v2N_AUTHENTICATION_FAILED, NULL/*no data*/,
						    ENCRYPTED_PAYLOAD);
				free_chunk_content(&null_auth);
				pstat_sa_failed(&ike->sa, REASON_AUTH_FAILED);
				return STF_FATAL;
			}
		}
	}

	/* AUTH succeeded */

	free_chunk_content(&null_auth);

#ifdef AUTH_HAVE_PAM
	if (st->st_connection->policy & POLICY_IKEV2_PAM_AUTHORIZE)
		return ikev2_start_pam_authorize(st);
#endif
	return ikev2_parent_inI2outR2_auth_tail(st, md, TRUE);
}

static v2_auth_signature_cb ikev2_parent_inI2outR2_auth_signature_continue; /* type check */

static stf_status ikev2_parent_inI2outR2_auth_tail(struct state *st,
						   struct msg_digest *md,
						   bool pam_status)
{
	struct connection *const c = st->st_connection;
	struct ike_sa *ike = pexpect_ike_sa(st);

	if (!pam_status) {
		/*
		 * TBD: send this notification encrypted because the
		 * AUTH payload succeed
		 */
		record_v2N_response(ike->sa.st_logger, ike, md,
				    v2N_AUTHENTICATION_FAILED, NULL/*no data*/,
				    ENCRYPTED_PAYLOAD);
		return STF_FATAL;
	}

	/*
	 * Construct the IDr payload and store it in state so that it
	 * can be emitted later.  Then use that to construct the
	 * "MACedIDFor[R]".
	 *
	 * Code assumes that struct ikev2_id's "IDType|RESERVED" is
	 * laid out the same as the packet.
	 */

	if (ike->sa.st_peer_wants_null) {
		/* make it the Null ID */
		ike->sa.st_v2_id_payload.header.isai_type = ID_NULL;
		ike->sa.st_v2_id_payload.data = empty_chunk;
	} else {
		shunk_t data;
		ike->sa.st_v2_id_payload.header = build_v2_id_payload(&c->spd.this, &data,
								      "my IDr",
								      ike->sa.st_logger);
		ike->sa.st_v2_id_payload.data = clone_hunk(data, "my IDr");
	}

	/* will be signed in auth payload */
	if (!ike->sa.st_resuming) {
		ike->sa.st_v2_id_payload.mac = v2_hash_id_payload("IDr", ike, "st_skey_pr_nss",
								ike->sa.st_skey_pr_nss);
	}

	{
		enum keyword_authby authby = v2_auth_by(ike);
		if (ike->sa.st_resuming) {
			authby = AUTHBY_PSK;
			dbg("session resumption: set AUTH to PSK method");
		}
		enum ikev2_auth_method auth_method = v2_auth_method(ike, authby);
		switch (auth_method) {
		case IKEv2_AUTH_RSA:
		{
			const struct hash_desc *hash_algo = &ike_alg_hash_sha1;
			struct crypt_mac hash_to_sign =
				v2_calculate_sighash(ike, &ike->sa.st_v2_id_payload.mac,
						     hash_algo, LOCAL_PERSPECTIVE);
			ike->sa.st_intermediate_used = false;
			if (!submit_v2_auth_signature(ike, &hash_to_sign, hash_algo,
						      authby, auth_method,
						      ikev2_parent_inI2outR2_auth_signature_continue)) {
				dbg("submit_v2_auth_signature() died, fatal");
				record_v2N_response(ike->sa.st_logger, ike, md,
						    v2N_AUTHENTICATION_FAILED, NULL/*no data*/,
						    ENCRYPTED_PAYLOAD);
				return STF_FATAL;
			}
			return STF_SUSPEND;
		}
		case IKEv2_AUTH_DIGSIG:
		{
			const struct hash_desc *hash_algo = v2_auth_negotiated_signature_hash(ike);
			if (hash_algo == NULL) {
				record_v2N_response(ike->sa.st_logger, ike, md,
						    v2N_AUTHENTICATION_FAILED, NULL/*no data*/,
						    ENCRYPTED_PAYLOAD);
				return STF_FATAL;
			}
			struct crypt_mac hash_to_sign =
				v2_calculate_sighash(ike, &ike->sa.st_v2_id_payload.mac,
						     hash_algo, LOCAL_PERSPECTIVE);
			ike->sa.st_intermediate_used = false;
			if (!submit_v2_auth_signature(ike, &hash_to_sign, hash_algo,
						      authby, auth_method,
						      ikev2_parent_inI2outR2_auth_signature_continue)) {
				dbg("submit_v2_auth_signature() died, fatal");
				record_v2N_response(ike->sa.st_logger, ike, md,
						    v2N_AUTHENTICATION_FAILED, NULL/*no data*/,
						    ENCRYPTED_PAYLOAD);
				return STF_FATAL;
			}
			return STF_SUSPEND;
		}
		case IKEv2_AUTH_PSK:
		case IKEv2_AUTH_NULL:
		{
			struct hash_signature sig = { .len = 0, };
			return ikev2_parent_inI2outR2_auth_signature_continue(ike, md, &sig);
		}
		default:
			log_state(RC_LOG, st,
				  "authentication method %s not supported",
				  enum_name(&ikev2_auth_names, auth_method));
			return STF_FATAL;
		}
	}
}

/*
 * Deal with either CP or TS.
 *
 * A CREATE_CHILD_SA can, technically, include a CP (Configuration)
 * payload.  However no one does it.  Allow it here so that the code
 * paths are consistent (and it seems that pluto has supported it).
 */

static bool assign_child_responder_client(struct ike_sa *ike,
					  struct child_sa *child,
					  struct msg_digest *md)
{
	pexpect(md->st == &child->sa);
	struct connection *c = child->sa.st_connection;

	if (c->pool != NULL && md->chain[ISAKMP_NEXT_v2CP] != NULL) {
		struct spd_route *spd = &child->sa.st_connection->spd;
		/*
		 * See ikev2-hostpair-02 where the connection is
		 * constantly clawed back as the SA keeps trying to
		 * establish / replace / rekey.
		 */
		err_t e = lease_that_address(c, md->st);
		if (e != NULL) {
			log_state(RC_LOG, &child->sa, "ikev2 lease_an_address failure %s", e);
			/* XXX: record what? */
			record_v2N_response(child->sa.st_logger, ike, md,
					    v2N_INTERNAL_ADDRESS_FAILURE, NULL/*no data*/,
					    ENCRYPTED_PAYLOAD);
			return false;
		}
		child->sa.st_ts_this = ikev2_end_to_ts(&spd->this);
		child->sa.st_ts_that = ikev2_end_to_ts(&spd->that);
	} else {
		if (!v2_process_ts_request(child, md)) {
			/* already logged? */
			record_v2N_response(child->sa.st_logger, ike, md,
					    v2N_TS_UNACCEPTABLE, NULL/*no data*/,
					    ENCRYPTED_PAYLOAD);
			return false;
		}
	}
	return true;
}

/*
 * The caller could have done the linux_audit_conn() call, except one case
 * here deletes the state before returning an STF error
 */

static stf_status ike_auth_child_responder(struct ike_sa *ike,
					   struct child_sa **child_out,
					   struct msg_digest *md)
{
	pexpect(md->st != NULL);
	pexpect(md->st == &ike->sa); /* passed in parent */
	struct connection *c = md->st->st_connection;
	pexpect(md->hdr.isa_xchg == ISAKMP_v2_IKE_AUTH); /* redundant */

	struct child_sa *child = new_v2_child_state(ike, IPSEC_SA, SA_RESPONDER,
						    STATE_V2_IKE_AUTH_CHILD_R0,
						    null_fd);
	update_state_connection(&child->sa, c);
	binlog_refresh_state(&child->sa);

	/*
	 * XXX: This is to hack around the broken responder code that
	 * switches from the IKE SA to the CHILD SA before sending the
	 * reply.  Instead, because the CHILD SA can fail, the IKE SA
	 * should be the one processing the message?
	 */
	v2_msgid_switch_responder_to_child(ike, child, md, HERE);

	if (!assign_child_responder_client(ike, child, md)) {
		/* already logged; already recorded */
		/*
		 * XXX: while the CHILD SA failed, the IKE SA should
		 * continue to exist.  This STF_FAIL will blame MD->ST
		 * aka the IKE SA.
		 */
		v2_msgid_switch_responder_from_aborted_child(ike, &child, md, HERE);
		return STF_FAIL; /* XXX: better? */
	}
	*child_out = child;
	return STF_OK;
}

static stf_status ikev2_parent_inI2outR2_auth_signature_continue(struct ike_sa *ike,
								 struct msg_digest *md,
								 const struct hash_signature *auth_sig)
{
	struct connection *c = ike->sa.st_connection;
	struct state *st = &ike->sa; /* avoid rename for now */
	/*
	 * Now create child state.
	 * As we will switch to child state, force the parent to the
	 * new state now.
	 *
	 * XXX: Danger!  md->svm points to a state transition that
	 * mashes the IKE SA's initial state in and the CHILD SA's
	 * final state.  Hence, the need to explicitly force the final
	 * IKE SA state.  There should instead be separate state
	 * transitions for the IKE and CHILD SAs and then have the IKE
	 * SA invoke the CHILD SA's transition.
	 */
	pexpect(md->svm->next_state == STATE_V2_ESTABLISHED_CHILD_SA);
	ikev2_ike_sa_established(ike, md->svm, STATE_V2_ESTABLISHED_IKE_SA);

	if (LHAS(st->hidden_variables.st_nat_traversal, NATED_HOST)) {
		/* ensure we run keepalives if needed */
		if (c->nat_keepalive) {
			/* XXX: just trigger this event? */
			nat_traversal_ka_event(ike->sa.st_logger);
		}
	}

	/* send response */
	if (LIN(POLICY_MOBIKE, c->policy) && st->st_seen_mobike) {
		if (c->spd.that.host_type == KH_ANY) {
			/* only allow %any connection to mobike */
			st->st_sent_mobike = TRUE;
		} else {
			log_state(RC_LOG, st, "not responding with v2N_MOBIKE_SUPPORTED, that end is not %%any");
		}
	}

	bool send_redirect = FALSE;

	if (st->st_seen_redirect_sup &&
	    (LIN(POLICY_SEND_REDIRECT_ALWAYS, c->policy) ||
	     (!LIN(POLICY_SEND_REDIRECT_NEVER, c->policy) &&
	      require_ddos_cookies()))) {
		if (c->redirect_to == NULL) {
			log_state(RC_LOG_SERIOUS, st, "redirect-to is not specified, can't redirect requests");
		} else {
			send_redirect = TRUE;
		}
	}

	/* make sure HDR is at start of a clean buffer */
	struct pbs_out reply_stream = open_pbs_out("reply packet",
						   reply_buffer, sizeof(reply_buffer),
						   ike->sa.st_logger);

	/* HDR out */

	pb_stream rbody = open_v2_message(&reply_stream, ike_sa(st, HERE),
					  md /* response */,
					  ISAKMP_v2_IKE_AUTH);

	/* decide to send CERT payload before we generate IDr */
	bool send_cert = ikev2_send_cert_decision(st) && !st->st_resuming;

	/* insert an Encryption payload header */

	v2SK_payload_t sk = open_v2SK_payload(st->st_logger, &rbody, ike);
	if (!pbs_ok(&sk.pbs)) {
		return STF_INTERNAL_ERROR;
	}

	if (impair.add_unknown_v2_payload_to_sk == ISAKMP_v2_IKE_AUTH) {
		if (!emit_v2UNKNOWN("SK reply",
				    impair.add_unknown_v2_payload_to_sk,
				    &sk.pbs)) {
			return STF_INTERNAL_ERROR;
		}
	}

	/* send any NOTIFY payloads */
	if (st->st_sent_mobike) {
		if (!emit_v2N(v2N_MOBIKE_SUPPORTED, &sk.pbs))
			return STF_INTERNAL_ERROR;
	}

	if (st->st_ppk_used) {
		if (!emit_v2N(v2N_PPK_IDENTITY, &sk.pbs))
			return STF_INTERNAL_ERROR;
	}

	if (send_redirect) {
		if (!emit_redirect_notification(shunk1(c->redirect_to), &sk.pbs))
			return STF_INTERNAL_ERROR;

		st->st_sent_redirect = TRUE;	/* mark that we have sent REDIRECT in IKE_AUTH */
	}

	if (LIN(POLICY_TUNNEL, c->policy) == LEMPTY && st->st_seen_use_transport) {
		if (!emit_v2N(v2N_USE_TRANSPORT_MODE, &sk.pbs))
			return STF_INTERNAL_ERROR;
	}

	if (!emit_v2N_compression(st, st->st_seen_use_ipcomp, &sk.pbs))
		return STF_INTERNAL_ERROR;

	if (c->send_no_esp_tfc) {
		if (!emit_v2N(v2N_ESP_TFC_PADDING_NOT_SUPPORTED, &sk.pbs))
			return STF_INTERNAL_ERROR;
	}

	if (st->st_seen_ticket_request) {
		if (LIN(POLICY_SESSION_RESUME, c->policy)) {
			if (!emit_ticket_lt_opaque_notification(st, &sk.pbs)) {
				return STF_INTERNAL_ERROR;
			}
		}
		else {
			if (!emit_v2N(v2N_TICKET_NACK, &sk.pbs)) {
				return STF_INTERNAL_ERROR;
			}
		}
	}

	/* send out the IDr payload */
	{
		pb_stream r_id_pbs;
		if (!out_struct(&ike->sa.st_v2_id_payload.header,
				&ikev2_id_r_desc, &sk.pbs, &r_id_pbs) ||
		    !pbs_out_hunk(ike->sa.st_v2_id_payload.data,
				  &r_id_pbs, "my identity"))
			return STF_INTERNAL_ERROR;
		close_output_pbs(&r_id_pbs);
		dbg("added IDr payload to packet");
	}

	/*
	 * send CERT payload RFC 4306 3.6, 1.2:([CERT,] )
	 * upon which our received I2 CERTREQ is ignored,
	 * but ultimately should go into the CERT decision
	 */
	if (send_cert) {
		stf_status certstat = ikev2_send_cert(st->st_connection, &sk.pbs);
		if (certstat != STF_OK)
			return certstat;
	}

	/* authentication good, see if there is a child SA being proposed */
	unsigned int auth_np;

	if (md->chain[ISAKMP_NEXT_v2SA] == NULL ||
	    md->chain[ISAKMP_NEXT_v2TSi] == NULL ||
	    md->chain[ISAKMP_NEXT_v2TSr] == NULL) {
		/* initiator didn't propose anything. Weird. Try unpending our end. */
		/* UNPEND XXX */
		if ((c->policy & POLICY_OPPORTUNISTIC) == LEMPTY) {
			log_state(RC_LOG, st, "No CHILD SA proposals received.");
		} else {
			dbg("no CHILD SA proposals received");
		}
		auth_np = ISAKMP_NEXT_v2NONE;
	} else {
		dbg("CHILD SA proposals received");
		auth_np = (c->pool != NULL && md->chain[ISAKMP_NEXT_v2CP] != NULL) ?
			ISAKMP_NEXT_v2CP : ISAKMP_NEXT_v2SA;
	}

	dbg("going to assemble AUTH payload");

	/* now send AUTH payload */

	if (!emit_v2_auth(ike, auth_sig, &ike->sa.st_v2_id_payload.mac, &sk.pbs)) {
		return STF_INTERNAL_ERROR;
	}
	ike->sa.st_intermediate_used = false;

	if (auth_np == ISAKMP_NEXT_v2SA || auth_np == ISAKMP_NEXT_v2CP) {
		/* must have enough to build an CHILD_SA */
		struct child_sa *child = NULL;
		stf_status ret;
		ret = ike_auth_child_responder(ike, &child, md);
		if (ret != STF_OK) {
			pexpect(child == NULL);
			LSWDBGP(DBG_BASE, buf) {
				jam(buf, "ike_auth_child_responder() returned ");
				jam_v2_stf_status(buf, ret);
			}
			return ret; /* we should continue building a valid reply packet */
		}
		pexpect(child != NULL);
		ret = ikev2_child_sa_respond(ike, child, md, &sk.pbs,
					     ISAKMP_v2_IKE_AUTH);
		/* note: st: parent; md->st: child */
		if (ret != STF_OK) {
			LSWDBGP(DBG_BASE, buf) {
				jam(buf, "ikev2_child_sa_respond returned ");
				jam_v2_stf_status(buf, ret);
			}
			return ret; /* we should continue building a valid reply packet */
		}
	}

	if (!close_v2SK_payload(&sk)) {
		return STF_INTERNAL_ERROR;
	}
	close_output_pbs(&rbody);
	close_output_pbs(&reply_stream);

	/*
	 * For AUTH exchange, store the message in the IKE SA.
	 * The attempt to create the CHILD SA could have
	 * failed.
	 */
	return record_v2SK_message(&reply_stream, &sk,
				   "replying to IKE_AUTH request",
				   MESSAGE_RESPONSE);
}

stf_status ikev2_process_child_sa_pl(struct ike_sa *ike, struct child_sa *child,
				     struct msg_digest *md, bool expect_accepted_proposal)
{
	struct connection *c = child->sa.st_connection;
	struct payload_digest *const sa_pd = md->chain[ISAKMP_NEXT_v2SA];
	enum isakmp_xchg_types isa_xchg = md->hdr.isa_xchg;
	struct ipsec_proto_info *proto_info =
		ikev2_child_sa_proto_info(child, c->policy);
	stf_status ret;

	const char *what;
	struct ikev2_proposals *child_proposals;
	if (isa_xchg == ISAKMP_v2_CREATE_CHILD_SA) {
		if (child->sa.st_state->kind == STATE_V2_NEW_CHILD_I1) {
			what = "CREATE_CHILD_SA initiator accepting remote ESP/AH proposal";
		} else {
			what = "CREATE_CHILD_SA responder matching remote ESP/AH proposals";
		}
		const struct dh_desc *default_dh = (c->policy & POLICY_PFS) != LEMPTY
			? ike->sa.st_oakley.ta_dh
			: &ike_alg_dh_none;
		child_proposals = get_v2_create_child_proposals(c, what, default_dh,
								child->sa.st_logger);
	} else if (expect_accepted_proposal) {
		what = "IKE_AUTH initiator accepting remote ESP/AH proposal";
		child_proposals = get_v2_ike_auth_child_proposals(c, what,
								  child->sa.st_logger);
	} else {
		what = "IKE_AUTH responder matching remote ESP/AH proposals";
		child_proposals = get_v2_ike_auth_child_proposals(c, what,
								  child->sa.st_logger);
	}

	ret = ikev2_process_sa_payload(what,
				       &sa_pd->pbs,
				       /*expect_ike*/ FALSE,
				       /*expect_spi*/ TRUE,
				       expect_accepted_proposal,
				       LIN(POLICY_OPPORTUNISTIC, c->policy),
				       &child->sa.st_accepted_esp_or_ah_proposal,
				       child_proposals, child->sa.st_logger);

	if (ret != STF_OK) {
		LLOG_JAMBUF(RC_LOG_SERIOUS, child->sa.st_logger, buf) {
			jam_string(buf, what);
			jam(buf, " failed, responder SA processing returned ");
			jam_v2_stf_status(buf, ret);
		}
		if (child->sa.st_sa_role == SA_RESPONDER) {
			pexpect(ret > STF_FAIL);
			record_v2N_response(child->sa.st_logger, ike, md,
					    ret - STF_FAIL, NULL,
					    ENCRYPTED_PAYLOAD);
			return STF_FAIL;
		}
		/* XXX: return RET? */
		return STF_FAIL + v2N_NO_PROPOSAL_CHOSEN;
	}

	if (DBGP(DBG_BASE)) {
		DBG_log_ikev2_proposal(what, child->sa.st_accepted_esp_or_ah_proposal);
	}
	if (!ikev2_proposal_to_proto_info(child->sa.st_accepted_esp_or_ah_proposal, proto_info,
					  child->sa.st_logger)) {
		log_state(RC_LOG_SERIOUS, &child->sa,
			  "%s proposed/accepted a proposal we don't actually support!", what);
		return STF_FAIL + v2N_NO_PROPOSAL_CHOSEN;
	}

	/*
	 * Update/check the PFS.
	 *
	 * For the responder, go with what ever was negotiated.  For
	 * the initiator, check what was negotiated against what was
	 * sent.
	 *
	 * Because code expects .st_pfs_group to use NULL, and not
	 * &ike_alg_dh_none, to indicate no-DH algorithm, the value
	 * returned by the proposal parser needs to be patched up.
	 */
	const struct dh_desc *accepted_dh =
		proto_info->attrs.transattrs.ta_dh == &ike_alg_dh_none ? NULL
		: proto_info->attrs.transattrs.ta_dh;
	switch (child->sa.st_sa_role) {
	case SA_INITIATOR:
		pexpect(expect_accepted_proposal);
		if (accepted_dh != NULL && accepted_dh != child->sa.st_pfs_group) {
			log_state(RC_LOG_SERIOUS, &child->sa,
				  "expecting %s but remote's accepted proposal includes %s",
				  child->sa.st_pfs_group == NULL ? "no DH" : child->sa.st_pfs_group->common.fqn,
				  accepted_dh->common.fqn);
			return STF_FAIL + v2N_NO_PROPOSAL_CHOSEN;
		}
		child->sa.st_pfs_group = accepted_dh;
		break;
	case SA_RESPONDER:
		pexpect(!expect_accepted_proposal);
		pexpect(child->sa.st_sa_role == SA_RESPONDER);
		pexpect(child->sa.st_pfs_group == NULL);
		child->sa.st_pfs_group = accepted_dh;
		break;
	default:
		bad_case(child->sa.st_sa_role);
	}

	/*
	 * Update the state's st_oakley parameters from the proposal,
	 * but retain the previous PRF.  A CHILD_SA always uses the
	 * PRF negotiated when creating initial IKE SA.
	 *
	 * XXX: The mystery is, why is .st_oakley even being updated?
	 * Perhaps it is to prop up code getting the CHILD_SA's PRF
	 * from the child when that code should use the CHILD_SA's IKE
	 * SA; or perhaps it is getting things ready for an IKE SA
	 * re-key?
	 */
	if (isa_xchg == ISAKMP_v2_CREATE_CHILD_SA && child->sa.st_pfs_group != NULL) {
		dbg("updating #%lu's .st_oakley with preserved PRF, but why update?",
			child->sa.st_serialno);
		struct trans_attrs accepted_oakley = proto_info->attrs.transattrs;
		pexpect(accepted_oakley.ta_prf == NULL);
		accepted_oakley.ta_prf = child->sa.st_oakley.ta_prf;
		child->sa.st_oakley = accepted_oakley;
	}

	return STF_OK;
}

static stf_status ikev2_process_cp_respnse(struct msg_digest *md)
{
	struct state *st = md->st;
	struct connection *c = st->st_connection;

	/* IP parameters on rekey MUST be identical, so CP payloads not needed */
	if (st->st_state->kind == STATE_V2_REKEY_CHILD_I1 ||
		st->st_state->kind == STATE_V2_NEW_CHILD_I1)
			return STF_OK; /* CP is not required in an IPsec  REKEY exchange */

	if (need_configuration_payload(c, st->hidden_variables.st_nat_traversal)) {
		if (md->chain[ISAKMP_NEXT_v2CP] == NULL) {
			/* not really anything to here... but it would be worth unpending again */
			log_state(RC_LOG_SERIOUS, st, "missing v2CP reply, not attempting to setup child SA");
			/*
			 * ??? this isn't really a failure, is it?
			 * If none of those payloads appeared, isn't this is a
			 * legitimate negotiation of a parent?
			 */
			return STF_FAIL + v2N_NO_PROPOSAL_CHOSEN;
		}
		if (!ikev2_parse_cp_r_body(md->chain[ISAKMP_NEXT_v2CP], st))
		{
			return STF_FAIL + v2N_NO_PROPOSAL_CHOSEN;
		}
	}

	return STF_OK;
}

static void ikev2_rekey_expire_pred(const struct state *st, so_serial_t pred)
{
	struct state *rst = state_with_serialno(pred);
	deltatime_t lifetime = deltatime(0); /* .lt. EXPIRE_OLD_SA_DELAY */

	if (rst !=  NULL && IS_V2_ESTABLISHED(rst->st_state)) {
		/* on initiator, delete st_ipsec_pred. The responder should not */
		monotime_t now = mononow();
		const struct pluto_event *ev = rst->st_event;

		if (ev != NULL)
			lifetime = monotimediff(ev->ev_time, now);
	}

	deltatime_buf lb;
	log_state(RC_LOG, st, "rekeyed #%lu %s %s remaining life %ss", pred,
		  st->st_state->name,
		  rst ==  NULL ? "and the state is gone" : "and expire it",
		  str_deltatime(lifetime, &lb));

	if (deltatime_cmp(lifetime, >, EXPIRE_OLD_SA_DELAY)) {
		delete_event(rst);
		event_schedule(EVENT_SA_EXPIRE, EXPIRE_OLD_SA_DELAY, rst);
	}
	/* else it should be on its way to expire no need to kick dead state */
}

static stf_status ikev2_process_ts_and_rest(struct msg_digest *md)
{
	struct child_sa *child = pexpect_child_sa(md->st);
	struct state *st = &child->sa;
	struct connection *c = st->st_connection;
	struct ike_sa *ike = ike_sa(&child->sa, HERE);

	RETURN_STF_FAILURE_STATUS(ikev2_process_cp_respnse(md));
	if (!v2_process_ts_response(child, md)) {
		/*
		 * XXX: will this will cause the state machine to
		 * overwrite the AUTH part of the message - which is
		 * wrong.  XXX: does this delete the child state?
		 */
		return STF_FAIL + v2N_TS_UNACCEPTABLE;
	}

	/* examine and accept SA ESP/AH proposals */
	if (md->hdr.isa_xchg != ISAKMP_v2_CREATE_CHILD_SA)
		RETURN_STF_FAILURE_STATUS(ikev2_process_child_sa_pl(ike, child, md, TRUE));

	/*
	 * examine notification payloads for Child SA errors
	 * (presumably any error reaching this point is for the
	 * child?).
	 *
	 * https://tools.ietf.org/html/rfc7296#section-3.10.1
	 *
	 *   Types in the range 0 - 16383 are intended for reporting
	 *   errors.  An implementation receiving a Notify payload
	 *   with one of these types that it does not recognize in a
	 *   response MUST assume that the corresponding request has
	 *   failed entirely.  Unrecognized error types in a request
	 *   and status types in a request or response MUST be
	 *   ignored, and they should be logged.
	 */
	if (md->v2N_error != v2N_NOTHING_WRONG) {
		struct esb_buf esb;
		log_state(RC_LOG_SERIOUS, &child->sa, "received ERROR NOTIFY (%d): %s ",
			  md->v2N_error,
			  enum_showb(&ikev2_notify_names, md->v2N_error, &esb));
		return STF_FATAL;
	}

	/* check for Child SA related NOTIFY payloads */
	if (md->pbs[PBS_v2N_USE_TRANSPORT_MODE] != NULL) {
		if (c->policy & POLICY_TUNNEL) {
			/* This means we did not send v2N_USE_TRANSPORT, however responder is sending it in now, seems incorrect */
			dbg("Initiator policy is tunnel, responder sends v2N_USE_TRANSPORT_MODE notification in inR2, ignoring it");
		} else {
			dbg("Initiator policy is transport, responder sends v2N_USE_TRANSPORT_MODE, setting CHILD SA to transport mode");
			if (st->st_esp.present) {
				st->st_esp.attrs.mode = ENCAPSULATION_MODE_TRANSPORT;
			}
			if (st->st_ah.present) {
				st->st_ah.attrs.mode = ENCAPSULATION_MODE_TRANSPORT;
			}
		}
	}
	st->st_seen_no_tfc = md->pbs[PBS_v2N_ESP_TFC_PADDING_NOT_SUPPORTED] != NULL;
	if (md->pbs[PBS_v2N_IPCOMP_SUPPORTED] != NULL) {
		pb_stream pbs = *md->pbs[PBS_v2N_IPCOMP_SUPPORTED];
		size_t len = pbs_left(&pbs);
		struct ikev2_notify_ipcomp_data n_ipcomp;

		dbg("received v2N_IPCOMP_SUPPORTED of length %zd", len);
		if ((c->policy & POLICY_COMPRESS) == LEMPTY) {
			log_state(RC_LOG_SERIOUS, st,
				  "Unexpected IPCOMP request as our connection policy did not indicate support for it");
			return STF_FAIL + v2N_NO_PROPOSAL_CHOSEN;
		}

		diag_t d = pbs_in_struct(&pbs, &ikev2notify_ipcomp_data_desc,
					 &n_ipcomp, sizeof(n_ipcomp), NULL);
		if (d != NULL) {
			log_diag(RC_LOG, st->st_logger, &d, "%s", "");
			return STF_FATAL;
		}

		if (n_ipcomp.ikev2_notify_ipcomp_trans != IPCOMP_DEFLATE) {
			log_state(RC_LOG_SERIOUS, st,
				  "Unsupported IPCOMP compression method %d",
			       n_ipcomp.ikev2_notify_ipcomp_trans); /* enum_name this later */
			return STF_FATAL;
		}

		if (n_ipcomp.ikev2_cpi < IPCOMP_FIRST_NEGOTIATED) {
			log_state(RC_LOG_SERIOUS, st,
				  "Illegal IPCOMP CPI %d", n_ipcomp.ikev2_cpi);
			return STF_FATAL;
		}
		dbg("Received compression CPI=%d", n_ipcomp.ikev2_cpi);

		//st->st_ipcomp.attrs.spi = uniquify_peer_cpi((ipsec_spi_t)htonl(n_ipcomp.ikev2_cpi), st, 0);
		st->st_ipcomp.attrs.spi = htonl((ipsec_spi_t)n_ipcomp.ikev2_cpi);
		st->st_ipcomp.attrs.transattrs.ta_comp = n_ipcomp.ikev2_notify_ipcomp_trans;
		st->st_ipcomp.attrs.mode = ENCAPSULATION_MODE_TUNNEL; /* always? */
		st->st_ipcomp.present = TRUE;
		st->st_seen_use_ipcomp = TRUE;
	}

	ikev2_derive_child_keys(child);

#ifdef USE_XFRM_INTERFACE
	/* before calling do_command() */
	if (st->st_state->kind != STATE_V2_REKEY_CHILD_I1)
		if (c->xfrmi != NULL &&
				c->xfrmi->if_id != 0)
			if (add_xfrmi(c, child->sa.st_logger))
				return STF_FATAL;
#endif
	/* now install child SAs */
	if (!install_ipsec_sa(st, TRUE))
		return STF_FATAL; /* does this affect/kill the IKE SA ? */

	set_newest_ipsec_sa("inR2", st);

	if (st->st_state->kind == STATE_V2_REKEY_CHILD_I1)
		ikev2_rekey_expire_pred(st, st->st_ipsec_pred);

	return STF_OK;
}

/*
 s
 ***************************************************************
 *                       PARENT_inR2    (I3 state)         *****
 ***************************************************************
 *  - there are no cryptographic continuations, but be certain
 *    that there will have to be DNS continuations, but they
 *    just aren't implemented yet.
 *
 */

/* STATE_PARENT_I2: R2 --> I3
 *                     <--  HDR, SK {IDr, [CERT,] AUTH,
 *                               SAr2, TSi, TSr}
 * [Parent SA established]
 *
 * For error handling in this function, please read:
 * https://tools.ietf.org/html/rfc7296#section-2.21.2
 */

static stf_status v2_inR2_post_cert_decode(struct state *st, struct msg_digest *md);

stf_status ikev2_parent_inR2(struct ike_sa *ike, struct child_sa *child, struct msg_digest *md)
{
	pexpect(child != NULL);
	struct state *st = &child->sa;
	struct state *pst = &ike->sa;

	if (md->pbs[PBS_v2N_MOBIKE_SUPPORTED] != NULL) {
		dbg("received v2N_MOBIKE_SUPPORTED %s",
		    pst->st_sent_mobike ? "and sent" : "while it did not sent");
		st->st_seen_mobike = pst->st_seen_mobike = true;
	}
	if (md->pbs[PBS_v2N_REDIRECT] != NULL) {
		dbg("received v2N_REDIRECT in IKE_AUTH reply");
		if (!LIN(POLICY_ACCEPT_REDIRECT_YES, st->st_connection->policy)) {
			dbg("ignoring v2N_REDIRECT, we don't accept being redirected");
		} else {
			ip_address redirect_ip;
			err_t err = parse_redirect_payload(md->pbs[PBS_v2N_REDIRECT],
							   st->st_connection->accept_redirect_to,
							   NULL,
							   &redirect_ip,
							   ike->sa.st_logger);
			if (err != NULL) {
				dbg("warning: parsing of v2N_REDIRECT payload failed: %s", err);
			} else {
				/* initiate later, because we need to wait for AUTH success */
				st->st_connection->temp_vars.redirect_ip = redirect_ip;
			}
		}
	}
	st->st_seen_no_tfc = md->pbs[PBS_v2N_ESP_TFC_PADDING_NOT_SUPPORTED] != NULL; /* Technically, this should be only on the child state */

	if (md->pbs[PBS_v2N_TICKET_NACK] != NULL) {
		dbg("received v2N_TICKET_NACK");
		st->st_seen_ticket_nack = pst->st_seen_ticket_nack = true;
	}
	if (md->pbs[PBS_v2N_TICKET_ACK] != NULL) {
		dbg("received v2N_TICKET_ACK");
		st->st_seen_ticket_ack = pst->st_seen_ticket_ack = true;
	}
	if (md->pbs[PBS_v2N_TICKET_LT_OPAQUE] != NULL) {
		dbg("received v2N_TICKET_LT_OPAQUE")
		pb_stream pbs = *md->pbs[PBS_v2N_TICKET_LT_OPAQUE];
		
		struct ikev2_ticket_lifetime tl;
		if (!pbs_in_struct(&pbs, &tl, sizeof(tl),
			   &ikev2_ticket_lt_desc, NULL, ike->sa.st_logger)) {
			dbg("received malformed TICKET_LT_OPAQUE payload")
			return STF_FATAL;
		}

		pst->st_connection->temp_vars.ticket_variables.sr_our_expire = time(NULL);
		pst->st_connection->temp_vars.ticket_variables.sr_server_expire = tl.sr_lifetime;

		size_t len = pbs_left(&pbs);
		pst->st_connection->temp_vars.ticket_variables.stored_ticket = alloc_chunk(len, "Ticket");
		
		if (!pbs_in_raw(&pbs, pst->st_connection->temp_vars.ticket_variables.stored_ticket.ptr, len,
				"ticket", ike->sa.st_logger)) {
			dbg("error while extracting ticket(encrypted) from variable part of IKEv2_TICKET_LT_OPAQUE Notify payload")
			free_chunk_content(&pst->st_connection->temp_vars.ticket_variables.stored_ticket);
			return STF_FATAL;
		}

		pst->st_connection->temp_vars.ticket_variables.sr_serialco = pst->st_connection->serial_from.co;
		str_id(&pst->st_connection->spd.that.id, &pst->st_connection->temp_vars.ticket_variables.peer_id);
		pst->st_connection->temp_vars.ticket_variables.sk_d_old = chunk_from_symkey("sk_d_old", pst->st_skey_d_nss, pst->st_logger);

		pst->st_connection->temp_vars.ticket_variables.sr_encr = pst->st_oakley.ta_encrypt->common.id[IKEv2_ALG_ID];
		pst->st_connection->temp_vars.ticket_variables.sr_prf = pst->st_oakley.ta_prf->common.id[IKEv2_ALG_ID];
		pst->st_connection->temp_vars.ticket_variables.sr_dh = pst->st_oakley.ta_dh->common.id[IKEv2_ALG_ID];
		pst->st_connection->temp_vars.ticket_variables.sr_integ = pst->st_oakley.ta_integ->common.id[IKEv2_ALG_ID];
		pst->st_connection->temp_vars.ticket_variables.sr_enc_keylen = pst->st_oakley.enckeylen;
		pst->st_connection->temp_vars.ticket_variables.sr_auth_method = pst->st_connection->spd.that.authby;
	}


	/*
	 * On the initiator, we can STF_FATAL on IKE SA errors, because no
	 * packet needs to be sent anymore. And we cannot recover. Unlike
	 * IKEv1, we cannot send an updated IKE_AUTH request that would use
	 * different credentials.
	 *
	 * On responder (code elsewhere), we have to STF_FAIL to get out
	 * the response packet (we need a zombie state for these)
	 *
	 * Note: once AUTH succeeds, we can still return STF_FAIL's because
	 * those apply to the Child SA and should not tear down the IKE SA.
	 */
	struct payload_digest *cert_payloads = md->chain[ISAKMP_NEXT_v2CERT];
	if (cert_payloads != NULL) {
		submit_cert_decode(ike, st, md, cert_payloads,
				   v2_inR2_post_cert_decode,
				   "initiator decoding certificates");
		return STF_SUSPEND;
	} else {
		dbg("no certs to decode");
		ike->sa.st_remote_certs.processed = true;
		ike->sa.st_remote_certs.harmless = true;
		return v2_inR2_post_cert_decode(st, md);
	}
}

static stf_status v2_inR2_post_cert_decode(struct state *st, struct msg_digest *md)
{
	passert(md != NULL);
	struct ike_sa *ike = ike_sa(st, HERE);
	struct state *pst = &ike->sa;

	if (!ikev2_decode_peer_id(md)) {
		event_force(EVENT_SA_EXPIRE, st);
		pstat_sa_failed(&ike->sa, REASON_AUTH_FAILED);
		release_pending_whacks(st, "Authentication failed");
		return STF_FATAL;
	}

	struct connection *c = st->st_connection;
	enum keyword_authby that_authby = c->spd.that.authby;

	passert(that_authby != AUTHBY_NEVER && that_authby != AUTHBY_UNSET);

	if (md->pbs[PBS_v2N_PPK_IDENTITY] != NULL) {
		if (!LIN(POLICY_PPK_ALLOW, c->policy)) {
			log_state(RC_LOG_SERIOUS, st,
				  "Received PPK_IDENTITY but connection does not allow PPK");
			return STF_FATAL;
		}
	} else {
		if (LIN(POLICY_PPK_INSIST, c->policy)) {
			log_state(RC_LOG_SERIOUS, st,
				  "failed to receive PPK confirmation and connection has ppk=insist");
			dbg("should be initiating a notify that kills the state");
			pstat_sa_failed(&ike->sa, REASON_AUTH_FAILED);
			return STF_FATAL;
		}
	}

	/*
	 * If we sent USE_PPK and we did not receive a PPK_IDENTITY,
	 * it means the responder failed to find our PPK ID, but allowed
	 * the connection to continue without PPK by using our NO_PPK_AUTH
	 * payload. We should revert our key material to NO_PPK versions.
	 */
	if (ike->sa.st_seen_ppk &&
	    md->pbs[PBS_v2N_PPK_IDENTITY] == NULL &&
	    LIN(POLICY_PPK_ALLOW, c->policy)) {
		/* discard the PPK based calculations */

		log_state(RC_LOG, st, "Peer wants to continue without PPK - switching to NO_PPK");

		release_symkey(__func__, "st_skey_d_nss",  &pst->st_skey_d_nss);
		pst->st_skey_d_nss = reference_symkey(__func__, "used sk_d from no ppk", pst->st_sk_d_no_ppk);

		release_symkey(__func__, "st_skey_pi_nss", &pst->st_skey_pi_nss);
		pst->st_skey_pi_nss = reference_symkey(__func__, "used sk_pi from no ppk", pst->st_sk_pi_no_ppk);

		release_symkey(__func__, "st_skey_pr_nss", &pst->st_skey_pr_nss);
		pst->st_skey_pr_nss = reference_symkey(__func__, "used sk_pr from no ppk", pst->st_sk_pr_no_ppk);

		if (pst != st) {
			release_symkey(__func__, "st_skey_d_nss",  &st->st_skey_d_nss);
			st->st_skey_d_nss = reference_symkey(__func__, "used sk_d from no ppk", st->st_sk_d_no_ppk);

			release_symkey(__func__, "st_skey_pi_nss", &st->st_skey_pi_nss);
			st->st_skey_pi_nss = reference_symkey(__func__, "used sk_pi from no ppk", st->st_sk_pi_no_ppk);

			release_symkey(__func__, "st_skey_pr_nss", &st->st_skey_pr_nss);
			st->st_skey_pr_nss = reference_symkey(__func__, "used sk_pr from no ppk", st->st_sk_pr_no_ppk);
		}
	}

	struct crypt_mac idhash_in = v2_id_hash(ike, "idhash auth R2",
						"IDr", pbs_in_as_shunk(&md->chain[ISAKMP_NEXT_v2IDr]->pbs),
						"skey_pr", pst->st_skey_pr_nss);

	/* process AUTH payload */

	dbg("verifying AUTH payload");
	if (!v2_check_auth(md->chain[ISAKMP_NEXT_v2AUTH]->payload.v2auth.isaa_auth_method,
			   ike, &idhash_in, &md->chain[ISAKMP_NEXT_v2AUTH]->pbs,
			   that_authby, "R2 Auth Payload"))
	{
		/*
		 * We cannot send a response as we are processing IKE_AUTH reply
		 * the RFC states we should pretend IKE_AUTH was okay, and then
		 * send an INFORMATIONAL DELETE IKE SA but we have not implemented
		 * that yet.
		 */
		return STF_FATAL;
	}
	st->st_ikev2_anon = pst->st_ikev2_anon; /* was set after duplicate_state() */

	/* AUTH succeeded */

	/*
	 * update the parent state to make sure that it knows we have
	 * authenticated properly.
	 *
	 * XXX: Danger!  md->svm points to a state transition that
	 * mashes the IKE SA's initial state in and the CHILD SA's
	 * final state.  Hence, the need to explicitly force the final
	 * IKE SA state.  There should instead be separate state
	 * transitions for the IKE and CHILD SAs and then have the IKE
	 * SA invoke the CHILD SA's transition.
	 */
	pexpect(md->svm->next_state == STATE_V2_ESTABLISHED_CHILD_SA);
	ikev2_ike_sa_established(pexpect_ike_sa(pst), md->svm, STATE_V2_ESTABLISHED_IKE_SA);

	if (LHAS(st->hidden_variables.st_nat_traversal, NATED_HOST)) {
		/* ensure we run keepalives if needed */
		if (c->nat_keepalive) {
			/* XXX: just trigger this event */
			nat_traversal_ka_event(ike->sa.st_logger);
		}
	}

	/* AUTH is ok, we can trust the notify payloads */
	if (md->pbs[PBS_v2N_USE_TRANSPORT_MODE] != NULL) { /* FIXME: use new RFC logic turning this into a request, not requirement */
		if (LIN(POLICY_TUNNEL, st->st_connection->policy)) {
			log_state(RC_LOG_SERIOUS, st, "local policy requires Tunnel Mode but peer requires required Transport Mode");
			return STF_V2_DELETE_EXCHANGE_INITIATOR_IKE_SA; /* should just delete child */

		}
	} else {
		if (!LIN(POLICY_TUNNEL, st->st_connection->policy)) {
			log_state(RC_LOG_SERIOUS, st, "local policy requires Transport Mode but peer requires required Tunnel Mode");
			return STF_V2_DELETE_EXCHANGE_INITIATOR_IKE_SA; /* should just delete child */
		}
	}

	if (md->pbs[PBS_v2N_REDIRECT] != NULL) {
		st->st_redirected_in_auth = true;
		event_force(EVENT_v2_REDIRECT, st);
		return STF_SUSPEND;
	}

	/* See if there is a child SA available */
	if (md->chain[ISAKMP_NEXT_v2SA] == NULL ||
	    md->chain[ISAKMP_NEXT_v2TSi] == NULL ||
	    md->chain[ISAKMP_NEXT_v2TSr] == NULL) {
		/* not really anything to here... but it would be worth unpending again */
		log_state(RC_LOG_SERIOUS, st,
			  "missing v2SA, v2TSi or v2TSr: not attempting to setup child SA");
		/*
		 * ??? this isn't really a failure, is it?
		 * If none of those payloads appeared, isn't this is a
		 * legitimate negotiation of a parent?
		 * Paul: this notify is never sent because w
		 */
		return STF_FAIL + v2N_NO_PROPOSAL_CHOSEN;
	}

	return ikev2_process_ts_and_rest(md);
}

static bool ikev2_rekey_child_req(struct child_sa *child,
				  enum ikev2_sec_proto_id *rekey_protoid,
				  ipsec_spi_t *rekey_spi)
{
	if (!pexpect(child->sa.st_establishing_sa == IPSEC_SA) ||
	    !pexpect(child->sa.st_ipsec_pred != SOS_NOBODY) ||
	    !pexpect(child->sa.st_state->kind == STATE_V2_REKEY_CHILD_I0)) {
		return false;
	}

	struct state *rst = state_with_serialno(child->sa.st_ipsec_pred);
	if (rst ==  NULL) {
		/*
		 * XXX: For instance:
		 *
		 * - the old child initiated this replacement
		 *
		 * - this child wondered off to perform DH
		 *
		 * - the old child expires itself (or it gets sent a
		 *   delete)
		 *
		 * - this child finds it has no older sibling
		 *
		 * The older child should have discarded this state.
		 */
		log_state(LOG_STREAM/*not-whack*/, &child->sa,
			  "CHILD SA to rekey #%lu vanished abort this exchange",
			  child->sa.st_ipsec_pred);
		return false;
	}

	/*
	 * 1.3.3.  Rekeying Child SAs with the CREATE_CHILD_SA
	 * Exchange: The SA being rekeyed is identified by the SPI
	 * field in the Notify payload; this is the SPI the exchange
	 * initiator would expect in inbound ESP or AH packets.
	 */
	if (rst->st_esp.present) {
		*rekey_spi = rst->st_esp.our_spi;
		*rekey_protoid = PROTO_IPSEC_ESP;
	} else if (rst->st_ah.present) {
		*rekey_spi = rst->st_ah.our_spi;
		*rekey_protoid = PROTO_IPSEC_AH;
	} else {
		pexpect_fail(child->sa.st_logger, HERE,
			     "CHILD SA to rekey #%lu is not ESP/AH",
			     child->sa.st_ipsec_pred);
		return false;
	}

	child->sa.st_ts_this = rst->st_ts_this;
	child->sa.st_ts_that = rst->st_ts_that;

	char cib[CONN_INST_BUF];

	dbg("#%lu initiate rekey request for \"%s\"%s #%lu SPI 0x%x TSi TSr",
	    child->sa.st_serialno,
	    rst->st_connection->name,
	    fmt_conn_instance(rst->st_connection, cib),
	    rst->st_serialno, ntohl(*rekey_spi));

	ikev2_print_ts(&child->sa.st_ts_this);
	ikev2_print_ts(&child->sa.st_ts_that);

	return true;
}

static bool ikev2_rekey_child_resp(struct ike_sa *ike, struct child_sa *child,
				   struct msg_digest *md)
{
	struct payload_digest *rekey_sa_payload = NULL;
	for (struct payload_digest *ntfy = md->chain[ISAKMP_NEXT_v2N]; ntfy != NULL; ntfy = ntfy->next) {
		switch (ntfy->payload.v2n.isan_type) {
		case v2N_REKEY_SA:
			if (rekey_sa_payload != NULL) {
				/* will tolerate multiple */
				log_state(RC_LOG_SERIOUS, &child->sa,
					  "ignoring duplicate v2N_REKEY_SA in exchange");
				break;
			}
			dbg("received v2N_REKEY_SA");
			rekey_sa_payload = ntfy;
			break;
		default:
			/*
			 * there is another pass of notify payloads
			 * after this that will handle all other but
			 * REKEY
			 */
			break;
		}
	}

	if (rekey_sa_payload == NULL) {
		pexpect_fail(child->sa.st_logger, HERE,
			     "rekey child can't find its rekey_sa payload");
		return STF_INTERNAL_ERROR;
	}

	struct ikev2_notify *rekey_notify = &rekey_sa_payload->payload.v2n;
	/*
	 * find old state to rekey
	 */
	dbg("CREATE_CHILD_SA IPsec SA rekey Protocol %s",
	    enum_show(&ikev2_notify_protocol_id_names, rekey_notify->isan_protoid));

	if (rekey_notify->isan_spisize != sizeof(ipsec_spi_t)) {
		log_state(RC_LOG, &child->sa,
			  "CREATE_CHILD_SA IPsec SA rekey invalid spi size %u",
			  rekey_notify->isan_spisize);
		record_v2N_response(child->sa.st_logger, ike, md, v2N_INVALID_SYNTAX,
				    NULL/*empty data*/, ENCRYPTED_PAYLOAD);
		return false;
	}

	ipsec_spi_t spi = 0;
	diag_t d = pbs_in_raw(&rekey_sa_payload->pbs, &spi, sizeof(spi), "SPI");
	if (d != NULL) {
		log_diag(RC_LOG, child->sa.st_logger, &d, "%s", "");
		record_v2N_response(child->sa.st_logger, ike, md, v2N_INVALID_SYNTAX,
				    NULL/*empty data*/, ENCRYPTED_PAYLOAD);
		return false; /* cannot happen; XXX: why? */
	}

	if (spi == 0) {
		log_state(RC_LOG, &child->sa,
			  "CREATE_CHILD_SA IPsec SA rekey contains zero SPI");
		record_v2N_response(child->sa.st_logger, ike, md, v2N_INVALID_SYNTAX,
				    NULL/*empty data*/, ENCRYPTED_PAYLOAD);
		return false;
	}

	if (rekey_notify->isan_protoid != PROTO_IPSEC_ESP &&
	    rekey_notify->isan_protoid != PROTO_IPSEC_AH) {
		log_state(RC_LOG, &child->sa,
			  "CREATE_CHILD_SA IPsec SA rekey invalid Protocol ID %s",
			  enum_show(&ikev2_notify_protocol_id_names, rekey_notify->isan_protoid));
		record_v2N_spi_response(child->sa.st_logger, ike, md,
					rekey_notify->isan_protoid, &spi,
					v2N_CHILD_SA_NOT_FOUND,
					NULL/*empty data*/, ENCRYPTED_PAYLOAD);
		return false;
	}

	dbg("CREATE_CHILD_S to rekey IPsec SA(0x%08" PRIx32 ") Protocol %s",
	    ntohl((uint32_t) spi),
	    enum_show(&ikev2_notify_protocol_id_names, rekey_notify->isan_protoid));

	/*
	 * From 1.3.3.  Rekeying Child SAs with the CREATE_CHILD_SA
	 * Exchange: The SA being rekeyed is identified by the SPI
	 * field in the [REKEY_SA] Notify payload; this is the SPI the
	 * exchange initiator would expect in inbound ESP or AH
	 * packets.
	 *
	 * From our POV, that's the outbound SPI.
	 */
	struct child_sa *replaced_child = find_v2_child_sa_by_outbound_spi(ike, rekey_notify->isan_protoid, spi);
	if (replaced_child == NULL) {
		log_state(RC_LOG, &child->sa,
			  "CREATE_CHILD_SA no such IPsec SA to rekey SA(0x%08" PRIx32 ") Protocol %s",
			  ntohl((uint32_t) spi),
			  enum_show(&ikev2_notify_protocol_id_names, rekey_notify->isan_protoid));
		record_v2N_spi_response(child->sa.st_logger, ike, md,
					rekey_notify->isan_protoid, &spi,
					v2N_CHILD_SA_NOT_FOUND,
					NULL/*empty data*/, ENCRYPTED_PAYLOAD);
		return false;
	}

	child->sa.st_ipsec_pred = replaced_child->sa.st_serialno;

	connection_buf cb;
	dbg("#%lu rekey request for "PRI_CONNECTION" #%lu TSi TSr",
	    child->sa.st_serialno,
	    pri_connection(replaced_child->sa.st_connection, &cb),
	    replaced_child->sa.st_serialno);
	ikev2_print_ts(&replaced_child->sa.st_ts_this);
	ikev2_print_ts(&replaced_child->sa.st_ts_that);
	update_state_connection(&child->sa, replaced_child->sa.st_connection);

	return true;
}

static bool ikev2_rekey_child_copy_ts(struct child_sa *child)
{
	passert(child->sa.st_ipsec_pred != SOS_NOBODY);

	/* old child state being rekeyed */
	struct child_sa *rchild = child_sa_by_serialno(child->sa.st_ipsec_pred);
	if (!pexpect(rchild != NULL)) {
		/*
		 * Something screwed up - can't even start to rekey a
		 * CHILD SA when there's no predicessor.
		 */
		return false;
	}

	/*
	 * RFC 7296 #2.9.2 the exact or the superset.
	 * exact is a should. Here libreswan only allow the exact.
	 * Inherit the TSi TSr from old state, IPsec SA.
	 */

	connection_buf cib;
	dbg("#%lu inherit spd, TSi TSr, from "PRI_CONNECTION" #%lu",
	    child->sa.st_serialno,
	    pri_connection(rchild->sa.st_connection, &cib),
	    rchild->sa.st_serialno);

	struct spd_route *spd = &rchild->sa.st_connection->spd;
	child->sa.st_ts_this = ikev2_end_to_ts(&spd->this);
	child->sa.st_ts_that = ikev2_end_to_ts(&spd->that);
	ikev2_print_ts(&child->sa.st_ts_this);
	ikev2_print_ts(&child->sa.st_ts_that);

	return true;
}

/* once done use the same function in ikev2_parent_inR1outI2_tail too */
static stf_status ikev2_child_add_ipsec_payloads(struct child_sa *child,
						 pb_stream *outpbs)
{
	if (!pexpect(child->sa.st_establishing_sa == IPSEC_SA)) {
		return STF_INTERNAL_ERROR;
	}
	struct connection *cc = child->sa.st_connection;
	bool send_use_transport = (cc->policy & POLICY_TUNNEL) == LEMPTY;

	/* ??? this code won't support AH + ESP */
	struct ipsec_proto_info *proto_info
		= ikev2_child_sa_proto_info(child, cc->policy);
	proto_info->our_spi = ikev2_child_sa_spi(&cc->spd, cc->policy, child->sa.st_logger);
	chunk_t local_spi = THING_AS_CHUNK(proto_info->our_spi);

	/*
	 * HACK: Use the CREATE_CHILD_SA proposal suite hopefully
	 * generated during the CHILD SA's initiation.
	 *
	 * XXX: this code should be either using get_v2...() (hard to
	 * figure out what DEFAULT_DH is) or saving the proposal in
	 * the state.
	 */
	passert(cc->v2_create_child_proposals != NULL);
	if (!ikev2_emit_sa_proposals(outpbs, cc->v2_create_child_proposals, &local_spi))
		return STF_INTERNAL_ERROR;

	/*
	 * If rekeying, get the old SPI and protocol.
	 */
	ipsec_spi_t rekey_spi = 0;
	enum ikev2_sec_proto_id rekey_protoid = PROTO_v2_RESERVED;
	if (child->sa.st_ipsec_pred != SOS_NOBODY) {
		if (!ikev2_rekey_child_req(child, &rekey_protoid, &rekey_spi)) {
			/*
			 * XXX: For instance:
			 *
			 * - the old child initiated this replacement
			 *
			 * - this child wondered off to perform DH
			 *
			 * - the old child expires itself (or it gets
			 *   sent a delete)
			 *
			 * - this child finds it has no older sibling
			 *
			 * The older child should have discarded this
			 * state.
			 */
			return STF_INTERNAL_ERROR;
		}
	}

	struct ikev2_generic in = {
		.isag_critical = build_ikev2_critical(false, child->sa.st_logger),
	};
	pb_stream pb_nr;
	if (!out_struct(&in, &ikev2_nonce_desc, outpbs, &pb_nr) ||
	    !pbs_out_hunk(child->sa.st_ni, &pb_nr, "IKEv2 nonce"))
		return STF_INTERNAL_ERROR;
	close_output_pbs(&pb_nr);

	if (child->sa.st_pfs_group != NULL)  {
		if (!emit_v2KE(&child->sa.st_gi, child->sa.st_pfs_group, outpbs)) {
			return STF_INTERNAL_ERROR;
		}
	}

	if (rekey_spi != 0) {
		if (!emit_v2Nsa_pl(v2N_REKEY_SA,
				   rekey_protoid, &rekey_spi,
				   outpbs, NULL))
			return STF_INTERNAL_ERROR;
	}

	if (rekey_spi == 0) {
		/* not rekey */
		child->sa.st_ts_this = ikev2_end_to_ts(&cc->spd.this);
		child->sa.st_ts_that = ikev2_end_to_ts(&cc->spd.that);
	}

	v2_emit_ts_payloads(child, outpbs, cc);

	if (send_use_transport) {
		dbg("Initiator child policy is transport mode, sending v2N_USE_TRANSPORT_MODE");
		if (!emit_v2N(v2N_USE_TRANSPORT_MODE, outpbs))
			return STF_INTERNAL_ERROR;
	} else {
		dbg("Initiator child policy is tunnel mode, NOT sending v2N_USE_TRANSPORT_MODE");
	}

	if (cc->send_no_esp_tfc) {
		if (!emit_v2N(v2N_ESP_TFC_PADDING_NOT_SUPPORTED, outpbs))
			return STF_INTERNAL_ERROR;
	}
	return STF_OK;
}

static stf_status ikev2_child_add_ike_payloads(struct child_sa *child,
					       pb_stream *outpbs)
{
	struct state *st = &child->sa;
	struct connection *c = st->st_connection;
	chunk_t local_nonce;
	chunk_t *local_g;

	switch (st->st_state->kind) {
	case STATE_V2_REKEY_IKE_R0:
	{
		local_g = &st->st_gr;
		local_nonce = st->st_nr;
		chunk_t local_spi = THING_AS_CHUNK(st->st_ike_rekey_spis.responder);

		/* send selected v2 IKE SA */
		if (!ikev2_emit_sa_proposal(outpbs, st->st_accepted_ike_proposal,
					    &local_spi)) {
			dbg("problem emitting accepted ike proposal in CREATE_CHILD_SA");
			return STF_INTERNAL_ERROR;
		}
		break;
	}
	case STATE_V2_REKEY_IKE_I0:
	{
		local_g = &st->st_gi;
		local_nonce = st->st_ni;
		chunk_t local_spi = THING_AS_CHUNK(st->st_ike_rekey_spis.initiator);

		struct ikev2_proposals *ike_proposals =
			get_v2_ike_proposals(c, "IKE SA initiating rekey",
					     child->sa.st_logger);

		/* send v2 IKE SAs*/
		if (!ikev2_emit_sa_proposals(outpbs, ike_proposals,
					     &local_spi))  {
			log_state(RC_LOG, st, "outsa fail");
			dbg("problem emitting connection ike proposals in CREATE_CHILD_SA");
			return STF_INTERNAL_ERROR;
		}
		break;
	}
	default:
		bad_case(st->st_state->kind);
	}

	/* send NONCE */
	{
		struct ikev2_generic in = {
			.isag_critical = build_ikev2_critical(false, child->sa.st_logger),
		};
		pb_stream nr_pbs;
		if (!out_struct(&in, &ikev2_nonce_desc, outpbs, &nr_pbs) ||
		    !pbs_out_hunk(local_nonce, &nr_pbs, "IKEv2 nonce"))
			return STF_INTERNAL_ERROR;
		close_output_pbs(&nr_pbs);
	}

	if (!emit_v2KE(local_g, st->st_oakley.ta_dh, outpbs))
		return STF_INTERNAL_ERROR;

	return STF_OK;
}

/*
 * initiator received Rekey IKE SA (RFC 7296 1.3.3) response
 */

static dh_shared_secret_cb ikev2_child_ike_inR_continue;

stf_status ikev2_child_ike_inR(struct ike_sa *ike,
			       struct child_sa *child,
			       struct msg_digest *md)
{
	pexpect(child != NULL);
	struct state *st = &child->sa;
	pexpect(ike != NULL);
	pexpect(ike->sa.st_serialno == st->st_clonedfrom);
	struct connection *c = st->st_connection;

	/* Ni in */
	if (!accept_v2_nonce(st->st_logger, md, &st->st_nr, "Nr")) {
		/*
		 * Presumably not our fault.  Syntax errors in a
		 * response kill the family and trigger no further
		 * exchange.
		 */
		return STF_FATAL; /* NEED RESTART? */
	}

	/* Get the proposals ready.  */
	struct ikev2_proposals *ike_proposals =
		get_v2_ike_proposals(c, "IKE SA accept response to rekey",
				     child->sa.st_logger);

	struct payload_digest *const sa_pd = md->chain[ISAKMP_NEXT_v2SA];
	stf_status ret = ikev2_process_sa_payload("IKE initiator (accepting)",
						  &sa_pd->pbs,
						  /*expect_ike*/ TRUE,
						  /*expect_spi*/ TRUE,
						  /*expect_accepted*/ TRUE,
						  LIN(POLICY_OPPORTUNISTIC, c->policy),
						  &st->st_accepted_ike_proposal,
						  ike_proposals, child->sa.st_logger);
	if (ret != STF_OK) {
		dbg("failed to accept IKE SA, REKEY, response, in ikev2_child_ike_inR");
		return ret; /* initiator; no response */
	}

	if (DBGP(DBG_BASE)) {
		DBG_log_ikev2_proposal("accepted IKE proposal",
				       st->st_accepted_ike_proposal);
	}
	if (!ikev2_proposal_to_trans_attrs(st->st_accepted_ike_proposal,
					   &st->st_oakley, st->st_logger)) {
		log_state(RC_LOG_SERIOUS, st, "IKE responder accepted an unsupported algorithm");
		/* free early return items */
		free_ikev2_proposal(&st->st_accepted_ike_proposal);
		passert(st->st_accepted_ike_proposal == NULL);
		switch_md_st(md, &ike->sa, HERE);
		return STF_FAIL;
	}

	 /* KE in */
	if (!unpack_KE(&st->st_gr, "Gr", st->st_oakley.ta_dh,
		       md->chain[ISAKMP_NEXT_v2KE], st->st_logger)) {
		/*
		 * XXX: Initiator so returning this notification will
		 * go no where.  Need to check RFC for what to do
		 * next.  The packet is trusted but the re-key has
		 * failed.
		 */
		return STF_FAIL + v2N_INVALID_SYNTAX;
	}

	/* fill in the missing responder SPI */
	passert(!ike_spi_is_zero(&st->st_ike_rekey_spis.initiator));
	passert(ike_spi_is_zero(&st->st_ike_rekey_spis.responder));
	ikev2_copy_cookie_from_sa(st->st_accepted_ike_proposal,
				  &st->st_ike_rekey_spis.responder);

	/* initiate calculation of g^xy for rekey */
	submit_dh_shared_secret(st, st->st_gr/*initiator needs responder's KE*/,
				ikev2_child_ike_inR_continue,
				HERE);
	return STF_SUSPEND;
}

static stf_status ikev2_child_ike_inR_continue(struct state *st,
					       struct msg_digest *md)
{

	dbg("%s() for #%lu %s",
	     __func__, st->st_serialno, st->st_state->name);

	pexpect(v2_msg_role(md) == MESSAGE_RESPONSE); /* i.e., MD!=NULL */
	pexpect(md->st == NULL || md->st == st);

	struct ike_sa *ike = ike_sa(st, HERE);
	struct child_sa *child = pexpect_child_sa(st); /* not yet emancipated */
	pexpect(child->sa.st_sa_role == SA_INITIATOR);

	pexpect(st->st_state->kind == STATE_V2_REKEY_IKE_I1);

	/* and a parent? */
	if (ike == NULL) {
		pexpect_fail(st->st_logger, HERE,
			     "sponsoring child state #%lu has no parent state #%lu",
			     st->st_serialno, st->st_clonedfrom);
		/* XXX: release what? */
		return STF_INTERNAL_ERROR;
	}

	if (st->st_dh_shared_secret == NULL) {
		/*
		 * XXX: this is the initiator so returning a
		 * notification is kind of useless.
		 */
		return STF_FAIL + v2N_INVALID_SYNTAX;
	}

	calc_v2_keymat(st,
		       ike->sa.st_skey_d_nss, /* only IKE has SK_d */
		       ike->sa.st_oakley.ta_prf, /* for IKE/ESP/AH */
		       &child->sa.st_ike_rekey_spis/* new SPIs */);

	ikev2_rekey_expire_pred(st, st->st_ike_pred);
	return STF_OK;
}

/*
 * initiator received a create Child SA Response (RFC 7296 1.3.1, 1.3.2)
 *
 * Note: "when rekeying, the new Child SA SHOULD NOT have different Traffic
 *        Selectors and algorithms than the old one."
 */

static dh_shared_secret_cb ikev2_child_inR_continue;

stf_status ikev2_child_inR(struct ike_sa *ike,
			   struct child_sa *child, struct msg_digest *md)
{
	pexpect(child != NULL);
	struct state *st = &child->sa;

	/* Ni in */
	if (!accept_v2_nonce(st->st_logger, md, &st->st_nr, "Nr")) {
		/*
		 * Presumably not our fault.  Syntax errors in a
		 * response kill the family (and trigger no further
		 * exchange).
		 */
		return STF_FATAL;
	}

	RETURN_STF_FAILURE_STATUS(ikev2_process_child_sa_pl(ike, child, md, TRUE));

	/* XXX: only for rekey child? */
	if (st->st_pfs_group == NULL)
		return ikev2_process_ts_and_rest(md);

	/*
	 * This is the initiator, accept responder's KE.
	 *
	 * XXX: Above checks st_pfs_group but this uses
	 * st_oakley.ta_dh, presumably they are the same? Lets find
	 * out.
	 */
	pexpect(st->st_oakley.ta_dh == st->st_pfs_group);
	if (!unpack_KE(&st->st_gr, "Gr", st->st_oakley.ta_dh,
		       md->chain[ISAKMP_NEXT_v2KE], st->st_logger)) {
		/*
		 * XXX: Initiator so this notification result is going
		 * no where.  What should happen?
		 */
		return STF_FAIL + v2N_INVALID_SYNTAX; /* XXX: STF_FATAL? */
	}
	chunk_t remote_ke = st->st_gr;
	submit_dh_shared_secret(st, remote_ke, ikev2_child_inR_continue, HERE);
	return STF_SUSPEND;
}

static stf_status ikev2_child_inR_continue(struct state *st,
					   struct msg_digest *md)
{
	dbg("%s() for #%lu %s",
	     __func__, st->st_serialno, st->st_state->name);

	/* initiator getting back an answer */
	pexpect(v2_msg_role(md) == MESSAGE_RESPONSE); /* i.e., MD!=NULL */
	pexpect(md->st == NULL || md->st == st);

	struct ike_sa *ike = ike_sa(st, HERE);
	struct child_sa *child = pexpect_child_sa(st);
	pexpect(child->sa.st_sa_role == SA_INITIATOR);

	/*
	 * XXX: Should this routine be split so that each instance
	 * handles only one state transition.  If there's commonality
	 * then the per-transition functions can all call common code.
	 */
	pexpect(st->st_state->kind == STATE_V2_NEW_CHILD_I1 ||
		st->st_state->kind == STATE_V2_REKEY_CHILD_I1);

	/* and a parent? */
	if (ike == NULL) {
		pexpect_fail(st->st_logger, HERE,
			     "sponsoring child state #%lu has no parent state #%lu",
			     st->st_serialno, st->st_clonedfrom);
		/* XXX: release what? */
		return STF_FATAL;
	}

	if (st->st_dh_shared_secret == NULL) {
		/*
		 * XXX: this is the initiator so returning a
		 * notification is kind of useless.
		 */
		return STF_FAIL + v2N_INVALID_SYNTAX;
	}

	return ikev2_process_ts_and_rest(md);
}

/*
 * processing a new Child SA (RFC 7296 1.3.1 or 1.3.3) request
 */

static ke_and_nonce_cb ikev2_child_inIoutR_continue;

stf_status ikev2_child_inIoutR(struct ike_sa *ike,
			       struct child_sa *child,
			       struct msg_digest *md)
{
	stf_status status;
	pexpect(child != NULL);

	free_chunk_content(&child->sa.st_ni); /* this is from the parent. */
	free_chunk_content(&child->sa.st_nr); /* this is from the parent. */

	/* Ni in */
	if (!accept_v2_nonce(child->sa.st_logger, md, &child->sa.st_ni, "Ni")) {
		/*
		 * Presumably not our fault.  Syntax error response
		 * impicitly kills the family.
		 */
		record_v2N_response(ike->sa.st_logger, ike, md,
				    v2N_INVALID_SYNTAX, NULL/*no-data*/,
				    ENCRYPTED_PAYLOAD);
		return STF_FATAL; /* invalid syntax means we're dead */
	}

	status = ikev2_process_child_sa_pl(ike, child, md, FALSE);
	if (status != STF_OK) {
		return status;
	}

	/*
	 * KE in with old(pst) and matching accepted_oakley from
	 * proposals
	 *
	 * XXX: does this code need to insist that the IKE SA
	 * replacement has KE or has SA processor handled that by only
	 * accepting a proposal with KE?
	 */
	if (child->sa.st_pfs_group != NULL) {
		pexpect(child->sa.st_oakley.ta_dh == child->sa.st_pfs_group);
		if (!unpack_KE(&child->sa.st_gi, "Gi", child->sa.st_oakley.ta_dh,
			       md->chain[ISAKMP_NEXT_v2KE], child->sa.st_logger)) {
			record_v2N_response(child->sa.st_logger, ike, md, v2N_INVALID_SYNTAX,
					    NULL/*no data*/, ENCRYPTED_PAYLOAD);
			return STF_FAIL;
		}
	}

	/* check N_REKEY_SA in the negotiation */
	switch (child->sa.st_state->kind) {
	case STATE_V2_REKEY_CHILD_R0:
		if (!ikev2_rekey_child_resp(ike, child, md)) {
			/* already logged; already recorded */
			return STF_FAIL;
		}
		if (!child_rekey_responder_ts_verify(child, md)) {
			record_v2N_response(ike->sa.st_logger, ike, md,
				v2N_TS_UNACCEPTABLE, NULL/*no data*/,
					ENCRYPTED_PAYLOAD);
			return STF_FAIL;
               }

		pexpect(child->sa.st_ipsec_pred != SOS_NOBODY);
		break;
	case STATE_V2_NEW_CHILD_R0:
		/* state m/c created CHILD SA */
		pexpect(child->sa.st_ipsec_pred == SOS_NOBODY);
		if (!assign_child_responder_client(ike, child, md)) {
			/* already logged; already recorded */
			return STF_FAIL;
		}
		break;
	default:
		bad_case(child->sa.st_state->kind);
	}

	/*
	 * XXX: a quick eyeball suggests that the only difference
	 * between these two cases is the description.
	 *
	 * ??? if we don't have an md (see above) why are we referencing it?
	 * ??? clang 6.0.0 warns md might be NULL
	 *
	 * XXX: 'see above' is lost; this is a responder state
	 * which _always_ has an MD.
	 */
	switch (child->sa.st_state->kind) {
	case STATE_V2_NEW_CHILD_R0:
		/*
		 * XXX: note the .st_pfs_group vs .st_oakley.ta_dh
		 * switch-a-roo.  Is this because .st_pfs_group is
		 * acting more like a flag or perhaps, even though DH
		 * was negotiated it can be ignored?
		 */
		submit_ke_and_nonce(&child->sa,
				    child->sa.st_pfs_group != NULL ? child->sa.st_oakley.ta_dh : NULL,
				    ikev2_child_inIoutR_continue,
				    "Child Responder KE and nonce nr");
		return STF_SUSPEND;
	case STATE_V2_REKEY_CHILD_R0:
		/*
		 * XXX: note the .st_pfs_group vs .st_oakley.ta_dh
		 * switch-a-roo.  Is this because .st_pfs_group is
		 * acting more like a flag or perhaps, even though DH
		 * was negotiated it can be ignored?
		 */
		submit_ke_and_nonce(&child->sa,
				    child->sa.st_pfs_group != NULL ? child->sa.st_oakley.ta_dh : NULL,
				    ikev2_child_inIoutR_continue,
				    "Child Rekey Responder KE and nonce nr");
		return STF_SUSPEND;
	default:
		bad_case(child->sa.st_state->kind);
	}
}

static dh_shared_secret_cb ikev2_child_inIoutR_continue_continue;

static stf_status ikev2_child_inIoutR_continue(struct state *st,
					       struct msg_digest *md,
					       struct dh_local_secret *local_secret,
					       chunk_t *nonce)
{
	dbg("%s() for #%lu %s",
	     __func__, st->st_serialno, st->st_state->name);

	/* responder processing request */
	pexpect(v2_msg_role(md) == MESSAGE_REQUEST); /* i.e., MD!=NULL */
	pexpect(md->st == NULL || md->st == st);

	struct ike_sa *ike = ike_sa(st, HERE);
	struct child_sa *child = pexpect_child_sa(st);
	pexpect(child->sa.st_sa_role == SA_RESPONDER);

	/*
	 * XXX: Should this routine be split so that each instance
	 * handles only one state transition.  If there's commonality
	 * then the per-transition functions can all call common code.
	 *
	 * Instead of computing the entire DH as a single crypto task,
	 * does a second continue. Yuck!
	 */
	pexpect(st->st_state->kind == STATE_V2_NEW_CHILD_R0 ||
		st->st_state->kind == STATE_V2_REKEY_CHILD_R0);

	/* and a parent? */
	if (ike == NULL) {
		pexpect_fail(st->st_logger, HERE,
			     "sponsoring child state #%lu has no parent state #%lu",
			     st->st_serialno, st->st_clonedfrom);
		/* XXX: release what? */
		return STF_INTERNAL_ERROR;
	}

	unpack_nonce(&st->st_nr, nonce);
	if (local_secret != NULL) {
		unpack_KE_from_helper(st, local_secret, &st->st_gr);
		/* initiate calculation of g^xy */
		submit_dh_shared_secret(st, st->st_gi, ikev2_child_inIoutR_continue_continue,
					HERE);
		return STF_SUSPEND;
	} else {
		return ikev2_child_out_tail(ike, child, md);
	}
}

static stf_status ikev2_child_inIoutR_continue_continue(struct state *st,
							struct msg_digest *md)
{
	dbg("%s() for #%lu %s",
	     __func__, st->st_serialno, st->st_state->name);

	/* 'child' responding to request */
	passert(v2_msg_role(md) == MESSAGE_REQUEST); /* i.e., MD!=NULL */
	pexpect(md->st == NULL || md->st == st);

	struct ike_sa *ike = ike_sa(st, HERE);
	struct child_sa *child = pexpect_child_sa(st);
	passert(child->sa.st_sa_role == SA_RESPONDER);

	/*
	 * XXX: Should this routine be split so that each instance
	 * handles only one state transition.  If there's commonality
	 * then the per-transition functions can all call common code.
	 */
	pexpect(child->sa.st_state->kind == STATE_V2_NEW_CHILD_R0 ||
		child->sa.st_state->kind == STATE_V2_REKEY_CHILD_R0);

	/* didn't loose parent? */
	if (ike == NULL) {
		pexpect_fail(st->st_logger, HERE,
			     "sponsoring child state #%lu has no parent state #%lu",
			     st->st_serialno, st->st_clonedfrom);
		/* XXX: release child? */
		return STF_FATAL;
	}

	if (st->st_dh_shared_secret == NULL) {
		log_state(RC_LOG, &child->sa, "DH failed");
		record_v2N_response(child->sa.st_logger, ike, md,
				    v2N_INVALID_SYNTAX, NULL,
				    ENCRYPTED_PAYLOAD);
		return STF_FATAL; /* kill family */
	}
	return ikev2_child_out_tail(ike, child, md);
}

/*
 * processing a new Rekey IKE SA (RFC 7296 1.3.2) request
 */

static ke_and_nonce_cb ikev2_child_ike_inIoutR_continue;

stf_status ikev2_child_ike_inIoutR(struct ike_sa *ike,
				   struct child_sa *child,
				   struct msg_digest *md)
{
	pexpect(child != NULL); /* not yet emancipated */
	struct state *st = &child->sa;
	pexpect(ike != NULL);
	struct connection *c = st->st_connection;

	free_chunk_content(&st->st_ni); /* this is from the parent. */
	free_chunk_content(&st->st_nr); /* this is from the parent. */

	/* Ni in */
	if (!accept_v2_nonce(st->st_logger, md, &st->st_ni, "Ni")) {
		/*
		 * Presumably not our fault.  A syntax error response
		 * implicitly kills the entire family.
		 */
		record_v2N_response(ike->sa.st_logger, ike, md,
				    v2N_INVALID_SYNTAX, NULL/*no-data*/,
				    ENCRYPTED_PAYLOAD);
		return STF_FATAL; /* we're doomed */
	}

	/* Get the proposals ready.  */
	struct ikev2_proposals *ike_proposals =
		get_v2_ike_proposals(c, "IKE SA responding to rekey", ike->sa.st_logger);

	struct payload_digest *const sa_pd = md->chain[ISAKMP_NEXT_v2SA];
	stf_status ret = ikev2_process_sa_payload("IKE Rekey responder child",
						  &sa_pd->pbs,
						  /*expect_ike*/ TRUE,
						  /*expect_spi*/ TRUE,
						  /*expect_accepted*/ FALSE,
						  LIN(POLICY_OPPORTUNISTIC, c->policy),
						  &st->st_accepted_ike_proposal,
						  ike_proposals, child->sa.st_logger);
	if (ret != STF_OK) {
		pexpect(child->sa.st_sa_role == SA_RESPONDER);
		pexpect(ret > STF_FAIL);
		record_v2N_response(child->sa.st_logger, ike, md, ret - STF_FAIL, NULL,
				    ENCRYPTED_PAYLOAD);
		return STF_FAIL;
	}

	if (DBGP(DBG_BASE)) {
		DBG_log_ikev2_proposal("accepted IKE proposal",
				       st->st_accepted_ike_proposal);
	}

	if (!ikev2_proposal_to_trans_attrs(st->st_accepted_ike_proposal,
					   &st->st_oakley, st->st_logger)) {
		log_state(RC_LOG_SERIOUS, st, "IKE responder accepted an unsupported algorithm");
		/*
		 * XXX; where is 'st' freed?  Should the code instead
		 * tunnel back md.st==st and return STF_FATAL which
		 * will delete the child state?  Or perhaps there a
		 * lurking SO_DISPOSE to clean it up?
		 */
		switch_md_st(md, &ike->sa, HERE);
		return STF_IGNORE;
	}

	if (!v2_accept_ke_for_proposal(ike, &child->sa, md,
				       st->st_oakley.ta_dh,
				       ENCRYPTED_PAYLOAD)) {
		/* passert(reply-recorded) */
		return STF_FAIL;
	}

	/*
	 * Check and read the KE contents.
	 *
	 * responder, so accept initiator's KE in with new
	 * accepted_oakley for IKE.
	 */
	pexpect(st->st_oakley.ta_dh != NULL);
	pexpect(st->st_pfs_group == NULL);
	if (!unpack_KE(&st->st_gi, "Gi", st->st_oakley.ta_dh,
		       md->chain[ISAKMP_NEXT_v2KE], st->st_logger)) {
		record_v2N_response(ike->sa.st_logger, ike, md,
				    v2N_INVALID_SYNTAX, NULL/*no data*/,
				    ENCRYPTED_PAYLOAD);
		return STF_FATAL; /* kill family */
	}

	submit_ke_and_nonce(st, st->st_oakley.ta_dh,
			    ikev2_child_ike_inIoutR_continue,
			    "IKE rekey KE response gir");
	return STF_SUSPEND;
}

static dh_shared_secret_cb ikev2_child_ike_inIoutR_continue_continue;	/* type assertion */

static stf_status ikev2_child_ike_inIoutR_continue(struct state *st,
						   struct msg_digest *md,
						   struct dh_local_secret *local_secret,
						   chunk_t *nonce)
{
	dbg("%s() for #%lu %s",
	     __func__, st->st_serialno, st->st_state->name);

	/* responder processing request */

	pexpect(v2_msg_role(md) == MESSAGE_REQUEST); /* i.e., MD!=NULL */
	pexpect(md->st == NULL || md->st == st);

	struct ike_sa *ike = ike_sa(st, HERE);
	struct child_sa *child = pexpect_child_sa(st); /* not yet emancipated */
	pexpect(child->sa.st_sa_role == SA_RESPONDER);

	pexpect(st->st_state->kind == STATE_V2_REKEY_IKE_R0);

	/* and a parent? */
	if (ike == NULL) {
		pexpect_fail(st->st_logger, HERE,
			     "sponsoring child state #%lu has no parent state #%lu",
			     st->st_serialno, st->st_clonedfrom);
		/* XXX: release what? */
		return STF_INTERNAL_ERROR;
	}

	pexpect(local_secret != NULL);
	pexpect(md->chain[ISAKMP_NEXT_v2KE] != NULL);
	unpack_nonce(&st->st_nr, nonce);
	unpack_KE_from_helper(st, local_secret, &st->st_gr);

	/* initiate calculation of g^xy */
	passert(ike_spi_is_zero(&st->st_ike_rekey_spis.initiator));
	passert(ike_spi_is_zero(&st->st_ike_rekey_spis.responder));
	ikev2_copy_cookie_from_sa(st->st_accepted_ike_proposal,
				  &st->st_ike_rekey_spis.initiator);
	st->st_ike_rekey_spis.responder = ike_responder_spi(&md->sender,
							    st->st_logger);
	submit_dh_shared_secret(st, st->st_gi/*responder needs initiator KE*/,
				ikev2_child_ike_inIoutR_continue_continue,
				HERE);

	return STF_SUSPEND;
}

static stf_status ikev2_child_ike_inIoutR_continue_continue(struct state *st,
							    struct msg_digest *md)
{
	dbg("%s() for #%lu %s",
	     __func__, st->st_serialno, st->st_state->name);

	/* 'child' responding to request */
	passert(v2_msg_role(md) == MESSAGE_REQUEST); /* i.e., MD!=NULL */
	pexpect(md->st == NULL || md->st == st);

	struct ike_sa *ike = ike_sa(st, HERE);
	struct child_sa *child = pexpect_child_sa(st); /* not yet emancipated */
	passert(child->sa.st_sa_role == SA_RESPONDER);

	pexpect(st->st_state->kind == STATE_V2_REKEY_IKE_R0);

	/* didn't loose parent? */
	if (ike == NULL) {
		pexpect_fail(st->st_logger, HERE,
			     "sponsoring child state #%lu has no parent state #%lu",
			     st->st_serialno, st->st_clonedfrom);
		/* XXX: release child? */
		return STF_INTERNAL_ERROR;
	}

	if (st->st_dh_shared_secret == NULL) {
		record_v2N_response(ike->sa.st_logger, ike, md,
				    v2N_INVALID_SYNTAX, NULL,
				    ENCRYPTED_PAYLOAD);
		return STF_FATAL; /* kill family */
	}

	calc_v2_keymat(st,
		       ike->sa.st_skey_d_nss, /* only IKE has SK_d */
		       ike->sa.st_oakley.ta_prf, /* for IKE/ESP/AH */
		       &st->st_ike_rekey_spis);

	return ikev2_child_out_tail(ike, child, md);
}

static stf_status ikev2_child_out_tail(struct ike_sa *ike, struct child_sa *child,
				       struct msg_digest *request_md)
{
	stf_status ret;

	passert(ike != NULL);
	pexpect((request_md != NULL) == (child->sa.st_sa_role == SA_RESPONDER));
	/* 3 initiator initiating states */
	pexpect((request_md == NULL) == (child->sa.st_state->kind == STATE_V2_REKEY_IKE_I0 ||
					 child->sa.st_state->kind == STATE_V2_NEW_CHILD_I0 ||
					 child->sa.st_state->kind == STATE_V2_REKEY_CHILD_I0));
	/* 3 responder replying states */
	pexpect((request_md != NULL) == (child->sa.st_state->kind == STATE_V2_REKEY_IKE_R0 ||
					 child->sa.st_state->kind == STATE_V2_NEW_CHILD_R0 ||
					 child->sa.st_state->kind == STATE_V2_REKEY_CHILD_R0));
	/* 3 initiator receiving; can't happen here */
	pexpect(child->sa.st_state->kind != STATE_V2_REKEY_IKE_I1 &&
		child->sa.st_state->kind != STATE_V2_NEW_CHILD_I1 &&
		child->sa.st_state->kind != STATE_V2_REKEY_CHILD_I1);

	ikev2_log_parentSA(&child->sa);

	struct pbs_out reply_stream = open_pbs_out("reply packet",
						   reply_buffer, sizeof(reply_buffer),
						   child->sa.st_logger);

	/* HDR out Start assembling respone message */

	pb_stream rbody = open_v2_message(&reply_stream, ike, request_md,
					  ISAKMP_v2_CREATE_CHILD_SA);

	/* insert an Encryption payload header */

	v2SK_payload_t sk = open_v2SK_payload(child->sa.st_logger, &rbody, ike);
	if (!pbs_ok(&sk.pbs)) {
		return STF_INTERNAL_ERROR;
	}

	switch (child->sa.st_state->kind) {
	case STATE_V2_REKEY_IKE_R0:
	case STATE_V2_REKEY_IKE_I0:
		ret = ikev2_child_add_ike_payloads(child, &sk.pbs);
		break;
	case STATE_V2_NEW_CHILD_I0:
	case STATE_V2_REKEY_CHILD_I0:
		ret = ikev2_child_add_ipsec_payloads(child, &sk.pbs);
		break;
	case STATE_V2_NEW_CHILD_R0:
		if (!pexpect(child->sa.st_ipsec_pred == SOS_NOBODY)) {
			return STF_INTERNAL_ERROR;
		}
		ret = ikev2_child_sa_respond(ike, child,
					     request_md, &sk.pbs,
					     ISAKMP_v2_CREATE_CHILD_SA);
		break;
	case STATE_V2_REKEY_CHILD_R0:
		if (!pexpect(child->sa.st_ipsec_pred != SOS_NOBODY)) {
			return STF_INTERNAL_ERROR;
		}
		if (!ikev2_rekey_child_copy_ts(child)) {
			/* Should "just work", not working is a screw up */
			return STF_INTERNAL_ERROR;
		}
		ret = ikev2_child_sa_respond(ike, child,
					     request_md, &sk.pbs,
					     ISAKMP_v2_CREATE_CHILD_SA);
		break;
	case STATE_V2_REKEY_IKE_I1:
	case STATE_V2_NEW_CHILD_I1:
	case STATE_V2_REKEY_CHILD_I1:
		return STF_INTERNAL_ERROR;
	default:
		bad_case(child->sa.st_state->kind);
	}

	if (ret != STF_OK) {
		LSWDBGP(DBG_BASE, buf) {
			jam(buf, "ikev2_child_sa_respond returned ");
			jam_v2_stf_status(buf, ret);
		}
		return ret; /* abort building the response message */
	}

	/* note: pst: parent; md->st: child */

	/* const unsigned int len = pbs_offset(&sk.pbs); */
	if (!close_v2SK_payload(&sk)) {
		return STF_INTERNAL_ERROR;
	}
	close_output_pbs(&rbody);
	close_output_pbs(&reply_stream);

	ret = encrypt_v2SK_payload(&sk);
	if (ret != STF_OK)
		return ret;

	/*
	 * CREATE_CHILD_SA request and response are small 300 - 750 bytes.
	 * ??? Should we support fragmenting?  Maybe one day.
	 */
	record_v2_message(ike, &reply_stream,
			  "packet from ikev2_child_out_cont",
			  request_md != NULL ? MESSAGE_RESPONSE : MESSAGE_REQUEST);

	if (child->sa.st_state->kind == STATE_V2_NEW_CHILD_R0 ||
	    child->sa.st_state->kind == STATE_V2_REKEY_CHILD_R0) {
		log_ipsec_sa_established("negotiated new IPsec SA", &child->sa);
	}

	return STF_OK;
}

static stf_status ikev2_start_new_exchange(struct ike_sa *ike,
					   struct child_sa *child)
{
	switch (child->sa.st_establishing_sa) { /* where we're going */
	case IKE_SA:
		return STF_OK;
	case IPSEC_SA: /* CHILD_SA */
		if (!ike->sa.st_viable_parent) {
			child->sa.st_policy = child->sa.st_connection->policy; /* for pick_initiator */

			log_state(RC_LOG_SERIOUS, &child->sa,
				  "no viable to parent to initiate CREATE_CHILD_EXCHANGE %s; trying replace",
				  child->sa.st_state->name);
			delete_event(&child->sa);
			event_schedule(EVENT_SA_REPLACE, REPLACE_ORPHAN_DELAY, &child->sa);
			/* ??? surely this isn't yet a failure or a success */
			return STF_FAIL;
		}
		return STF_OK;
	default:
		bad_case(child->sa.st_establishing_sa);
	}

}

static void delete_or_replace_state(struct state *st) {
	struct connection *c = st->st_connection;

	if (st->st_event == NULL) {
		/* ??? should this be an assert/expect? */
		log_state(RC_LOG_SERIOUS, st,
			  "received Delete SA payload: delete IPsec State #%lu. st_event == NULL",
			  st->st_serialno);
		delete_state(st);
	} else if (st->st_event->ev_type == EVENT_SA_EXPIRE) {
		/* this state  was going to EXPIRE: hurry it along */
		/* ??? why is this treated specially.  Can we not delete_state()? */
		log_state(RC_LOG_SERIOUS, st,
			  "received Delete SA payload: expire IPsec State #%lu now",
			  st->st_serialno);
		event_force(EVENT_SA_EXPIRE, st);
	} else if (c->newest_ipsec_sa == st->st_serialno &&
			(c->policy & POLICY_UP)) {
		/*
		 * Last IPsec SA for a permanent  connection that we have initiated.
		 * Replace it now.  Useful if the other peer is rebooting.
		 */
		log_state(RC_LOG_SERIOUS, st,
			  "received Delete SA payload: replace IPsec State #%lu now",
			  st->st_serialno);
		st->st_replace_margin = deltatime(0);
		event_force(EVENT_SA_REPLACE, st);
	} else {
		log_state(RC_LOG_SERIOUS, st,
			  "received Delete SA payload: delete IPsec State #%lu now",
			  st->st_serialno);
		delete_state(st);
	}
}

/* can an established state initiate or respond to mobike probe */
static bool mobike_check_established(const struct state *st)
{
	struct connection *c = st->st_connection;
	/* notice tricky use of & on booleans */
	bool ret = LIN(POLICY_MOBIKE, c->policy) &
		   st->st_seen_mobike & st->st_sent_mobike &
		   IS_ISAKMP_SA_ESTABLISHED(st->st_state);

	return ret;
}

static bool process_mobike_resp(struct msg_digest *md)
{
	struct state *st = md->st;
	struct ike_sa *ike = ike_sa(st, HERE);
	bool may_mobike = mobike_check_established(st);
	/* ??? there is currently no need for separate natd_[sd] variables */
	bool natd_s = FALSE;
	bool natd_d = FALSE;
	struct payload_digest *ntfy;

	if (!may_mobike) {
		return FALSE;
	}

	for (ntfy = md->chain[ISAKMP_NEXT_v2N]; ntfy != NULL; ntfy = ntfy->next) {
		switch (ntfy->payload.v2n.isan_type) {
		case v2N_NAT_DETECTION_DESTINATION_IP:
			natd_d =  TRUE;
			dbg("TODO: process %s in MOBIKE response ",
			    enum_name(&ikev2_notify_names, ntfy->payload.v2n.isan_type));
			break;
		case v2N_NAT_DETECTION_SOURCE_IP:
			natd_s = TRUE;
			dbg("TODO: process %s in MOBIKE response ",
			    enum_name(&ikev2_notify_names, ntfy->payload.v2n.isan_type));

			break;
		}
	}

	/* use of bitwise & on bool values is correct but odd */
	bool ret  = natd_s & natd_d;

	if (ret && !update_mobike_endpoints(ike, md)) {
		/* IPs already updated from md */
		return FALSE;
	}
	update_ike_endpoints(ike, md); /* update state sender so we can find it for IPsec SA */

	return ret;
}

/* currently we support only MOBIKE notifies and v2N_REDIRECT notify */
static void process_informational_notify_req(struct msg_digest *md, bool *redirect, bool *ntfy_natd,
		chunk_t *cookie2)
{
	struct payload_digest *ntfy;
	struct state *st = md->st;
	struct ike_sa *ike = ike_sa(st, HERE);
	bool may_mobike = mobike_check_established(st);
	bool ntfy_update_sa = FALSE;
	ip_address redirect_ip;

	for (ntfy = md->chain[ISAKMP_NEXT_v2N]; ntfy != NULL; ntfy = ntfy->next) {
		switch (ntfy->payload.v2n.isan_type) {
		case v2N_REDIRECT:
			dbg("received v2N_REDIRECT in informational");
			err_t e = parse_redirect_payload(&ntfy->pbs,
							 st->st_connection->accept_redirect_to,
							 NULL,
							 &redirect_ip,
							 ike->sa.st_logger);
			if (e != NULL) {
				log_state(RC_LOG_SERIOUS, st,
					  "warning: parsing of v2N_REDIRECT payload failed: %s", e);
			} else {
				*redirect = TRUE;
				st->st_connection->temp_vars.redirect_ip = redirect_ip;
			}
			return;

		case v2N_UPDATE_SA_ADDRESSES:
			if (may_mobike) {
				ntfy_update_sa = TRUE;
				dbg("Need to process v2N_UPDATE_SA_ADDRESSES");
			} else {
				log_state(RC_LOG, st, "Connection does not allow MOBIKE, ignoring UPDATE_SA_ADDRESSES");
			}
			break;

		case v2N_NO_NATS_ALLOWED:
			if (may_mobike)
				st->st_seen_nonats = TRUE;
			else
				log_state(RC_LOG, st, "Connection does not allow MOBIKE, ignoring v2N_NO_NATS_ALLOWED");
			break;

		case v2N_NAT_DETECTION_DESTINATION_IP:
		case v2N_NAT_DETECTION_SOURCE_IP:
			*ntfy_natd = TRUE;
			dbg("TODO: Need to process NAT DETECTION payload if we are initiator");
			break;

		case v2N_NO_ADDITIONAL_ADDRESSES:
			if (may_mobike) {
				dbg("Received NO_ADDITIONAL_ADDRESSES - no need to act on this");
			} else {
				log_state(RC_LOG, st, "Connection does not allow MOBIKE, ignoring NO_ADDITIONAL_ADDRESSES payload");
			}
			break;

		case v2N_COOKIE2:
			if (may_mobike) {
				/* copy cookie */
				if (ntfy->payload.v2n.isan_length > IKEv2_MAX_COOKIE_SIZE) {
					dbg("MOBIKE COOKIE2 notify payload too big - ignored");
				} else {
					const pb_stream *dc_pbs = &ntfy->pbs;

					*cookie2 = clone_bytes_as_chunk(dc_pbs->cur, pbs_left(dc_pbs),
									"saved cookie2");
					DBG_dump_hunk("MOBIKE COOKIE2 received:", *cookie2);
				}
			} else {
				log_state(RC_LOG, st, "Connection does not allow MOBIKE, ignoring COOKIE2");
			}
			break;

		case v2N_ADDITIONAL_IP4_ADDRESS:
			dbg("ADDITIONAL_IP4_ADDRESS payload ignored (not yet supported)");
			/* not supported yet */
			break;
		case v2N_ADDITIONAL_IP6_ADDRESS:
			dbg("ADDITIONAL_IP6_ADDRESS payload ignored (not yet supported)");
			/* not supported yet */
			break;

		default:
			dbg("Received unexpected %s notify - ignored",
			    enum_name(&ikev2_notify_names, ntfy->payload.v2n.isan_type));
			break;
		}
	}

	if (ntfy_update_sa) {
		if (LHAS(st->hidden_variables.st_nat_traversal, NATED_HOST)) {
			log_state(RC_LOG, st, "Ignoring MOBIKE UPDATE_SA since we are behind NAT");
		} else {
			if (!update_mobike_endpoints(ike, md))
				*ntfy_natd = FALSE;
			update_ike_endpoints(ike, md); /* update state sender so we can find it for IPsec SA */
		}
	}

	if (may_mobike && !ntfy_update_sa && *ntfy_natd &&
	    !LHAS(st->hidden_variables.st_nat_traversal, NATED_HOST)) {
		/*
		 * If this is a MOBIKE probe, use the received IP:port
		 * for only this reply packet, without updating IKE
		 * endpoint and without UPDATE_SA.
		 */
		st->st_mobike_remote_endpoint = md->sender;
	}

	if (ntfy_update_sa)
		log_state(RC_LOG, st, "MOBIKE request: updating IPsec SA by request");
	else
		dbg("MOBIKE request: not updating IPsec SA");
}

static void mobike_reset_remote(struct state *st, struct mobike *est_remote)
{
	if (est_remote->interface == NULL)
		return;

	st->st_remote_endpoint = est_remote->remote;
	st->st_interface = est_remote->interface;
	pexpect_st_local_endpoint(st);
	st->st_mobike_remote_endpoint = unset_endpoint;
}

/* MOBIKE liveness/update response. set temp remote address/interface */
static void mobike_switch_remote(struct msg_digest *md, struct mobike *est_remote)
{
	struct state *st = md->st;

	est_remote->interface = NULL;

	if (mobike_check_established(st) &&
	    !LHAS(st->hidden_variables.st_nat_traversal, NATED_HOST) &&
	    (!sameaddr(&md->sender, &st->st_remote_endpoint) ||
	     endpoint_hport(&md->sender) != endpoint_hport(&st->st_remote_endpoint))) {
		/* remember the established/old address and interface */
		est_remote->remote = st->st_remote_endpoint;
		est_remote->interface = st->st_interface;

		/* set temp one and after the message sent reset it */
		st->st_remote_endpoint = md->sender;
		st->st_interface = md->iface;
		pexpect_st_local_endpoint(st);
	}
}

static stf_status add_mobike_response_payloads(
		chunk_t *cookie2,	/* freed by us */
		struct msg_digest *md,
		pb_stream *pbs)
{
	dbg("adding NATD%s payloads to MOBIKE response",
	    cookie2->len != 0 ? " and cookie2" : "");

	stf_status r = STF_INTERNAL_ERROR;

	struct state *st = md->st;
	/* assumptions from ikev2_out_nat_v2n() and caller */
	pexpect(v2_msg_role(md) == MESSAGE_REQUEST);
	pexpect(!ike_spi_is_zero(&st->st_ike_spis.responder));
	if (ikev2_out_nat_v2n(pbs, st, &st->st_ike_spis.responder) &&
	    (cookie2->len == 0 || emit_v2N_hunk(v2N_COOKIE2, *cookie2, pbs)))
		r = STF_OK;

	free_chunk_content(cookie2);
	return r;
}
/*
 *
 ***************************************************************
 *                       INFORMATIONAL                     *****
 ***************************************************************
 *  -
 *
 *
 */

/* RFC 5996 1.4 "The INFORMATIONAL Exchange"
 *
 * HDR, SK {[N,] [D,] [CP,] ...}  -->
 *   <--  HDR, SK {[N,] [D,] [CP], ...}
 */

stf_status process_encrypted_informational_ikev2(struct ike_sa *ike,
						 struct child_sa *null_child,
						 struct msg_digest *md)
{
	pexpect(null_child == NULL);
	int ndp = 0;	/* number Delete payloads for IPsec protocols */
	bool del_ike = false;	/* any IKE SA Deletions? */
	bool seen_and_parsed_redirect = FALSE;

	/*
	 * we need connection and boolean below
	 * in a separate variables because we
	 * do something with them after we delete
	 * the state.
	 *
	 * XXX: which is of course broken; code should return
	 * STF_ZOMBIFY and and let state machine clean things up.
	 */
	struct connection *c = ike->sa.st_connection;
	bool do_unroute = ike->sa.st_sent_redirect && c->kind == CK_PERMANENT;
	chunk_t cookie2 = empty_chunk;

	/* Are we responding (as opposed to processing a response)? */
	const bool responding = v2_msg_role(md) == MESSAGE_REQUEST;
	dbg("an informational %s ", responding ? "request should send a response" : "response");

	/*
	 * Process NOTIFY payloads - ignore MOBIKE when deleting
	 */
	bool send_mobike_resp = false;	/* only if responding */

	if (md->chain[ISAKMP_NEXT_v2D] == NULL) {
		if (responding) {
			process_informational_notify_req(md, &seen_and_parsed_redirect, &send_mobike_resp, &cookie2);
		} else {
			if (process_mobike_resp(md)) {
				log_state(RC_LOG, &ike->sa,
					  "MOBIKE response: updating IPsec SA");
			} else {
				dbg("MOBIKE response: not updating IPsec SA");
			}
		}
	} else {
		/*
		 * RFC 7296 1.4.1 "Deleting an SA with INFORMATIONAL Exchanges"
		 */

		/*
		 * Pass 1 over Delete Payloads:
		 *
		 * - Count number of IPsec SA Delete Payloads
		 * - notice any IKE SA Delete Payload
		 * - sanity checking
		 */

		for (struct payload_digest *p = md->chain[ISAKMP_NEXT_v2D];
		     p != NULL; p = p->next) {
			struct ikev2_delete *v2del = &p->payload.v2delete;

			switch (v2del->isad_protoid) {
			case PROTO_ISAKMP:
				if (!responding) {
					log_state(RC_LOG, &ike->sa,
						  "Response to Delete improperly includes IKE SA");
					return STF_FAIL + v2N_INVALID_SYNTAX;
				}

				if (del_ike) {
					log_state(RC_LOG, &ike->sa,
						  "Error: INFORMATIONAL Exchange with more than one Delete Payload for the IKE SA");
					return STF_FAIL + v2N_INVALID_SYNTAX;
				}

				if (v2del->isad_nrspi != 0 || v2del->isad_spisize != 0) {
					log_state(RC_LOG, &ike->sa,
						  "IKE SA Delete has non-zero SPI size or number of SPIs");
					return STF_FAIL + v2N_INVALID_SYNTAX;
				}

				del_ike = true;
				break;

			case PROTO_IPSEC_AH:
			case PROTO_IPSEC_ESP:
				if (v2del->isad_spisize != sizeof(ipsec_spi_t)) {
					log_state(RC_LOG, &ike->sa,
						  "IPsec Delete Notification has invalid SPI size %u",
						  v2del->isad_spisize);
					return STF_FAIL + v2N_INVALID_SYNTAX;
				}

				if (v2del->isad_nrspi * v2del->isad_spisize != pbs_left(&p->pbs)) {
					log_state(RC_LOG, &ike->sa,
						  "IPsec Delete Notification payload size is %zu but %u is required",
						  pbs_left(&p->pbs),
						  v2del->isad_nrspi * v2del->isad_spisize);
					return STF_FAIL + v2N_INVALID_SYNTAX;
				}

				ndp++;
				break;

			default:
				log_state(RC_LOG, &ike->sa,
					  "Ignored bogus delete protoid '%d'", v2del->isad_protoid);
			}
		}

		if (del_ike && ndp != 0)
			log_state(RC_LOG, &ike->sa,
				  "Odd: INFORMATIONAL Exchange deletes IKE SA and yet also deletes some IPsec SA");
	}

	/*
	 * response packet preparation: DELETE or non-delete (eg MOBIKE/keepalive/REDIRECT)
	 *
	 * There can be at most one Delete Payload for an IKE SA.
	 * It means that this very SA is to be deleted.
	 *
	 * For each non-IKE Delete Payload we receive,
	 * we respond with a corresponding Delete Payload.
	 * Note that that means we will have an empty response
	 * if no Delete Payloads came in or if the only
	 * Delete Payload is for an IKE SA.
	 *
	 * If we received NAT detection payloads as per MOBIKE, send answers
	 */

	/*
	 * Variables for generating response.
	 * NOTE: only meaningful if "responding" is true!
	 * These declarations must be placed so early because they must be in scope for
	 * all of the several chunks of code that handle responding.
	 *
	 * XXX: in terms of readability and reliability, this
	 * interleaving of initiator vs response code paths is pretty
	 * screwed up.
	 */

	struct pbs_out reply_stream;
	pb_stream rbody;
	v2SK_payload_t sk;
	zero(&rbody);
	zero(&sk);

	if (responding) {
		/* make sure HDR is at start of a clean buffer */
		reply_stream = open_pbs_out("information exchange reply packet",
					    reply_buffer, sizeof(reply_buffer),
					    ike->sa.st_logger);


		/* authenticated decrypted response - It's alive, alive! */
		dbg("Received an INFORMATIONAL response, updating st_last_liveness, no pending_liveness");
		ike->sa.st_last_liveness = mononow();
		ike->sa.st_pend_liveness = false;

		/* HDR out */

		rbody = open_v2_message(&reply_stream, ike,
					md /* response */,
					ISAKMP_v2_INFORMATIONAL);
		if (!pbs_ok(&rbody)) {
			return STF_INTERNAL_ERROR;
		}

		/* insert an Encryption payload header */

		sk = open_v2SK_payload(ike->sa.st_logger, &rbody, ike);
		if (!pbs_ok(&sk.pbs)) {
			return STF_INTERNAL_ERROR;
		}

		if (send_mobike_resp) {
			stf_status e = add_mobike_response_payloads(
				&cookie2,	/* will be freed */
				md, &sk.pbs);
			if (e != STF_OK)
				return e;
		}
	}

	/*
	 * This happens when we are original initiator,
	 * and we received REDIRECT payload during the active
	 * session.
	 */
	if (seen_and_parsed_redirect)
		event_force(EVENT_v2_REDIRECT, &ike->sa);

	/*
	 * Do the actual deletion.
	 * If responding, build the body of the response.
	 */

	if (!responding && ike->sa.st_state->kind == STATE_IKESA_DEL) {
		/*
		 * this must be a response to our IKE SA delete request
		 * Even if there are are other Delete Payloads,
		 * they cannot matter: we delete the family.
		 */
		delete_ike_family(ike, DONT_SEND_DELETE);
		md->st = NULL;
		ike = NULL;
	} else if (!responding && md->chain[ISAKMP_NEXT_v2D] == NULL) {
		/*
		 * A liveness update response is handled here
		 */
		dbg("Received an INFORMATIONAL non-delete request; updating liveness, no longer pending.");
		ike->sa.st_last_liveness = mononow();
		ike->sa.st_pend_liveness = false;
	} else if (del_ike) {
		/*
		 * If we are deleting the Parent SA, the Child SAs will be torn down as well,
		 * so no point processing the other Delete SA payloads.
		 * We won't catch nonsense in those payloads.
		 *
		 * But wait: we cannot delete the IKE SA until after
		 * we've sent the response packet.  To be continued
		 * below ...
		 */
		passert(responding);
	} else {
		/*
		 * Pass 2 over the Delete Payloads:
		 * Actual IPsec SA deletion.
		 * If responding, build response Delete Payloads.
		 * If there is no payload, this loop is a no-op.
		 */
		for (struct payload_digest *p = md->chain[ISAKMP_NEXT_v2D];
		     p != NULL; p = p->next) {
			struct ikev2_delete *v2del = &p->payload.v2delete;

			switch (v2del->isad_protoid) {
			case PROTO_ISAKMP:
				passert_fail(ike->sa.st_logger, HERE, "unexpected IKE delete");

			case PROTO_IPSEC_AH: /* Child SAs */
			case PROTO_IPSEC_ESP: /* Child SAs */
			{
				/* stuff for responding */
				ipsec_spi_t spi_buf[128];
				uint16_t j = 0;	/* number of SPIs in spi_buf */
				uint16_t i;

				for (i = 0; i < v2del->isad_nrspi; i++) {
					ipsec_spi_t spi;

					diag_t d = pbs_in_raw( &p->pbs, &spi, sizeof(spi),"SPI");
					if (d != NULL) {
						log_diag(RC_LOG, ike->sa.st_logger, &d, "%s", "");
						return STF_INTERNAL_ERROR;	/* cannot happen */
					}

					dbg("delete %s SA(0x%08" PRIx32 ")",
					    enum_show(&ikev2_delete_protocol_id_names,
						      v2del->isad_protoid),
					    ntohl((uint32_t) spi));

					/*
					 * From 3.11.  Delete Payload:
					 * [the delete payload will]
					 * contain the IPsec protocol
					 * ID of that protocol (2 for
					 * AH, 3 for ESP), and the SPI
					 * is the SPI the sending
					 * endpoint would expect in
					 * inbound ESP or AH packets.
					 *
					 * From our POV, that's the
					 * outbound SPI.
					 */
					struct child_sa *dst = find_v2_child_sa_by_outbound_spi(ike,
												v2del->isad_protoid,
												spi);

					if (dst == NULL) {
						log_state(RC_LOG, &ike->sa,
							  "received delete request for %s SA(0x%08" PRIx32 ") but corresponding state not found",
							  enum_show(&ikev2_delete_protocol_id_names,
								    v2del->isad_protoid),
							  ntohl((uint32_t)spi));
					} else {
						dbg("our side SPI that needs to be deleted: %s SA(0x%08" PRIx32 ")",
						    enum_show(&ikev2_delete_protocol_id_names,
							      v2del->isad_protoid), ntohl((uint32_t)spi));

						/* we just received a delete, don't send another delete */
						dst->sa.st_dont_send_delete = true;
						/* st is a parent */
						passert(&ike->sa != &dst->sa);
						passert(ike->sa.st_serialno == dst->sa.st_clonedfrom);
						if (!del_ike && responding) {
							struct ipsec_proto_info *pr =
								v2del->isad_protoid == PROTO_IPSEC_AH ?
								&dst->sa.st_ah :
								&dst->sa.st_esp;

							if (j < elemsof(spi_buf)) {
								spi_buf[j] = pr->our_spi;
								j++;
							} else {
								log_state(RC_LOG, &ike->sa,
									  "too many SPIs in Delete Notification payload; ignoring 0x%08" PRIx32,
									  ntohl(spi));
							}
						}
						delete_or_replace_state(&dst->sa);
						/* note: md->st != dst */
					}
				} /* for each spi */

				if (!del_ike && responding) {
					/* build output Delete Payload */
					struct ikev2_delete v2del_tmp = {
						.isad_protoid = v2del->isad_protoid,
						.isad_spisize = v2del->isad_spisize,
						.isad_nrspi = j,
					};

					/* Emit delete payload header and SPI values */
					pb_stream del_pbs;	/* output stream */

					if (!out_struct(&v2del_tmp,
							&ikev2_delete_desc,
							&sk.pbs,
							&del_pbs))
						return false;
					diag_t d = pbs_out_raw(&del_pbs,
							       spi_buf,
							       j * sizeof(spi_buf[0]),
							       "local SPIs");
					if (d != NULL) {
						log_diag(RC_LOG_SERIOUS, sk.logger, &d, "%s", "");
						return STF_INTERNAL_ERROR;
					}

					close_output_pbs(&del_pbs);
				}
			}
			break;

			default:
				/* ignore unrecognized protocol */
				break;
			}
		}  /* for each Delete Payload */
	}

	if (responding) {
		/*
		 * We've now build up the content (if any) of the Response:
		 *
		 * - empty, if there were no Delete Payloads or if we are
		 *   responding to v2N_REDIRECT payload (RFC 5685 Chapter 5).
		 *   Treat as a check for liveness.  Correct response is this
		 *   empty Response.
		 *
		 * - if an ISAKMP SA is mentioned in input message,
		 *   we are sending an empty Response, as per standard.
		 *
		 * - for IPsec SA mentioned, we are sending its mate.
		 *
		 * - for MOBIKE, we send NAT NOTIFY payloads and optionally a COOKIE2
		 *
		 * Close up the packet and send it.
		 */

		/* const size_t len = pbs_offset(&sk.pbs); */
		if (!close_v2SK_payload(&sk)) {
			return STF_INTERNAL_ERROR;
		}
		close_output_pbs(&rbody);
		close_output_pbs(&reply_stream);
;
		stf_status ret = encrypt_v2SK_payload(&sk);
		if (ret != STF_OK)
			return ret;

		struct mobike mobike_remote;

		mobike_switch_remote(md, &mobike_remote);

		/* ??? should we support fragmenting?  Maybe one day. */
		record_v2_message(ike, &reply_stream, "reply packet for process_encrypted_informational_ikev2",
				  MESSAGE_RESPONSE);
		send_recorded_v2_message(ike, "reply packet for process_encrypted_informational_ikev2",
					 MESSAGE_RESPONSE);

		/*
		 * XXX: This code should be neither using record 'n'
		 * send (which leads to RFC violations because it
		 * doesn't wait for an ACK) and/or be deleting the
		 * state midway through a state transition.
		 *
		 * When DEL_IKE, the update isn't needed but what
		 * ever.
		 */
		dbg_v2_msgid(ike, &ike->sa, "XXX: in %s() hacking around record 'n' send bypassing send queue hacking around delete_ike_family()",
			     __func__);
		v2_msgid_update_sent(ike, &ike->sa, md, MESSAGE_RESPONSE);

		mobike_reset_remote(&ike->sa, &mobike_remote);

		/*
		 * ... now we can delete the IKE SA if we want to.
		 *
		 * The response is hopefully empty.
		 */
		if (del_ike) {
			delete_ike_family(ike, DONT_SEND_DELETE);
			md->st = NULL;
			ike = NULL;
		}
	}

	/*
	 * This is a special case. When we have site to site connection
	 * and one site redirects other in IKE_AUTH reply, he doesn't
	 * unroute. It seems like it was easier to add here this part
	 * than in delete_ipsec_sa() in kernel.c where it should be
	 * (at least it seems like it should be there).
	 *
	 * The need for this special case was discovered by running
	 * various test cases.
	 */
	if (do_unroute) {
		unroute_connection(c);
	}

	/* count as DPD/liveness only if there was no Delete */
	if (!del_ike && ndp == 0) {
		if (responding)
			pstats_ike_dpd_replied++;
		else
			pstats_ike_dpd_recv++;
	}
	return STF_OK;
}

#ifdef XFRM_SUPPORT
static payload_emitter_fn add_mobike_payloads;
static bool add_mobike_payloads(struct state *st, pb_stream *pbs)
{
	ip_endpoint local_endpoint = st->st_mobike_local_endpoint;
	ip_endpoint remote_endpoint = st->st_remote_endpoint;
	return emit_v2N(v2N_UPDATE_SA_ADDRESSES, pbs) &&
		ikev2_out_natd(&local_endpoint, &remote_endpoint,
			       &st->st_ike_spis, pbs);
}
#endif

void ikev2_rekey_ike_start(struct ike_sa *ike)
{
	struct pending p = {
		.whack_sock = ike->sa.st_logger->object_whackfd,/*on-stack*/
		.ike = ike,
		.connection = ike->sa.st_connection,
		.policy = LEMPTY,
		.try = 1,
		.replacing = ike->sa.st_serialno,
		.uctx = ike->sa.sec_ctx,
	};
	ikev2_initiate_child_sa(&p);
}

void ikev2_initiate_child_sa(struct pending *p)
{
	struct ike_sa *ike = p->ike;
	struct connection *c = p->connection;
	passert(c != NULL);

	enum sa_type sa_type;
	if (p->replacing == ike->sa.st_serialno) { /* IKE rekey exchange */
		sa_type = IKE_SA;
		ike->sa.st_viable_parent = FALSE;
	} else {
		if (find_pending_phase2(ike->sa.st_serialno,
					c, IPSECSA_PENDING_STATES)) {
			return;
		}
		sa_type = IPSEC_SA;
	}

	struct child_sa *child; /* to be determined */
	const struct child_sa *child_being_replaced;
	if (sa_type == IPSEC_SA) {
		child_being_replaced = pexpect_child_sa(state_with_serialno(p->replacing));
		if (child_being_replaced != NULL &&
		    !IS_CHILD_SA_ESTABLISHED(&child_being_replaced->sa)) {
			/* can't replace a state that isn't established */
			child_being_replaced = NULL;
		}
		child = new_v2_child_state(ike, IPSEC_SA,
					   SA_INITIATOR,
					   (child_being_replaced != NULL ? STATE_V2_REKEY_CHILD_I0 :
					    STATE_V2_NEW_CHILD_I0),
					   p->whack_sock);
	} else {
		child_being_replaced = NULL; /* obviously the IKE SA */
		child = new_v2_child_state(ike, IKE_SA,
					   SA_INITIATOR,
					   STATE_V2_REKEY_IKE_I0,
					   p->whack_sock);
		child->sa.st_oakley = ike->sa.st_oakley;
		child->sa.st_ike_rekey_spis.initiator = ike_initiator_spi();
		child->sa.st_ike_pred = ike->sa.st_serialno;
	}
	update_state_connection(&child->sa, c);

	child->sa.st_try = p->try;

	free_chunk_content(&child->sa.st_ni); /* this is from the parent. */
	free_chunk_content(&child->sa.st_nr); /* this is from the parent. */

	if (child_being_replaced != NULL) {
		pexpect(sa_type == IPSEC_SA);
		pexpect(IS_CHILD_SA_ESTABLISHED(&child_being_replaced->sa));
		child->sa.st_ipsec_pred = child_being_replaced->sa.st_serialno;
		passert(child->sa.st_connection == child_being_replaced->sa.st_connection);
		if (HAS_IPSEC_POLICY(child_being_replaced->sa.st_policy))
			child->sa.st_policy = child_being_replaced->sa.st_policy;
		else
			p->policy = c->policy; /* where did child_being_replaced->sa.st_policy go? */
	}

	child->sa.st_policy = p->policy;

	child->sa.sec_ctx = NULL;
	if (p->uctx != NULL) {
		child->sa.sec_ctx = clone_thing(*p->uctx, "sec ctx structure");
		dbg("pending phase 2 with security context \"%s\"",
		    child->sa.sec_ctx->sec_ctx_value);
	}

	binlog_refresh_state(&child->sa);

	char replacestr[256] = "";
	if (p->replacing != SOS_NOBODY) {
		snprintf(replacestr, sizeof(replacestr), " to replace #%lu",
			 p->replacing);
	}

	passert(child->sa.st_connection != NULL);

	if (sa_type == IPSEC_SA) {

		/*
		 * Use the CREATE_CHILD_SA proposal suite - the
		 * proposal generated during IKE_AUTH will have been
		 * stripped of DH.
		 *
		 * XXX: If the IKE SA's DH changes, then the child
		 * proposals will be re-generated.  Should the child
		 * proposals instead be somehow stored in state and
		 * dragged around?
		 */
		const struct dh_desc *default_dh =
			c->policy & POLICY_PFS ? ike->sa.st_oakley.ta_dh : NULL;
		struct ikev2_proposals *child_proposals =
			get_v2_create_child_proposals(c,
						      "ESP/AH initiator emitting proposals",
						      default_dh,
						      child->sa.st_logger);
		/* see ikev2_child_add_ipsec_payloads */
		passert(c->v2_create_child_proposals != NULL);

		child->sa.st_pfs_group = ikev2_proposals_first_dh(child_proposals, child->sa.st_logger);

		dbg("#%lu schedule %s IPsec SA %s%s using IKE# %lu pfs=%s",
		    child->sa.st_serialno,
		    child_being_replaced != NULL ? "rekey initiate" : "initiate",
		    prettypolicy(p->policy),
		    replacestr,
		    ike->sa.st_serialno,
		    child->sa.st_pfs_group == NULL ? "no-pfs" : child->sa.st_pfs_group->common.fqn);
	} else {
		dbg("#%lu schedule initiate IKE Rekey SA %s to replace IKE# %lu",
		    child->sa.st_serialno,
		    prettypolicy(p->policy),
		    ike->sa.st_serialno);
	}

	event_force(EVENT_v2_INITIATE_CHILD, &child->sa);
}

static ke_and_nonce_cb ikev2_child_outI_continue;

void ikev2_child_outI(struct state *st)
{
	/*
	 * XXX: the combination of .st_pfs_group and .st_oakley.ta_dh
	 * is weird.  Should this instead extract the tentative DH
	 * from the proposals (providing a default)?
	 */
	switch (st->st_state->kind) {

	case STATE_V2_REKEY_CHILD_I0:
		submit_ke_and_nonce(st, st->st_pfs_group,
				    ikev2_child_outI_continue /*possibly-null*/,
				    "Child Rekey Initiator KE and nonce ni");
		break; /* return STF_SUSPEND; */

	case STATE_V2_NEW_CHILD_I0:
		submit_ke_and_nonce(st, st->st_pfs_group /*possibly-null*/,
				    ikev2_child_outI_continue,
				    "Child Initiator KE? and nonce");
		break; /* return STF_SUSPEND; */

	case STATE_V2_REKEY_IKE_I0:
		submit_ke_and_nonce(st, st->st_oakley.ta_dh,
				    ikev2_child_outI_continue /*never-null?*/,
				    "IKE REKEY Initiator KE and nonce ni");
		break; /* return STF_SUSPEND; */

	default:
		bad_case(st->st_state->kind);
	}
}

static v2_msgid_pending_cb ikev2_child_outI_continue_2;

static stf_status ikev2_child_outI_continue(struct state *st,
					    struct msg_digest *unused_md,
					    struct dh_local_secret *local_secret,
					    chunk_t *nonce)
{
	dbg("%s() for #%lu %s",
	     __func__, st->st_serialno, st->st_state->name);

	/* child initiating exchange */
	pexpect(unused_md == NULL);

	struct ike_sa *ike = ike_sa(st, HERE);
	struct child_sa *child = pexpect_child_sa(st);
	pexpect(child->sa.st_sa_role == SA_INITIATOR);

	/*
	 * XXX: Should this routine be split so that each instance
	 * handles only one state transition.  If there's commonality
	 * then the per-transition functions can all call common code.
	 */
	pexpect(st->st_state->kind == STATE_V2_NEW_CHILD_I0 ||
		st->st_state->kind == STATE_V2_REKEY_CHILD_I0 ||
		st->st_state->kind == STATE_V2_REKEY_IKE_I0);

	/* and a parent? */
	if (ike == NULL) {
		pexpect_fail(st->st_logger, HERE,
			     "sponsoring child state #%lu has no parent state #%lu",
			     st->st_serialno, st->st_clonedfrom);
		/* XXX: release child? */
		return STF_INTERNAL_ERROR;
	}

	/* IKE SA => DH */
	pexpect(st->st_state->kind == STATE_V2_REKEY_IKE_I0 ? local_secret != NULL : true);

	unpack_nonce(&st->st_ni, nonce);
	if (local_secret != NULL) {
		unpack_KE_from_helper(st, local_secret, &st->st_gi);
	}

	dbg("adding CHILD SA #%lu to IKE SA #%lu message initiator queue",
	    child->sa.st_serialno, ike->sa.st_serialno);
	v2_msgid_queue_initiator(ike, &child->sa, ISAKMP_v2_CREATE_CHILD_SA,
				 NULL, ikev2_child_outI_continue_2);

	return STF_SUSPEND;
}

stf_status ikev2_child_outI_continue_2(struct ike_sa *ike, struct state *st,
				       struct msg_digest *md UNUSED)
{
	struct child_sa *child = pexpect_child_sa(st);
	stf_status e = ikev2_start_new_exchange(ike, child);
	if (e != STF_OK) {
		return e;
	}
	return ikev2_child_out_tail(ike, child, NULL);
}

void ikev2_record_newaddr(struct state *st, void *arg_ip)
{
	ip_address *ip = arg_ip;

	if (!mobike_check_established(st))
		return;

	if (address_is_specified(&st->st_deleted_local_addr)) {
		/*
		 * A work around for delay between new address and new route
		 * A better fix would be listen to  RTM_NEWROUTE, RTM_DELROUTE
		 */
		if (st->st_addr_change_event == NULL) {
			event_schedule(EVENT_v2_ADDR_CHANGE,
				       RTM_NEWADDR_ROUTE_DELAY, st);
		} else {
			ipstr_buf b;
			dbg("#%lu MOBIKE ignore address %s change pending previous",
			    st->st_serialno, sensitive_ipstr(ip, &b));
		}
	}
}

void ikev2_record_deladdr(struct state *st, void *arg_ip)
{
	ip_address *ip = arg_ip;

	if (!mobike_check_established(st))
		return;

	pexpect_st_local_endpoint(st);
	ip_address local_address = endpoint_address(&st->st_interface->local_endpoint);
	/* ignore port */
	if (sameaddr(ip, &local_address)) {
		ip_address ip_p = st->st_deleted_local_addr;
		st->st_deleted_local_addr = local_address;
		struct state *cst = state_with_serialno(st->st_connection->newest_ipsec_sa);
		migration_down(cst->st_connection, cst);
		unroute_connection(st->st_connection);

		event_delete(EVENT_v2_LIVENESS, cst);

		if (st->st_addr_change_event == NULL) {
			event_schedule(EVENT_v2_ADDR_CHANGE, deltatime(0), st);
		} else {
			ipstr_buf o, n;
			dbg("#%lu MOBIKE new RTM_DELADDR %s pending previous %s",
			    st->st_serialno, ipstr(ip, &n), ipstr(&ip_p, &o));
		}
	}
}

#ifdef XFRM_SUPPORT
static void initiate_mobike_probe(struct state *st, struct starter_end *this,
				  const struct iface_port *iface)
{
	struct ike_sa *ike = ike_sa(st, HERE);
	/*
	 * caveat: could a CP initiator find an address received
	 * from the pool as a new source address?
	 */

	ipstr_buf s, g;
	endpoint_buf b;
	dbg("#%lu MOBIKE new source address %s remote %s and gateway %s",
	    st->st_serialno, ipstr(&this->addr, &s),
	    str_endpoint(&st->st_remote_endpoint, &b),
	    ipstr(&this->nexthop, &g));
	pexpect_st_local_endpoint(st);
	/*
	 * XXX: why not local_endpoint or is this redundant?
	 *
	 * The interface changed (new address in .address) but
	 * continue to use the existing port.
	 */
	ip_port port = endpoint_port(&st->st_interface->local_endpoint);
	st->st_mobike_local_endpoint = endpoint3(st->st_interface->protocol,
						 &this->addr, port);
	st->st_mobike_host_nexthop = this->nexthop; /* for updown, after xfrm migration */
	const struct iface_port *o_iface = st->st_interface;
	/* notice how it gets set back below */
	st->st_interface = iface;

	stf_status e = record_v2_informational_request("mobike informational request",
						       ike, st/*sender*/,
						       add_mobike_payloads);
	if (e == STF_OK) {
		send_recorded_v2_message(ike, "mobike informational request",
					 MESSAGE_REQUEST);
		/*
		 * XXX: record 'n' send violates the RFC.  This code should
		 * instead let success_v2_state_transition() deal with things.
		 */
		dbg_v2_msgid(ike, st, "XXX: in %s() hacking around record'n'send bypassing send queue",
			     __func__);
		v2_msgid_update_sent(ike, &ike->sa, NULL /* new exchange */, MESSAGE_REQUEST);
	}
	st->st_interface = o_iface;
	pexpect_st_local_endpoint(st);
}
#endif

#ifdef XFRM_SUPPORT
static const struct iface_port *ikev2_src_iface(struct state *st,
						struct starter_end *this)
{
	/* success found a new source address */
	pexpect_st_local_endpoint(st);
	ip_port port = endpoint_port(&st->st_interface->local_endpoint);
	ip_endpoint local_endpoint = endpoint3(st->st_interface->protocol,
					       &this->addr, port);
	const struct iface_port *iface = find_iface_port_by_local_endpoint(&local_endpoint);
	if (iface == NULL) {
		endpoint_buf b;
		dbg("#%lu no interface for %s try to initialize",
		    st->st_serialno, str_endpoint(&local_endpoint, &b));
		/* XXX: should this be building a global logger? */
		struct logger global_logger[1] = { GLOBAL_LOGGER(whack_log_fd), };
		find_ifaces(false, global_logger);
		iface = find_iface_port_by_local_endpoint(&local_endpoint);
		if (iface ==  NULL) {
			return NULL;
		}
	}

	return iface;
}
#endif

void ikev2_addr_change(struct state *st)
{
	if (!mobike_check_established(st))
		return;

#ifdef XFRM_SUPPORT

	/* let's re-discover local address */

	struct starter_end this = {
		.addrtype = KH_DEFAULTROUTE,
		.nexttype = KH_DEFAULTROUTE,
		.host_family = endpoint_type(&st->st_remote_endpoint),
	};

	struct starter_end that = {
		.addrtype = KH_IPADDR,
		.host_family = endpoint_type(&st->st_remote_endpoint),
		.addr = st->st_remote_endpoint
	};

	/*
	 * mobike need two lookups. one for the gateway and
	 * the one for the source address
	 */
	switch (resolve_defaultroute_one(&this, &that, true, st->st_logger)) {
	case 0:	/* success */
		/* cannot happen */
		/* ??? original code treated this as failure */
		/* bad_case(0); */
		log_state(RC_LOG, st, "unexpected SUCCESS from first resolve_defaultroute_one");
		/* FALL THROUGH */
	case -1:	/* failure */
	{
		/* keep this DEBUG, if a libreswan log, too many false +ve */
		address_buf b;
		dbg("#%lu no local gatway to reach %s",
		    st->st_serialno, str_address(&that.addr, &b));
		break;
	}

	case 1: /* please call again: more to do */
		switch (resolve_defaultroute_one(&this, &that, true, st->st_logger)) {
		case 1: /* please call again: more to do */
			/* cannot happen */
			/* ??? original code treated this as failure */
			/* bad_case(1); */
			log_state(RC_LOG, st, "unexpected TRY AGAIN from second resolve_defaultroute_one");
			/* FALL THROUGH */
		case -1:	/* failure */
		{
			ipstr_buf g, b;
			log_state(RC_LOG, st, "no local source address to reach remote %s, local gateway %s",
				  sensitive_ipstr(&that.addr, &b),
				  ipstr(&this.nexthop, &g));
			break;
		}

		case 0:	/* success */
		{
			const struct iface_port *iface = ikev2_src_iface(st, &this);
			if (iface != NULL)
				initiate_mobike_probe(st, &this, iface);
			break;
		}

		}
		break;
	}

#else /* !defined(XFRM_SUPPORT) */

	log_state(RC_LOG, st, "without NETKEY we cannot ikev2_addr_change()");

#endif
}

/*
 * For opportunistic IPsec, we want to delete idle connections, so we
 * are not gaining an infinite amount of unused IPsec SAs.
 *
 * NOTE: Soon we will accept an idletime= configuration option that
 * replaces this check.
 *
 * Only replace the SA when it's been in use (checking for in-use is a
 * separate operation).
 */

static bool expire_ike_because_child_not_used(struct state *st)
{
	if (!(IS_PARENT_SA_ESTABLISHED(st) ||
	      IS_CHILD_SA_ESTABLISHED(st))) {
		/* for instance, too many retransmits trigger replace */
		return false;
	}

	struct connection *c = st->st_connection;

	if (!(c->policy & POLICY_OPPORTUNISTIC)) {
		/* killing idle IPsec SA's is only for opportunistic SA's */
		return false;
	}

	if (c->spd.that.has_lease) {
		pexpect_fail(st->st_logger, HERE,
			     "#%lu has lease; should not be trying to replace",
			     st->st_serialno);
		return true;
	}

	/* see of (most recent) child is busy */
	struct state *cst;
	struct ike_sa *ike;
	if (IS_IKE_SA(st)) {
		ike = pexpect_ike_sa(st);
		cst = state_with_serialno(c->newest_ipsec_sa);
		if (cst == NULL) {
			pexpect_fail(st->st_logger, HERE,
				     "can't check usage as IKE SA #%lu has no newest child",
				     ike->sa.st_serialno);
			return true;
		}
	} else {
		cst = st;
		ike = ike_sa(st, HERE);
	}

	dbg("#%lu check last used on newest CHILD SA #%lu",
	    ike->sa.st_serialno, cst->st_serialno);

	/* not sure why idleness is set to rekey margin? */
	if (was_eroute_idle(cst, c->sa_rekey_margin)) {
		/* we observed no traffic, let IPSEC SA and IKE SA expire */
		dbg("expiring IKE SA #%lu as CHILD SA #%lu has been idle for more than %jds",
		    ike->sa.st_serialno,
		    ike->sa.st_serialno,
		    deltasecs(c->sa_rekey_margin));
		return true;
	}
	return false;
}

void v2_schedule_replace_event(struct state *st)
{
	struct connection *c = st->st_connection;

	/* unwrapped deltatime_t in seconds */
	intmax_t delay = deltasecs(IS_IKE_SA(st) ? c->sa_ike_life_seconds
				   : c->sa_ipsec_life_seconds);
	st->st_replace_by = monotime_add(mononow(), deltatime(delay));

	/*
	 * Important policy lies buried here.  For example, we favour
	 * the initiator over the responder by making the initiator
	 * start rekeying sooner.  Also, fuzz is only added to the
	 * initiator's margin.
	 */

	enum event_type kind;
	const char *story;
	intmax_t marg;
	if ((c->policy & POLICY_OPPORTUNISTIC) &&
	    st->st_connection->spd.that.has_lease) {
		marg = 0;
		kind = EVENT_SA_EXPIRE;
		story = "always expire opportunistic SA with lease";
	} else if (c->policy & POLICY_DONT_REKEY) {
		marg = 0;
		kind = EVENT_SA_EXPIRE;
		story = "policy doesn't allow re-key";
	} else if (IS_IKE_SA(st) && LIN(POLICY_REAUTH, st->st_connection->policy)) {
		marg = 0;
		kind = EVENT_SA_REPLACE;
		story = "IKE SA with policy re-authenticate";
	} else {
		/* unwrapped deltatime_t in seconds */
		marg = deltasecs(c->sa_rekey_margin);

		switch (st->st_sa_role) {
		case SA_INITIATOR:
			marg += marg *
				c->sa_rekey_fuzz / 100.E0 *
				(rand() / (RAND_MAX + 1.E0));
			break;
		case SA_RESPONDER:
			marg /= 2;
			break;
		default:
			bad_case(st->st_sa_role);
		}

		if (delay > marg) {
			delay -= marg;
			kind = EVENT_SA_REKEY;
			story = "attempting re-key";
		} else {
			marg = 0;
			kind = EVENT_SA_REPLACE;
			story = "margin to small for re-key";
		}
	}

	st->st_replace_margin = deltatime(marg);
	if (marg > 0) {
		passert(kind == EVENT_SA_REKEY);
		dbg("#%lu will start re-keying in %jd seconds with margin of %jd seconds (%s)",
		    st->st_serialno, delay, marg, story);
	} else {
		passert(kind == EVENT_SA_REPLACE || kind == EVENT_SA_EXPIRE);
		dbg("#%lu will %s in %jd seconds (%s)",
		    st->st_serialno,
		    kind == EVENT_SA_EXPIRE ? "expire" : "be replaced",
		    delay, story);
	}

	delete_event(st);
	event_schedule(kind, deltatime(delay), st);
}

void v2_event_sa_rekey(struct state *st)
{
	monotime_t now = mononow();
	const char *satype = IS_IKE_SA(st) ? "IKE" : "CHILD";

	so_serial_t newer_sa = get_newer_sa_from_connection(st);
	if (newer_sa != SOS_NOBODY) {
		/* implies a double re-key? */
		pexpect_fail(st->st_logger, HERE,
			     "not replacing stale %s SA #%lu; as already got a newer #%lu",
			     satype, st->st_serialno, newer_sa);
		event_force(EVENT_SA_EXPIRE, st);
		return;
	}

	if (expire_ike_because_child_not_used(st)) {
		struct ike_sa *ike = ike_sa(st, HERE);
		event_force(EVENT_SA_EXPIRE, &ike->sa);
		return;
	}

	if (monobefore(st->st_replace_by, now)) {
		dbg("#%lu has no time to re-key, will replace",
		    st->st_serialno);
		event_force(EVENT_SA_REPLACE, st);
	}

	dbg("rekeying stale %s SA", satype);
	if (IS_IKE_SA(st)) {
		log_state(RC_LOG, st, "initiate rekey of IKEv2 CREATE_CHILD_SA IKE Rekey");
		ikev2_rekey_ike_start(pexpect_ike_sa(st));
	} else {
		/*
		 * XXX: Don't be fooled, ipsecdoi_replace() is magic -
		 * if the old state still exists it morphs things into
		 * a child re-key.
		 */
		ipsecdoi_replace(st, 1);
	}
	/*
	 * Should the rekey go into the weeds this replace will kick
	 * in.
	 *
	 * XXX: should the next event be SA_EXPIRE instead of
	 * SA_REPLACE?  For an IKE SA it breaks ikev2-32-nat-rw-rekey.
	 * For a CHILD SA perhaps - there is a mystery around what
	 * happens to the new child if the old one disappears.
	 */
	dbg("scheduling drop-dead replace event for #%lu", st->st_serialno);
	event_delete(EVENT_v2_LIVENESS, st);
	event_schedule(EVENT_SA_REPLACE, monotimediff(st->st_replace_by, now), st);
}

void v2_event_sa_replace(struct state *st)
{
	const char *satype = IS_IKE_SA(st) ? "IKE" : "CHILD";

	so_serial_t newer_sa = get_newer_sa_from_connection(st);
	if (newer_sa != SOS_NOBODY) {
		/*
		 * For some reason the rekey, above, hasn't completed.
		 * For an IKE SA blow away the entire family
		 * (including the in-progress rekey).  For a CHILD SA
		 * this will delete the old SA but leave the rekey
		 * alone.  Confusing.
		 */
		if (IS_IKE_SA(st)) {
			dbg("replacing entire stale IKE SA #%lu family; rekey #%lu will be deleted",
			    st->st_serialno, newer_sa);
			ipsecdoi_replace(st, 1);
		} else {
			dbg("expiring stale CHILD SA #%lu; newer #%lu will replace?",
			    st->st_serialno, newer_sa);
		}
		/* XXX: are these calls needed? it's about to die */
		event_delete(EVENT_v2_LIVENESS, st);
		event_force(EVENT_SA_EXPIRE, st);
		return;
	}

	if (expire_ike_because_child_not_used(st)) {
		struct ike_sa *ike = ike_sa(st, HERE);
		event_force(EVENT_SA_EXPIRE, &ike->sa);
		return;
	}

	/*
	 * XXX: For a CHILD SA, will this result in a re-key attempt?
	 */
	dbg("replacing stale %s SA", satype);
	ipsecdoi_replace(st, 1);
	event_delete(EVENT_v2_LIVENESS, st);
	event_force(EVENT_SA_EXPIRE, st);
}<|MERGE_RESOLUTION|>--- conflicted
+++ resolved
@@ -70,7 +70,6 @@
 #include "ikev2_redirect.h"
 #include "pam_auth.h"
 #include "ikev2_resume.h"
-#include "xauth.h"
 #include "crypt_dh.h"
 #include "crypt_prf.h"
 #include "ietf_constants.h"
@@ -705,16 +704,9 @@
 	pexpect(st->st_state->kind == STATE_PARENT_I0 ||
 		st->st_state->kind == STATE_PARENT_I1);
 
-<<<<<<< HEAD
-	unpack_KE_from_helper(st, r, &st->st_gi);
-	unpack_nonce(&st->st_ni, r);
-	stf_status e = record_v2_IKE_SA_INIT_OR_RESUME_request(ike) ? STF_OK : STF_INTERNAL_ERROR;
-	complete_v2_state_transition(st, NULL/*initiator*/, e);
-=======
 	unpack_KE_from_helper(st, local_secret, &st->st_gi);
 	unpack_nonce(&st->st_ni, nonce);
-	return record_v2_IKE_SA_INIT_request(ike) ? STF_OK : STF_INTERNAL_ERROR;
->>>>>>> d3d85886
+	return record_v2_IKE_SA_INIT_OR_RESUME_request(ike) ? STF_OK : STF_INTERNAL_ERROR;
 }
 
 bool record_v2_IKE_SA_INIT_OR_RESUME_request(struct ike_sa *ike)
@@ -992,26 +984,15 @@
 			return STF_FAIL;
 		}
 
-<<<<<<< HEAD
 		/*
-		* Check and read the KE contents.
-		*/
-		/* note: v1 notification! */
-		if (!accept_KE(&ike->sa.st_gi, "Gi", ike->sa.st_oakley.ta_dh,
-				md->chain[ISAKMP_NEXT_v2KE])) {
-			send_v2N_response_from_md(md, v2N_INVALID_SYNTAX, NULL);
-			return STF_FATAL;
-		}
-=======
-	/*
-	 * Check and read the KE contents.
-	 */
-	/* note: v1 notification! */
-	if (!unpack_KE(&ike->sa.st_gi, "Gi", ike->sa.st_oakley.ta_dh,
+	 	 * Check and read the KE contents.
+	 	 */
+		 /* note: v1 notification! */
+		if (!unpack_KE(&ike->sa.st_gi, "Gi", ike->sa.st_oakley.ta_dh,
 		       md->chain[ISAKMP_NEXT_v2KE], ike->sa.st_logger)) {
-		send_v2N_response_from_md(md, v2N_INVALID_SYNTAX, NULL);
-		return STF_FATAL;
->>>>>>> d3d85886
+				send_v2N_response_from_md(md, v2N_INVALID_SYNTAX, NULL);
+				return STF_FATAL;
+		}
 	}
 
 	/* extract results */
@@ -1052,8 +1033,10 @@
 	}
 	/* calculate the nonce and the KE */
 	if (ike->sa.st_resuming) {
-		request_nonce("Session Resume Responder Nonce Nr", &ike->sa,
-						 ikev2_parent_inI1outR1_continue);
+		submit_ke_and_nonce(&ike->sa,
+			    NULL /* no-nonce */,
+			    ikev2_parent_inI1outR1_continue,
+			    "Session Resume Responder Nonce Nr");
 	} else {
 		submit_ke_and_nonce(&ike->sa,
 			    ike->sa.st_oakley.ta_dh,
@@ -1582,30 +1565,17 @@
 
 		dbg("ikev2 parent inR1: calculating g^{xy} in order to send I2");
 
-<<<<<<< HEAD
-	
 		/* KE in */
 		if (!ike->sa.st_resuming) {
-			if (!accept_KE(&st->st_gr, "Gr", st->st_oakley.ta_dh,
-					md->chain[ISAKMP_NEXT_v2KE])) {
+			if (!unpack_KE(&st->st_gr, "Gr", st->st_oakley.ta_dh,
+				md->chain[ISAKMP_NEXT_v2KE], st->st_logger)) {
 				/*
-				* XXX: Initiator - so this code will not trigger a
-				* notify.  Since packet isn't trusted, should it be
-				* ignored?
+				 * XXX: Initiator - so this code will not trigger a
+				 * notify.  Since packet isn't trusted, should it be
+				 * ignored?
 				*/
 				return STF_FAIL + v2N_INVALID_SYNTAX;
 			}
-=======
-		/* KE in */
-		if (!unpack_KE(&st->st_gr, "Gr", st->st_oakley.ta_dh,
-			       md->chain[ISAKMP_NEXT_v2KE], st->st_logger)) {
-			/*
-			* XXX: Initiator - so this code will not trigger a
-			* notify.  Since packet isn't trusted, should it be
-			* ignored?
-			*/
-			return STF_FAIL + v2N_INVALID_SYNTAX;
->>>>>>> d3d85886
 		}
 
 		/* Ni in */
@@ -1713,31 +1683,18 @@
 		.responder = md->hdr.isa_ike_responder_spi,
 	};
 
-	/* If we seen the intermediate AND we are configured to use intermediate */
-<<<<<<< HEAD
-	/* for now, do only one Intermediate Exchange round and proceed with IKE_AUTH */	
-	
 	if(ike->sa.st_resuming) {
-		ikev2_parent_inR1outI2_tail(st, md, NULL);
-		return STF_OK;
+		return ikev2_parent_inR1outI2_continue(st, md);
 	} else {
-		crypto_req_cont_func (*pcrc_func) = (ike->sa.st_seen_intermediate && (md->pbs[PBS_v2N_INTERMEDIATE_EXCHANGE_SUPPORTED] != NULL) && !(md->hdr.isa_xchg == ISAKMP_v2_IKE_INTERMEDIATE)) ?
+		/* If we seen the intermediate AND we are configured to use intermediate */
+		/* for now, do only one Intermediate Exchange round and proceed with IKE_AUTH */
+		dh_shared_secret_cb (*pcrc_func) = (ike->sa.st_seen_intermediate && (md->pbs[PBS_v2N_INTERMEDIATE_EXCHANGE_SUPPORTED] != NULL) && !(md->hdr.isa_xchg == ISAKMP_v2_IKE_INTERMEDIATE)) ?
 			ikev2_parent_inR1out_intermediate : ikev2_parent_inR1outI2_continue;
 
-		submit_v2_dh_shared_secret(st, "ikev2_inR1outI2 KE",
-					SA_INITIATOR,
-					NULL, NULL, &st->st_ike_rekey_spis,
-					pcrc_func);
-	}
-=======
-	/* for now, do only one Intermediate Exchange round and proceed with IKE_AUTH */
-	dh_shared_secret_cb (*pcrc_func) = (ike->sa.st_seen_intermediate && (md->pbs[PBS_v2N_INTERMEDIATE_EXCHANGE_SUPPORTED] != NULL) && !(md->hdr.isa_xchg == ISAKMP_v2_IKE_INTERMEDIATE)) ?
-			ikev2_parent_inR1out_intermediate : ikev2_parent_inR1outI2_continue;
-
-	submit_dh_shared_secret(st, st->st_gr/*initiator needs responder KE*/,
+		submit_dh_shared_secret(st, st->st_gr/*initiator needs responder KE*/,
 				pcrc_func, HERE);
-	return STF_SUSPEND;
->>>>>>> d3d85886
+		return STF_SUSPEND;
+	}
 }
 
 static stf_status ikev2_parent_inR1out_intermediate(struct state *st,
@@ -2044,11 +2001,9 @@
 
 	struct state *pst = &ike->sa; /* TBD: hack-to-avoid-code-churn */
 	struct connection *const pc = pst->st_connection;	/* parent connection */
-<<<<<<< HEAD
-	struct ike_sa *ike = pexpect_ike_sa(pst);
 		
 	if (ike->sa.st_resuming) {
-		PK11SymKey *sk_d_old = symkey_from_hunk("sk_d_old", pst->st_connection->temp_vars.ticket_variables.sk_d_old,
+		PK11SymKey *sk_d_old = symkey_from_hunk("sk_d_old", ike->sa.st_connection->temp_vars.ticket_variables.sk_d_old,
 								  ike->sa.st_logger);
 		if (!skeyseed_v2_sr(pst, sk_d_old, SA_INITIATOR, ike->sa.st_logger)){
 			return STF_FAIL;
@@ -2056,30 +2011,18 @@
 		free_chunk_content(&pst->st_connection->temp_vars.ticket_variables.sk_d_old);
 	} else {
 		if (!(md->hdr.isa_xchg == ISAKMP_v2_IKE_INTERMEDIATE)) {
-			if (!finish_v2_dh_shared_secret(pst, r, FALSE)) {
+			if (st->st_dh_shared_secret == NULL) {
 				/*
-				* XXX: this is the initiator so returning a
-				* notification is kind of useless.
+				 * XXX: this is the initiator so returning a
+				 * notification is kind of useless.
 				*/
 				pstat_sa_failed(pst, REASON_CRYPTO_FAILED);
-				return STF_FAIL + v2N_INVALID_SYNTAX; /* STF_FATAL? */
+				return STF_FAIL;
 			}
-		}	
-=======
-
-	if (!(md->hdr.isa_xchg == ISAKMP_v2_IKE_INTERMEDIATE)) {
-		if (st->st_dh_shared_secret == NULL) {
-			/*
-			* XXX: this is the initiator so returning a
-			* notification is kind of useless.
-			*/
-			pstat_sa_failed(pst, REASON_CRYPTO_FAILED);
-			return STF_FAIL;
-		}
-		calc_v2_keymat(st,
+			calc_v2_keymat(st,
 			       NULL, NULL, /*no old keymat*/
 			       &st->st_ike_rekey_spis);
->>>>>>> d3d85886
+		}
 	}
 
 	/*
@@ -2757,37 +2700,21 @@
 
 	dbg("ikev2 parent %s(): calculating g^{xy} in order to decrypt I2", __func__);
 
-<<<<<<< HEAD
 	if (ike->sa.st_resuming) {
-		ikev2_ike_sa_process_auth_request_no_skeyid_continue(st, md, NULL);
+		ikev2_ike_sa_process_auth_request_no_keymat_continue(st, md);
 		return STF_OK;
 	} else {
-		//* initiate calculation of g^xy */
-		submit_v2_dh_shared_secret(st, "ikev2_inI2outR2 KE",
-				   SA_RESPONDER,
-				   NULL, NULL, &st->st_ike_spis,
-				   ikev2_ike_sa_process_auth_request_no_skeyid_continue);
-		return STF_SUSPEND;
-	}
-
-}
-
-static void ikev2_ike_sa_process_auth_request_no_skeyid_continue(struct state *st,
-								 struct msg_digest *md,
-								 struct pluto_crypto_req *r)
-{	
-=======
-	/* initiate calculation of g^xy */
-	submit_dh_shared_secret(st, st->st_gi/*responder needs initiator KE*/,
+		/* initiate calculation of g^xy */
+		submit_dh_shared_secret(st, st->st_gi/*responder needs initiator KE*/,
 				ikev2_ike_sa_process_auth_request_no_keymat_continue,
 				HERE);
-	return STF_SUSPEND;
+		return STF_SUSPEND;
+	}
 }
 
 static stf_status ikev2_ike_sa_process_auth_request_no_keymat_continue(struct state *st,
 								       struct msg_digest *md)
 {
->>>>>>> d3d85886
 	dbg("%s() for #%lu %s: calculating g^{xy}, sending R2",
 	    __func__, st->st_serialno, st->st_state->name);
 
@@ -2801,7 +2728,6 @@
 
 	/* extract calculated values from r */
 
-<<<<<<< HEAD
 	if (ike->sa.st_resuming) {
 		chunk_t temp = alloc_chunk(st->st_sk_d_old_len, "temp sk_d_old");
 		memcpy(temp.ptr, &st->st_sk_d_old, st->st_sk_d_old_len);
@@ -2812,29 +2738,19 @@
 			dbg("aborting Session Resume");
 			send_v2N_response_from_md(md, v2N_INVALID_SYNTAX, NULL);
 			complete_v2_state_transition(md->st, md, STF_FATAL);
-			return;
+			return STF_FATAL;
 		}
 	} else { 
-		if (!finish_v2_dh_shared_secret(st, r, FALSE)) {
-=======
-	if (st->st_dh_shared_secret  == NULL) {
->>>>>>> d3d85886
-		/*
-		 * Since dh failed, the channel isn't end-to-end
-		 * encrypted.  Send back a clear text notify and then
-		 * abandon the connection.
-		 */
-		dbg("aborting IKE SA: DH failed");
-		send_v2N_response_from_md(md, v2N_INVALID_SYNTAX, NULL);
-<<<<<<< HEAD
-		/* replace (*mdp)->st with st ... */
-		complete_v2_state_transition(md->st, md, STF_FATAL);
-		return;
-		}
-	}
-	
-=======
-		return STF_FATAL;
+		if (st->st_dh_shared_secret  == NULL) {
+			/*
+		 	 * Since dh failed, the channel isn't end-to-end
+		 	 * encrypted.  Send back a clear text notify and then
+		 	 * abandon the connection.
+		 	*/
+			dbg("aborting IKE SA: DH failed");
+			send_v2N_response_from_md(md, v2N_INVALID_SYNTAX, NULL);
+			return STF_FATAL;
+		}
 	}
 
 	calc_v2_keymat(st,
@@ -2842,7 +2758,6 @@
 		       NULL/*old_prf*/,
 		       &st->st_ike_spis/*new SPIs*/);
 
->>>>>>> d3d85886
 	ikev2_process_state_packet(pexpect_ike_sa(st), st, md);
 	/* above does complete state transition */
 	return STF_SKIP_COMPLETE_STATE_TRANSITION;
@@ -4070,7 +3985,8 @@
 	if (md->pbs[PBS_v2N_TICKET_LT_OPAQUE] != NULL) {
 		dbg("received v2N_TICKET_LT_OPAQUE")
 		pb_stream pbs = *md->pbs[PBS_v2N_TICKET_LT_OPAQUE];
-		
+
+#if 0
 		struct ikev2_ticket_lifetime tl;
 		if (!pbs_in_struct(&pbs, &tl, sizeof(tl),
 			   &ikev2_ticket_lt_desc, NULL, ike->sa.st_logger)) {
@@ -4080,12 +3996,12 @@
 
 		pst->st_connection->temp_vars.ticket_variables.sr_our_expire = time(NULL);
 		pst->st_connection->temp_vars.ticket_variables.sr_server_expire = tl.sr_lifetime;
+#endif
 
 		size_t len = pbs_left(&pbs);
 		pst->st_connection->temp_vars.ticket_variables.stored_ticket = alloc_chunk(len, "Ticket");
 		
-		if (!pbs_in_raw(&pbs, pst->st_connection->temp_vars.ticket_variables.stored_ticket.ptr, len,
-				"ticket", ike->sa.st_logger)) {
+		if (!pbs_in_raw(&pbs, pst->st_connection->temp_vars.ticket_variables.stored_ticket.ptr, len, "ticket")) {
 			dbg("error while extracting ticket(encrypted) from variable part of IKEv2_TICKET_LT_OPAQUE Notify payload")
 			free_chunk_content(&pst->st_connection->temp_vars.ticket_variables.stored_ticket);
 			return STF_FATAL;
