/*	db_ops.h,v 1.1.2.1 2003/11/21 18:12:23 jjo Exp	*/
#ifndef _DB_OPS_H
#define _DB_OPS_H

#include "spdb.h"

/*
 *      Main db object, (quite proposal "oriented")
 */
struct db_context {
	struct db_prop prop;            /* proposal buffer (not pointer) */
	struct db_trans *trans0;        /* transf. list, dynamically sized */
	struct db_trans *trans_cur;     /* current transform ptr */
	struct db_attr *attrs0;         /* attr. list, dynamically sized */
	struct db_attr *attrs_cur;      /* current attribute ptr */
	int max_trans;                  /* size of trans list */
	int max_attrs;                  /* size of attrs list */
};

/*
 *      Allocate a new db object
 */
extern struct db_context * db_prop_new(u_int8_t protoid, int max_trans,
				int max_attrs);

/*	Free all resourses for this db */
extern void db_destroy(struct db_context *ctx);

/*	Start a new transform */
extern void db_trans_add(struct db_context *ctx, u_int8_t transid);

/*	Add a new attribute by value */
<<<<<<< HEAD
int db_attr_add_values(struct db_context *ctx, enum ikev1_oakley_attr type, u_int16_t val);
=======
extern void db_attr_add_values(struct db_context *ctx,  u_int16_t type, u_int16_t val);
>>>>>>> 9497b445

/*	Get proposal from db object */
static __inline__ struct db_prop *db_prop_get(struct db_context *ctx)
{
	return &ctx->prop;
}
/*	Show stats (allocation, etc) */
void db_ops_show_status(void);

extern void db_print(struct db_context *ctx);

#endif /* _DB_OPS_H */<|MERGE_RESOLUTION|>--- conflicted
+++ resolved
@@ -30,11 +30,7 @@
 extern void db_trans_add(struct db_context *ctx, u_int8_t transid);
 
 /*	Add a new attribute by value */
-<<<<<<< HEAD
-int db_attr_add_values(struct db_context *ctx, enum ikev1_oakley_attr type, u_int16_t val);
-=======
-extern void db_attr_add_values(struct db_context *ctx,  u_int16_t type, u_int16_t val);
->>>>>>> 9497b445
+extern void db_attr_add_values(struct db_context *ctx, enum ikev1_oakley_attr type, u_int16_t val);
 
 /*	Get proposal from db object */
 static __inline__ struct db_prop *db_prop_get(struct db_context *ctx)
