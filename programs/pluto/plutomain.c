--- conflicted
+++ resolved
@@ -774,26 +774,10 @@
 			continue;
 
 		case 'x':	/* --crlcheckinterval <time>*/
-<<<<<<< HEAD
-			if (optarg == NULL || !isdigit(optarg[0]))
-				usage("missing interval time");
-
-			{
-				char *endptr;
-				long interval = strtol(optarg, &endptr, 0);
-
-				if (*endptr != '\0' || endptr == optarg ||
-					interval <= 0)
-					usage("<interval-time> must be a positive number");
-
-				crl_check_interval = deltatime(interval);
-			}
-=======
 			ugh = ttoul(optarg, 0, 10, &u);
 			if (ugh != NULL)
 				break;
-			crl_check_interval = u;
->>>>>>> 03cfc1b8
+			crl_check_interval = deltatime(u);
 			continue;
 
 		case 'u':	/* --uniqueids */
