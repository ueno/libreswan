/* XAUTH related functions
 *
 * Copyright (C) 2001-2002 Colubris Networks
 * Copyright (C) 2003 Sean Mathews - Nu Tech Software Solutions, inc.
 * Copyright (C) 2003-2004 Xelerance Corporation
 * Copyright (C) 2009 Ken Wilson <Ken_Wilson@securecomputing.com>
 * Copyright (C) 2009 Avesh Agarwal <avagarwa@redhat.com>
 * Copyright (C) 2010,2013 D. Hugh Redelmeier <hugh@mimosa.com>
 * Copyright (C) 2012 Wes Hardaker <opensource@hardakers.net>
 * Copyright (C) 2012-2013 Paul Wouters <pwouters@redhat.com>
 * Copyright (C) 2012-2013 Philippe Vouters <philippe.vouters@laposte.net>
 * Copyright (C) 2013 David McCullough <ucdevel@gmail.com>
 * Copyright (C) 2013 Antony Antony <antony@phenome.org>
 *
 * This program is free software; you can redistribute it and/or modify it
 * under the terms of the GNU General Public License as published by the
 * Free Software Foundation; either version 2 of the License, or (at your
 * option) any later version.  See <http://www.fsf.org/copyleft/gpl.txt>.
 *
 * This program is distributed in the hope that it will be useful, but
 * WITHOUT ANY WARRANTY; without even the implied warranty of MERCHANTABILITY
 * or FITNESS FOR A PARTICULAR PURPOSE.  See the GNU General Public License
 * for more details.
 *
 * This code originally written by Colubris Networks, Inc.
 * Extraction of patch and porting to 1.99 codebases by Xelerance Corporation
 * Porting to 2.x by Sean Mathews
 */

#include <pthread.h>	/* Must be the first include file */

#include <stdio.h>
#include <string.h>
#include <stddef.h>
#include <stdlib.h>
#include <unistd.h>
#include <sys/socket.h>
#include <netinet/in.h>
#include <arpa/inet.h>
#include <limits.h>

#if defined(linux)
/* is supposed to be in unistd.h, but it isn't on linux */
#include <crypt.h>
#endif

#include <libreswan.h>

#include "lswalloc.h"

#include "sysdep.h"
#include "lswconf.h"
#include "constants.h"
#include "lswlog.h"

#include "defs.h"
#include "state.h"
#include "ikev1_msgid.h"
#include "id.h"
#include "x509.h"
#include "certs.h"
#include "connections.h"	/* needs id.h */
#include "packet.h"
#include "demux.h"		/* needs packet.h */
#include "log.h"
#include "timer.h"
#include "keys.h"
#include "ipsec_doi.h"	/* needs demux.h and state.h */
#include "xauth.h"
#include "crypto.h"
#include "ike_alg.h"
#include "secrets.h"

#include "ikev1_xauth.h"
#include "virtual.h"	/* needs connections.h */
#include "addresspool.h"

/* forward declarations */
static stf_status xauth_client_ackstatus(struct state *st,
					 pb_stream *rbody,
					 u_int16_t ap_id);

<<<<<<< HEAD
/* BEWARE: This code is multi-threaded.
 *
 * Any static object is likely shared and probably has to be protected by
 * a lock.
 * Any other shared object needs to be protected.
 * Beware of calling functions that are not thread-safe.
 *
 * Static or shared objects:
 * - locks (duh)
 * - st_jbuf_mem and the structure it points to
 * - ??? field pamh in struct connection.
 *
 * Non-thread-safe functions:
 * - crypt(3) used by do_file_authentication()
 * - ??? pam_*?
 */

typedef struct {
	bool in_use;
	struct state *st;
	sigjmp_buf jbuf;
} st_jbuf_t;

struct xauth_thread_arg {
	struct state *st;
	/* the memory for these is allocated and freed by our thread management */
	char *name;
	char *password;
	char *connname;
	char *ipaddr;
	st_jbuf_t *ptr;
};

/**
 * Addresses assigned (usually via MODE_CONFIG) to the Initiator
 */
struct internal_addr {
	ip_address ipaddr;
	ip_address dns[2];
};

/* CISCO_SPLIT_INC example payload
 *  70 04      00 0e      0a 00 00 00 ff 00 00 00 00 00 00 00 00 00
 *   \/          \/        \ \  /  /   \ \  / /   \  \  \ /  /  /
 *  28676        14        10.0.0.0    255.0.0.0
 *
 *  SPLIT_INC  Length       IP addr      mask     proto?,sport?,dport?,proto?,sport?,dport?
 */

struct CISCO_split_item {
	struct in_addr cs_addr;
	struct in_addr cs_mask;
};

static field_desc CISCO_split_fields[] = {
	{ ft_raw, 4, "IPv4 address", NULL },
	{ ft_raw, 4, "IPv4 mask", NULL },
	{ ft_zig, 6, "protos and ports?", NULL },
	{ ft_end, 0, NULL, NULL }
};

static struct_desc CISCO_split_desc =
	{ "CISCO split item", CISCO_split_fields, 14 };

/*
 * pointer to an array of st_jbuf_t elements.
 * The last element has .st==NULL (and !.in_use).
 * Unused ones (not the last) have some meaningless non-NULL value in .st.  Yuck!
 * All manipulations must be protected via st_jbuf_mutex.
 * If no entries are in use, the array must be freed:
 * two tests in do_authentication depend on this.
 * Note: managed by calloc/realloc/free
 */
static st_jbuf_t *st_jbuf_mem = NULL;

static pthread_mutex_t st_jbuf_mutex = PTHREAD_MUTEX_INITIALIZER;

/* Note: caller must have locked st_jbuf_mutex */
/* IN AN AUTH THREAD */
static void dealloc_st_jbuf(st_jbuf_t *ptr)
{
	st_jbuf_t *p;

	ptr->in_use = FALSE;

	for (p = st_jbuf_mem; p->st != NULL; p++) {
		if (p->in_use) {
			/* there is still an entry in use: don't free array */
			return;
		}
	}

	/* no remaining entries in use: free array */
	free(st_jbuf_mem);	/* was calloc()ed or realloc()ed */
	st_jbuf_mem = NULL;
}

/* Note: caller must have locked st_jbuf_mutex */
static st_jbuf_t *get_ptr_matching_tid(void)
{
	st_jbuf_t *p;

	for (p = st_jbuf_mem; p->st != NULL; p++) {
		if (p->in_use && p->st->xauth_tid == pthread_self())
			return p;
	}
	return NULL;
}

/*
 * Find or create a free slot in the st_jbuf_mem array.
 * Note: after return, caller MUST set the .st field of the result to a
 * non-NULL value or bad things happen. The only caller does this.
 * The caller must not have locked st_jbuf_mutex: we will.
 */
static st_jbuf_t *alloc_st_jbuf(void)
{
	st_jbuf_t *ptr;

	pthread_mutex_lock(&st_jbuf_mutex);
	if (st_jbuf_mem == NULL) {
		/* no array: allocate one slot plus endmarker */
		st_jbuf_mem = calloc(2, sizeof(st_jbuf_t));
		passert(st_jbuf_mem != NULL);

		/*
		 * Initialize end marker.
		 * calloc(3) does not guarantee that pointer .st is
		 * initialized to NULL but it will set .in_use to FALSE.
		 */
		st_jbuf_mem[1].st = NULL;

		ptr = st_jbuf_mem;
		/* new entry is going in first slot in our new array */
	} else {
		for (ptr = st_jbuf_mem; ptr->st != NULL; ptr++) {
			if (ptr->st == NULL) {
				/* ptr points at endmarker:
				 * there is no room in the existing array.
				 * Add another slot.
				 */
				ptrdiff_t n = ptr - st_jbuf_mem;	/* number of entries, excluding end marker */

				/* allocate n entries, plus one new entry, plus new endmarker */
				/* ??? why are we using reealloc instead of Pluto's functions? */
				st_jbuf_mem = realloc(st_jbuf_mem, sizeof(st_jbuf_t) * (n + 2));
				passert(st_jbuf_mem != NULL);

				ptr = st_jbuf_mem + n;

				/* caller MUST ensure that ptr->st is non-NULL */

				ptr[1].in_use = FALSE;	/* initialize new endmarker */
				ptr[1].st = NULL;
				/* new entry is the former endmarker slot */
				break;
			}
			if (!ptr->in_use) {
				/* we found a free slot in our existing array */
				break;
			}
		}
	}

	ptr->in_use = TRUE;
	pthread_mutex_unlock(&st_jbuf_mutex);
	return ptr;
}

/* sigIntHandler.
 * The only expected source of SIGINTs is state_deletion_xauth_cleanup
 * so the meaning is: shut down this thread, the state is disappearing.
 * ??? what if a SIGINT comes from somewhere else?
 * Note: this function locks st_jbuf_mutex
 * The longjump handler must unlock it.
 */
static void sigIntHandler(int sig)
{
	if (sig == SIGINT) {
		st_jbuf_t *ptr;

		pthread_mutex_lock(&st_jbuf_mutex);
		ptr = get_ptr_matching_tid();
		if (ptr == NULL) {
			pthread_mutex_unlock(&st_jbuf_mutex);
			/*
			 * Why unlock when things will crash anyway?
			 */
			passert(ptr != NULL);
		}
		/* note: st_jbuf_mutex is locked */
		siglongjmp(ptr->jbuf, 1);
	}
}

/* state_deletion_xauth_cleanup:
 * If there is still an authentication thread alive, kill it.
 * This is called by delete_state() to fix up any dangling xauth thread.
 */
void state_deletion_xauth_cleanup(struct state *st)
{
	/* ??? In POSIX pthreads, pthread_t is opaque and the following test is not legitimate */
	if (st->xauth_tid) {
		pthread_kill(st->xauth_tid, SIGINT);
		/* The pthread_mutex_lock ensures that the do_authentication
		 * thread completes when pthread_kill'ed
		 */
		pthread_mutex_lock(&st->xauth_mutex);
		pthread_mutex_unlock(&st->xauth_mutex);
	}
	/* ??? what if the mutex hasn't been created?  Is destroying OK? */
	pthread_mutex_destroy(&st->xauth_mutex);
}

=======
>>>>>>> a13c158b
oakley_auth_t xauth_calcbaseauth(oakley_auth_t baseauth)
{
	switch (baseauth) {
	case HybridInitRSA:
	case HybridRespRSA:
	case XAUTHInitRSA:
	case XAUTHRespRSA:
		baseauth = OAKLEY_RSA_SIG;
		break;

	case XAUTHInitDSS:
	case XAUTHRespDSS:
	case HybridInitDSS:
	case HybridRespDSS:
		baseauth = OAKLEY_DSS_SIG;
		break;

	case XAUTHInitPreShared:
	case XAUTHRespPreShared:
		baseauth = OAKLEY_PRESHARED_KEY;
		break;

	case XAUTHInitRSAEncryption:
	case XAUTHRespRSAEncryption:
		baseauth = OAKLEY_RSA_ENC;
		break;

	/* Not implemented */
	case XAUTHInitRSARevisedEncryption:
	case XAUTHRespRSARevisedEncryption:
		baseauth = OAKLEY_RSA_REVISED_MODE;
		break;
	}

	return baseauth;
}

/*
 * Get an inside IP address, INTERNAL_IP4_ADDRESS and DNS if any for a connection
 *
 * @param con A currently active connection struct
 * @param ia internal_addr struct
 */
static bool get_internal_addresses(
		const struct state *st,
		struct internal_addr *ia,
		bool *got_lease)
{
	const struct connection *c = st->st_connection;

	*got_lease = FALSE;

	/** assumes IPv4, and also that the mask is ignored */

	zero(ia);	/* OK: no pointer fields */

	if (c->pool != NULL) {
		err_t e = lease_an_address(c, &ia->ipaddr);

		if (e != NULL) {
			libreswan_log("lease_an_address failure %s", e);
			return FALSE;
		}
		*got_lease = TRUE;
	} else {
		passert(!isanyaddr(&c->spd.that.client.addr));
		ia->ipaddr = c->spd.that.client.addr;
	}

	if (!isanyaddr(&c->modecfg_dns1))
		ia->dns[0] = c->modecfg_dns1;
	if (!isanyaddr(&c->modecfg_dns2))
		ia->dns[1] = c->modecfg_dns2;

	return TRUE;
}

/**
 * Compute HASH of Mode Config.
 *
 * @param dest
 * @param start
 * @param roof
 * @param st State structure
 * @return size_t Length of the HASH
 */
static size_t xauth_mode_cfg_hash(u_char *dest,
				  const u_char *start,
				  const u_char *roof,
				  const struct state *st)
{
	struct hmac_ctx ctx;

	hmac_init(&ctx, st->st_oakley.prf, st->st_skeyid_a_nss);
	hmac_update(&ctx, (const u_char *) &st->st_msgid_phase15,
		    sizeof(st->st_msgid_phase15));
	hmac_update(&ctx, start, roof - start);
	hmac_final(dest, &ctx);

	DBG(DBG_CRYPT, {
		DBG_log("XAUTH: HASH computed:");
		DBG_dump("", dest, ctx.hmac_digest_len);
	});
	return ctx.hmac_digest_len;
}

/**
 * Add ISAKMP attribute
 *
 * Add a given Mode Config attribute to the reply stream.
 *
 * @param pb_stream strattr the reply stream (stream)
 * @param attr_type int the attribute type
 * @param ia internal_addr the IP information for the connection
 * @param st State structure
 * @return stf_status STF_OK or STF_INTERNAL_ERROR
 */
static stf_status isakmp_add_attr(pb_stream *strattr,
				   const int attr_type,
				   const struct internal_addr *ia,
				   const struct state *st)
{
	pb_stream attrval;
	const unsigned char *byte_ptr;
	unsigned int len;
	bool ok = TRUE;

	/* ISAKMP attr out */
	const struct isakmp_attribute attr = {
		.isaat_af_type = attr_type | ISAKMP_ATTR_AF_TLV
	};

	if (!out_struct(&attr,
			&isakmp_xauth_attribute_desc,
			strattr,
			&attrval))
		return STF_INTERNAL_ERROR;

	switch (attr_type) {
	case INTERNAL_IP4_ADDRESS:
		len = addrbytesptr_read(&ia->ipaddr, &byte_ptr);
		ok = out_raw(byte_ptr, len, &attrval,
			     "IP4_addr");
		break;

	case INTERNAL_IP4_SUBNET:
		len = addrbytesptr_read(
			&st->st_connection->spd.this.client.addr, &byte_ptr);
		if (!out_raw(byte_ptr, len, &attrval, "IP4_subnet"))
			return STF_INTERNAL_ERROR;
		/* FALL THROUGH */
	case INTERNAL_IP4_NETMASK:
	{
		int m = st->st_connection->spd.this.client.maskbits;
		u_int32_t mask = htonl(~(m == 32 ? (u_int32_t)0 : ~(u_int32_t)0 >> m));

		ok = out_raw(&mask, sizeof(mask), &attrval, "IP4_submsk");
		break;
	}

	case INTERNAL_IP4_DNS:
		/*
		 * Emit one attribute per DNS IP.
		 * (All other cases emit exactly one attribute.)
		 * The first's emission is started above
		 * and the last's is finished at the end
		 * so our loop structure is odd.
		 */
		for (unsigned i = 0; ; ) {
			/* emit attribute's value */
			len = addrbytesptr_read(&ia->dns[i], &byte_ptr);
			ok = out_raw(byte_ptr, len, &attrval, "IP4_dns");

			/* see if there's another DNS */
			i++;
			if (!ok || i >= elemsof(ia->dns) || isanyaddr(&ia->dns[i]))
				break;

			/* close attribute and start next */
			close_output_pbs(&attrval);

			if (!out_struct(&attr,
					&isakmp_xauth_attribute_desc,
					strattr,
					&attrval))
				return STF_INTERNAL_ERROR;
		}
		break;

	case MODECFG_DOMAIN:
		ok = out_raw(st->st_connection->modecfg_domain,
			     strlen(st->st_connection->modecfg_domain),
			     &attrval, "");
		break;

	case MODECFG_BANNER:
		ok = out_raw(st->st_connection->modecfg_banner,
			     strlen(st->st_connection->modecfg_banner),
			     &attrval, "");
		break;

	/* XXX: not sending if our end is 0.0.0.0/0 equals previous previous behaviour */
	case CISCO_SPLIT_INC:
	{
		struct CISCO_split_item i = {
			st->st_connection->spd.this.client.addr.u.v4.sin_addr,
			bitstomask(st->st_connection->spd.this.client.maskbits)
		};

		ok = out_struct(&i, &CISCO_split_desc, &attrval, NULL);
		break;
	}
	default:
		libreswan_log(
			"attempt to send unsupported mode cfg attribute %s.",
			enum_show(&modecfg_attr_names,
				  attr_type));
		break;
	}

	if (!ok)
		return STF_INTERNAL_ERROR;

	close_output_pbs(&attrval);

	return STF_OK;
}

/**
 * Mode Config Reply
 *
 * Generates a reply stream containing Mode Config information (eg: IP, DNS, WINS)
 *
 * @param st State structure
 * @param resp Type of reply (lset_t)  ??? why singular -- this is a set?
 * @param pb_stream rbody Body of the reply (stream)
 * @param replytype int
 * @param use_modecfg_addr_as_client_addr bool
 *	True means force the IP assigned by Mode Config to be the
 *	spd.that.addr.  Useful when you know the client will change his IP
 *	to be what was assigned immediately after authentication.
 * @param ap_id ISAMA Identifier
 * @return stf_status STF_OK or STF_INTERNAL_ERROR
 */
static stf_status modecfg_resp(struct state *st,
			lset_t resp,
			pb_stream *rbody,
			u_int16_t replytype,
			bool use_modecfg_addr_as_client_addr,
			u_int16_t ap_id)
{
	unsigned char *r_hash_start, *r_hashval;

	/* START_HASH_PAYLOAD(rbody, ISAKMP_NEXT_MCFG_ATTR); */

	{
		pb_stream hash_pbs;

		if (!ikev1_out_generic(ISAKMP_NEXT_MCFG_ATTR, &isakmp_hash_desc, rbody, &hash_pbs))
			return STF_INTERNAL_ERROR;

		r_hashval = hash_pbs.cur; /* remember where to plant value */
		if (!out_zero(st->st_oakley.prf->prf_output_size,
			      &hash_pbs, "HASH"))
			return STF_INTERNAL_ERROR;

		close_output_pbs(&hash_pbs);
		r_hash_start = rbody->cur; /* hash from after HASH payload */
	}

	/* ATTR out */
	{
		pb_stream strattr;
		int attr_type;
		struct internal_addr ia;
		bool has_lease;

		{
			struct isakmp_mode_attr attrh;

			attrh.isama_np = ISAKMP_NEXT_NONE;
			attrh.isama_type = replytype;
			attrh.isama_identifier = ap_id;
			if (!out_struct(&attrh, &isakmp_attr_desc, rbody, &strattr))
				return STF_INTERNAL_ERROR;
		}

		if (!get_internal_addresses(st, &ia, &has_lease))
			return STF_INTERNAL_ERROR;

		/* If we got DNS addresses, answer with those */
		if (!isanyaddr(&ia.dns[0]))
			resp |= LELEM(INTERNAL_IP4_DNS);
		else
			resp &= ~LELEM(INTERNAL_IP4_DNS);

		if (use_modecfg_addr_as_client_addr) {
			if (!sameaddr(&st->st_connection->spd.that.client.addr,
				&ia.ipaddr)) {
				/* Make the Internal IP address and Netmask as
				 * that client address
				 */
				st->st_connection->spd.that.client.addr =
					ia.ipaddr;
				st->st_connection->spd.that.client.maskbits =
					32;
				st->st_connection->spd.that.has_client = TRUE;
				if (has_lease)
					st->st_connection->spd.that.has_lease = TRUE;
			}
		}

		/* Send the attributes requested by the client. */
		attr_type = 0;
		while (resp != LEMPTY) {
			if (resp & 1) {
				stf_status ret = isakmp_add_attr(&strattr, attr_type, &ia, st);
				if (ret != STF_OK)
					return ret;
			}
			attr_type++;
			resp >>= 1;
		}

		/*
		 * Send these even if the client didn't request them. Due
		 * to and unwise use of a bitmask the limited range of lset_t
		 * causes us to loose track of whether the client requested
		 * them. No biggie, the MODECFG draft allows us to send
		 * attributes that the client didn't request and if we set
		 * MODECFG_DOMAIN and MODECFG_BANNER in connection
		 * configuration we probably want the client to see them
		 * anyway.
		 * ??? might we be sending them twice?
		 */
		if (st->st_connection->modecfg_domain != NULL) {
			DBG_log("We are sending '%s' as domain",
				st->st_connection->modecfg_domain);
			isakmp_add_attr(&strattr, MODECFG_DOMAIN, &ia, st);
		} else {
			DBG_log("We are not sending a domain");
		}

		if (st->st_connection->modecfg_banner != NULL) {
			DBG_log("We are sending '%s' as banner",
				st->st_connection->modecfg_banner);
			isakmp_add_attr(&strattr, MODECFG_BANNER, &ia, st);
		} else {
			DBG_log("We are not sending a banner");
		}

		if (isanyaddr(&st->st_connection->spd.this.client.addr)) {
			DBG_log("We are 0.0.0.0/0 so not sending CISCO_SPLIT_INC");
		} else {
			DBG_log("We are sending our subnet as CISCO_SPLIT_INC");
			isakmp_add_attr(&strattr, CISCO_SPLIT_INC, &ia, st);
		}

		if (!close_message(&strattr, st))
			return STF_INTERNAL_ERROR;
	}

	xauth_mode_cfg_hash(r_hashval, r_hash_start, rbody->cur, st);

	if (!close_message(rbody, st) ||
	    !encrypt_message(rbody, st))
		return STF_INTERNAL_ERROR;

	return STF_OK;
}

/** Set MODE_CONFIG data to client.  Pack IP Addresses, DNS, etc... and ship
 *
 * @param st State Structure
 * @return stf_status
 */
static stf_status modecfg_send_set(struct state *st)
{
	pb_stream reply, rbody;
	unsigned char buf[256];

	/* set up reply */
	init_out_pbs(&reply, buf, sizeof(buf), "ModecfgR1");

	change_state(st, STATE_MODE_CFG_R1);
	/* HDR out */
	{
		struct isakmp_hdr hdr;

		zero(&hdr);	/* OK: no pointer fields */
		hdr.isa_version = ISAKMP_MAJOR_VERSION << ISA_MAJ_SHIFT |
				  ISAKMP_MINOR_VERSION;
		hdr.isa_np = ISAKMP_NEXT_HASH;
		hdr.isa_xchg = ISAKMP_XCHG_MODE_CFG;
		hdr.isa_flags = ISAKMP_FLAGS_v1_ENCRYPTION;
		if (DBGP(IMPAIR_SEND_BOGUS_ISAKMP_FLAG)) {
			hdr.isa_flags |= ISAKMP_FLAGS_RESERVED_BIT6;
		}

		memcpy(hdr.isa_icookie, st->st_icookie, COOKIE_SIZE);
		memcpy(hdr.isa_rcookie, st->st_rcookie, COOKIE_SIZE);
		hdr.isa_msgid = st->st_msgid_phase15;

		if (!out_struct(&hdr, &isakmp_hdr_desc, &reply, &rbody))
			return STF_INTERNAL_ERROR;
	}

#ifdef SOFTREMOTE_CLIENT_WORKAROUND
	/* see: http://popoludnica.pl/?id=10100110 */
	/* should become a conn option */
	/* client-side is not yet implemented for this - only works with SoftRemote clients */
	/* SoftRemote takes the IV for XAUTH from phase2, where Libreswan takes it from phase1 */
	init_phase2_iv(st, &st->st_msgid_phase15);
#endif

/* XXX This does not include IPv6 at this point */
#define MODECFG_SET_ITEM (LELEM(INTERNAL_IP4_ADDRESS) | \
			  LELEM(INTERNAL_IP4_SUBNET) | \
			  LELEM(INTERNAL_IP4_DNS))

	modecfg_resp(st,
		     MODECFG_SET_ITEM,
		     &rbody,
		     ISAKMP_CFG_SET,
		     TRUE,
		     0 /* XXX ID */);
#undef MODECFG_SET_ITEM

	/* Transmit */
	record_and_send_ike_msg(st, &reply, "ModeCfg set");

	/* RETRANSMIT if Main, SA_REPLACE if Aggressive */
	if (st->st_event->ev_type != EVENT_v1_RETRANSMIT &&
	    st->st_event->ev_type != EVENT_NULL) {
		delete_event(st);
		event_schedule_ms(EVENT_v1_RETRANSMIT, st->st_connection->r_interval, st);
	}

	return STF_OK;
}

/** Set MODE_CONFIG data to client.  Pack IP Addresses, DNS, etc... and ship
 *
 * @param st State Structure
 * @return stf_status
 */
stf_status modecfg_start_set(struct state *st)
{
	if (st->st_msgid_phase15 == v1_MAINMODE_MSGID) {
		/* pick a new message id */
		st->st_msgid_phase15 = generate_msgid(st);
	}
	st->hidden_variables.st_modecfg_vars_set = TRUE;

	return modecfg_send_set(st);
}

/** Send XAUTH credential request (username + password request)
 * @param st State
 * @return stf_status
 */
stf_status xauth_send_request(struct state *st)
{
	pb_stream reply;
	pb_stream rbody;
	unsigned char buf[256];
	u_char *r_hash_start, *r_hashval;

	/* set up reply */
	init_out_pbs(&reply, buf, sizeof(buf), "xauth_buf");

	libreswan_log("XAUTH: Sending Username/Password request (XAUTH_R0)");

	/* this is the beginning of a new exchange */
	st->st_msgid_phase15 = generate_msgid(st);
	change_state(st, STATE_XAUTH_R0);

	/* HDR out */
	{
		struct isakmp_hdr hdr;

		zero(&hdr);	/* OK: no pointer fields */
		hdr.isa_version = ISAKMP_MAJOR_VERSION << ISA_MAJ_SHIFT |
				  ISAKMP_MINOR_VERSION;
		hdr.isa_np = ISAKMP_NEXT_HASH;
		hdr.isa_xchg = ISAKMP_XCHG_MODE_CFG;
		hdr.isa_flags = ISAKMP_FLAGS_v1_ENCRYPTION;
		if (DBGP(IMPAIR_SEND_BOGUS_ISAKMP_FLAG)) {
			hdr.isa_flags |= ISAKMP_FLAGS_RESERVED_BIT6;
		}
		memcpy(hdr.isa_icookie, st->st_icookie, COOKIE_SIZE);
		memcpy(hdr.isa_rcookie, st->st_rcookie, COOKIE_SIZE);
		hdr.isa_msgid = st->st_msgid_phase15;

		if (!out_struct(&hdr, &isakmp_hdr_desc, &reply, &rbody))
			return STF_INTERNAL_ERROR;
	}

	START_HASH_PAYLOAD(rbody, ISAKMP_NEXT_MCFG_ATTR);

	/* ATTR out */
	{
		struct isakmp_mode_attr attrh;
		struct isakmp_attribute attr;
		pb_stream strattr;

		attrh.isama_np = ISAKMP_NEXT_NONE;
		attrh.isama_type = ISAKMP_CFG_REQUEST;
		attrh.isama_identifier = 0;
		if (!out_struct(&attrh, &isakmp_attr_desc, &rbody, &strattr))
			return STF_INTERNAL_ERROR;

		/* Empty name attribute */
		attr.isaat_af_type = XAUTH_USER_NAME;
		if (!out_struct(&attr, &isakmp_xauth_attribute_desc, &strattr,
				NULL))
			return STF_INTERNAL_ERROR;

		/* Empty password attribute */
		attr.isaat_af_type = XAUTH_USER_PASSWORD;
		if (!out_struct(&attr, &isakmp_xauth_attribute_desc, &strattr,
				NULL))
			return STF_INTERNAL_ERROR;

		if (!close_message(&strattr, st))
			return STF_INTERNAL_ERROR;
	}

	xauth_mode_cfg_hash(r_hashval, r_hash_start, rbody.cur, st);

	if (!close_message(&rbody, st))
			return STF_INTERNAL_ERROR;

	close_output_pbs(&reply);

	init_phase2_iv(st, &st->st_msgid_phase15);

	if (!encrypt_message(&rbody, st))
		return STF_INTERNAL_ERROR;

	/* Transmit */
	record_and_send_ike_msg(st, &reply, "XAUTH: req");

	/* RETRANSMIT if Main, SA_REPLACE if Aggressive */
	if (st->st_event->ev_type != EVENT_v1_RETRANSMIT) {
		delete_event(st);
		event_schedule_ms(EVENT_v1_RETRANSMIT,
				st->st_connection->r_interval, st);
	}

	return STF_OK;
}

/** Send modecfg IP address request (IP4 address)
 * @param st State
 * @return stf_status
 */
stf_status modecfg_send_request(struct state *st)
{
	pb_stream reply;
	pb_stream rbody;
	unsigned char buf[256];
	u_char *r_hash_start, *r_hashval;

	/* set up reply */
	init_out_pbs(&reply, buf, sizeof(buf), "xauth_buf");

	libreswan_log("modecfg: Sending IP request (MODECFG_I1)");

	/* this is the beginning of a new exchange */
	st->st_msgid_phase15 = generate_msgid(st);
	change_state(st, STATE_MODE_CFG_I1);

	/* HDR out */
	{
		struct isakmp_hdr hdr;

		zero(&hdr);	/* OK: no pointer fields */
		hdr.isa_version = ISAKMP_MAJOR_VERSION << ISA_MAJ_SHIFT |
				  ISAKMP_MINOR_VERSION;
		hdr.isa_np = ISAKMP_NEXT_HASH;
		hdr.isa_xchg = ISAKMP_XCHG_MODE_CFG;
		hdr.isa_flags = ISAKMP_FLAGS_v1_ENCRYPTION;
		if (DBGP(IMPAIR_SEND_BOGUS_ISAKMP_FLAG)) {
			hdr.isa_flags |= ISAKMP_FLAGS_RESERVED_BIT6;
		}

		memcpy(hdr.isa_icookie, st->st_icookie, COOKIE_SIZE);
		memcpy(hdr.isa_rcookie, st->st_rcookie, COOKIE_SIZE);
		hdr.isa_msgid = st->st_msgid_phase15;

		if (!out_struct(&hdr, &isakmp_hdr_desc, &reply, &rbody))
			return STF_INTERNAL_ERROR;
	}

	START_HASH_PAYLOAD(rbody, ISAKMP_NEXT_MCFG_ATTR);

	/* ATTR out */
	{
		struct isakmp_mode_attr attrh;
		struct isakmp_attribute attr;
		pb_stream strattr;

		attrh.isama_np = ISAKMP_NEXT_NONE;
		attrh.isama_type = ISAKMP_CFG_REQUEST;
		attrh.isama_identifier = 0;
		if (!out_struct(&attrh, &isakmp_attr_desc, &rbody, &strattr))
			return STF_INTERNAL_ERROR;

		/* Empty IPv4 address */
		attr.isaat_af_type = INTERNAL_IP4_ADDRESS;
		if (!out_struct(&attr, &isakmp_xauth_attribute_desc, &strattr,
				NULL))
			return STF_INTERNAL_ERROR;

		/* Empty IPv4 netmask */
		attr.isaat_af_type = INTERNAL_IP4_NETMASK;
		if (!out_struct(&attr, &isakmp_xauth_attribute_desc, &strattr,
				NULL))
			return STF_INTERNAL_ERROR;

		/* Empty INTERNAL_IP4_DNS */
		attr.isaat_af_type = INTERNAL_IP4_DNS;
		if (!out_struct(&attr, &isakmp_xauth_attribute_desc,
				&strattr, NULL))
			return STF_INTERNAL_ERROR;

		/* Empty banner */
		attr.isaat_af_type = MODECFG_BANNER;
		if (!out_struct(&attr, &isakmp_xauth_attribute_desc,
				&strattr, NULL))
			return STF_INTERNAL_ERROR;

		/* Empty domain */
		attr.isaat_af_type = MODECFG_DOMAIN;
		if (!out_struct(&attr, &isakmp_xauth_attribute_desc,
				&strattr, NULL))
			return STF_INTERNAL_ERROR;

		/* Empty Cisco split */
		attr.isaat_af_type = CISCO_SPLIT_INC;
		if (!out_struct(&attr, &isakmp_xauth_attribute_desc,
				&strattr, NULL))
			return STF_INTERNAL_ERROR;

		if (!close_message(&strattr, st))
			return STF_INTERNAL_ERROR;
	}

	xauth_mode_cfg_hash(r_hashval, r_hash_start, rbody.cur, st);

	if (!close_message(&rbody, st))
		return STF_INTERNAL_ERROR;

	close_output_pbs(&reply);

	init_phase2_iv(st, &st->st_msgid_phase15);

	if (!encrypt_message(&rbody, st))
		return STF_INTERNAL_ERROR;

	/* Transmit */
	record_and_send_ike_msg(st, &reply, "modecfg: req");

	/* RETRANSMIT if Main, SA_REPLACE if Aggressive */
	if (st->st_event->ev_type != EVENT_v1_RETRANSMIT) {
		delete_event(st);
		event_schedule_ms(EVENT_v1_RETRANSMIT, st->st_connection->r_interval, st);
	}
	st->hidden_variables.st_modecfg_started = TRUE;

	return STF_OK;
}

/** Send XAUTH status to client
 *
 * @param st State
 * @param status Status code
 * @return stf_status
 */
/* IN AN AUTH THREAD */
static stf_status xauth_send_status(struct state *st, int status)
{
	pb_stream reply;
	pb_stream rbody;
	unsigned char buf[256];
	u_char *r_hash_start, *r_hashval;

	/* set up reply */
	init_out_pbs(&reply, buf, sizeof(buf), "xauth_buf");

	/* pick a new message id */
	st->st_msgid_phase15 = generate_msgid(st);

	/* HDR out */
	{
		struct isakmp_hdr hdr;

		zero(&hdr);	/* OK: no pointer fields */
		hdr.isa_version = ISAKMP_MAJOR_VERSION << ISA_MAJ_SHIFT |
				  ISAKMP_MINOR_VERSION;
		hdr.isa_np = ISAKMP_NEXT_HASH;
		hdr.isa_xchg = ISAKMP_XCHG_MODE_CFG;
		hdr.isa_flags = ISAKMP_FLAGS_v1_ENCRYPTION;
		if (DBGP(IMPAIR_SEND_BOGUS_ISAKMP_FLAG)) {
			hdr.isa_flags |= ISAKMP_FLAGS_RESERVED_BIT6;
		}
		memcpy(hdr.isa_icookie, st->st_icookie, COOKIE_SIZE);
		memcpy(hdr.isa_rcookie, st->st_rcookie, COOKIE_SIZE);
		hdr.isa_msgid = st->st_msgid_phase15;

		if (!out_struct(&hdr, &isakmp_hdr_desc, &reply, &rbody))
			return STF_INTERNAL_ERROR;
	}

	START_HASH_PAYLOAD(rbody, ISAKMP_NEXT_MCFG_ATTR);

	/* ATTR out */
	{
		struct isakmp_mode_attr attrh;
		struct isakmp_attribute attr;
		pb_stream strattr;

		attrh.isama_np = ISAKMP_NEXT_NONE;
		attrh.isama_type = ISAKMP_CFG_SET;
		attrh.isama_identifier = 0;
		if (!out_struct(&attrh, &isakmp_attr_desc, &rbody, &strattr))
			return STF_INTERNAL_ERROR;

		/* ISAKMP attr out (status) */
		attr.isaat_af_type = XAUTH_STATUS | ISAKMP_ATTR_AF_TV;
		attr.isaat_lv = status;
		if (!out_struct(&attr, &isakmp_xauth_attribute_desc, &strattr,
				NULL))
			return STF_INTERNAL_ERROR;
		if (!close_message(&strattr, st))
			return STF_INTERNAL_ERROR;
	}

	xauth_mode_cfg_hash(r_hashval, r_hash_start, rbody.cur, st);

	if (!close_message(&rbody, st))
		return STF_INTERNAL_ERROR;

	close_output_pbs(&reply);

	init_phase2_iv(st, &st->st_msgid_phase15);

	if (!encrypt_message(&rbody, st))
		return STF_INTERNAL_ERROR;

	/* Set up a retransmission event, half a minute hence */
	/* Schedule retransmit before sending, to avoid race with master thread */
	delete_event(st);
	event_schedule_ms(EVENT_v1_RETRANSMIT, st->st_connection->r_interval, st);

	/* Transmit */
	record_and_send_ike_msg(st, &reply, "XAUTH: status");

	if (status != 0)
		change_state(st, STATE_XAUTH_R1);

	return STF_OK;
}

/** Do authentication via /etc/ipsec.d/passwd file using MD5 passwords
 *
 * Structure is one entry per line.
 * Each line has fields separated by colons.
 * Empty lines and lines starting with # are ignored.
 *
 * There are two forms:
 *	username:passwdhash
 *	username:passwdhash:connectioname
 *
 * The first form (as produced by htpasswd) authorizes any connection.
 * The second is is restricted to the named connection.
 *
 * Example creation of file with two entries (without connectionname):
 *	htpasswd -c -b /etc/ipsec.d/passwd road roadpass
 *	htpasswd -b /etc/ipsec.d/passwd home homepass
 *
 * NOTE: htpasswd on your system may create a crypt() incompatible hash
 * by default (i.e. a type id of $apr1$). To create a crypt() compatible
 * hash with htpasswd use the -d option.
 *
 * @return bool success
 */

static bool do_file_authentication(struct state *st, const char *name,
				   const char *password, const char *connname)
{
	char pwdfile[PATH_MAX];
	char line[1024]; /* we hope that this is more than enough */
	int lineno = 0;
	FILE *fp;
	bool win = FALSE;

	snprintf(pwdfile, sizeof(pwdfile), "%s/passwd", lsw_init_options()->confddir);

	fp = fopen(pwdfile, "r");
	if (fp == NULL) {
		/* unable to open the password file */
		libreswan_log(
			"XAUTH: unable to open password file (%s) for verification",
			pwdfile);
		return FALSE;
	}

	libreswan_log("XAUTH: password file (%s) open.", pwdfile);

	/** simple stuff read in a line then go through positioning
	 * userid, passwd and conniectionname at the beginning of each of the
	 * memory locations of our real data and replace the ':' with '\0'
	 */

	while (fgets(line, sizeof(line), fp) != NULL) {
		char *p;	/* current position */
		char *userid;
		char *passwdhash;
		char *connectionname = NULL;
		char *addresspool = NULL;
		struct connection *c = st->st_connection;
		ip_range *pool_range;

		lineno++;

		/* strip final \n (optional: we accept a partial last line) */
		p = strchr(line, '\n');
		if (p != NULL)
			*p = '\0';

		/* ignore empty or comment line */
		if (*line == '\0' || *line == '#')
			continue;

		/* get userid */
		userid = line;
		p = strchr(userid, ':');	/* find end */
		if (p == NULL) {
			/* no end: skip line */
			libreswan_log("XAUTH: %s:%d missing password hash field", pwdfile, lineno);
			continue;
		}

		*p++ ='\0'; /* terminate string by overwriting : */

		/* get password hash */
		passwdhash = p;
		p = strchr(passwdhash, ':'); /* find end */
		if (p != NULL) {
			/* optional connectionname */
			*p++='\0';     /* terminate string by overwriting : */
			connectionname = p;
			p = strchr(connectionname, ':'); /* find end */
		}

		if (p != NULL) {
			/* optional addresspool */
			*p++ ='\0'; /* terminate connectionname string by overwriting : */
			addresspool = p;
		}
		/* set connectionname to NULL if empty */
		if (connectionname != NULL && strlen(connectionname) == 0)
			connectionname = NULL;
		/* If connectionname is null, it applies
		 * to all connections
		 */
		DBG(DBG_CONTROL,
			DBG_log("XAUTH: found user(%s/%s) pass(%s) connid(%s/%s) addresspool(%s)",
				userid, name, passwdhash,
				connectionname == NULL? "" : connectionname, connname,
				addresspool == NULL? "" : addresspool));

		if (streq(userid, name) &&
		    (connectionname == NULL || streq(connectionname, connname)))
		{
			char *cp;
#if defined(__CYGWIN32__)
			/* password is in the clear! */
			cp = password;
#else
			/*
			 * keep the passwords using whatever utilities
			 * we have NOTE: crypt() may not be
			 * thread-safe
			 */
			cp = crypt(password, passwdhash);
#endif
			win = cp != NULL && streq(cp, passwdhash);
			/* ??? DBG and real-world code mixed */
			if (DBGP(DBG_CRYPT)) {
				DBG_log("XAUTH: checking user(%s:%s) pass %s vs %s", userid, connectionname, cp,
					passwdhash);
			} else {
				libreswan_log("XAUTH: checking user(%s:%s) ",
					      userid, connectionname);
			}

			if (win) {

				if (addresspool != NULL && strlen(addresspool)>0) {
					/* set user defined ip address or pool */
					char *temp;
					char single_addresspool[128];
					pool_range = alloc_thing(ip_range, "pool_range");
					if (pool_range != NULL){
						temp = strchr(addresspool, '-');
						if (temp == NULL ) {
							/* convert single ip address to addresspool */
							sprintf(single_addresspool, "%s-%s", addresspool, addresspool);
							DBG(DBG_CONTROLMORE,
								DBG_log("XAUTH: adding single ip addresspool entry %s for the conn %s ",
								single_addresspool, c->name));
							ttorange(single_addresspool, 0, AF_INET, pool_range, TRUE);
						} else {
							DBG(DBG_CONTROLMORE,
								DBG_log("XAUTH: adding addresspool entry %s for the conn %s ",
								addresspool, c->name));
							ttorange(addresspool, 0, AF_INET, pool_range, TRUE);
						}
						/* if valid install new addresspool */
						if (pool_range->start.u.v4.sin_addr.s_addr){
						    /* delete existing pool if exits */
							if (c->pool)
								unreference_addresspool(c);
							c->pool = install_addresspool(pool_range);
						}
						pfree(pool_range);
					}
				}
				break;
			}
			libreswan_log("XAUTH: nope");
		}
	}

	fclose(fp);
	return win;
}

/*
 * Main authentication routine will then call the actual compiled-in
 * method to verify the user/password
 */

static void ikev1_xauth_callback(struct state *st, const char *name,
				 bool results)
{
	/*
	 * If XAUTH authentication failed, should we soft fail or hard fail?
	 * The soft fail mode is used to bring up the SA in a walled garden.
	 * This can be detected in the updown script by the env variable XAUTH_FAILED=1
	 */
	if (!results && st->st_connection->xauthfail == XAUTHFAIL_SOFT) {
		libreswan_log("XAUTH: authentication for %s failed, but policy is set to soft fail",
			      name);
		st->st_xauth_soft = TRUE; /* passed to updown for notification */
		results = TRUE;
	}

	if (results) {
		libreswan_log("XAUTH: User %s: Authentication Successful",
			      name);
		xauth_send_status(st, XAUTH_STATUS_OK);

		if (st->quirks.xauth_ack_msgid)
			st->st_msgid_phase15 = v1_MAINMODE_MSGID;

		jam_str(st->st_username, sizeof(st->st_username), name);
	} else {
		/*
		 * Login attempt failed, display error, send XAUTH status to client
		 * and reset state to XAUTH_R0
		 */
		libreswan_log("XAUTH: User %s: Authentication Failed: Incorrect Username or Password",
			      name);
		xauth_send_status(st, XAUTH_STATUS_FAIL);
	}
}

/** Launch an authentication prompt
 *
 * @param st State Structure
 * @param name Username
 * @param password Password
 * @param connname connnection name, from ipsec.conf
 */
<<<<<<< HEAD
static void xauth_launch_authent(struct state *st,
			chunk_t *name,
			chunk_t *password,
			const char *connname)
{
	pthread_attr_t pattr;
	st_jbuf_t *ptr;
	struct xauth_thread_arg *arg;

	if (st->xauth_tid)	/* ??? this is not valid in POSIX pthreads */
		return;

	/* build arg, the context that a thread gets on creation */

	arg = alloc_thing(struct xauth_thread_arg, "XAUTH ThreadArg");
	arg->st = st;

=======
static int xauth_launch_authent(struct state *st,
				chunk_t *name,
				chunk_t *password,
				const char *connname)
{
>>>>>>> a13c158b
	/*
	 * XAUTH somehow already in progress?
	 */
	if (!pthread_equal(st->st_xauth_thread, main_thread))
		return 0;

	char *arg_name = alloc_bytes(name->len + 1, "XAUTH Name");
	memcpy(arg_name, name->ptr, name->len);
	char *arg_password = alloc_bytes(password->len + 1, "XAUTH Name");
	memcpy(arg_password, password->ptr, password->len);

	switch (st->st_connection->xauthby) {
#ifdef XAUTH_HAVE_PAM
	case XAUTHBY_PAM:
		libreswan_log("XAUTH: PAM authentication method requested to authenticate user '%s'",
			      arg_name);
		xauth_start_pam_thread(&st->st_xauth_thread,
				       arg_name, arg_password,
				       connname,
				       &st->st_remoteaddr,
				       st->st_serialno,
				       st->st_connection->instance_serial,
				       "XAUTH",
				       ikev1_xauth_callback);
		break;
#endif
	case XAUTHBY_FILE:
		libreswan_log("XAUTH: password file authentication method requested to authenticate user '%s'",
			      arg_name);
		bool success = do_file_authentication(st, arg_name, arg_password, connname);
		xauth_start_always_thread(&st->st_xauth_thread,
				       "file", arg_name, st->st_serialno,
					  success, ikev1_xauth_callback);
		break;
	case XAUTHBY_ALWAYSOK:
		libreswan_log("XAUTH: authentication method 'always ok' requested to authenticate user '%s'",
			      arg_name);
		xauth_start_always_thread(&st->st_xauth_thread,
					  "alwaysok", arg_name, st->st_serialno,
					  TRUE, ikev1_xauth_callback);
		break;
	default:
		libreswan_log("XAUTH: unknown authentication method requested to authenticate user '%s'",
			      arg_name);
		bad_case(st->st_connection->xauthby);
	}

	pfree(arg_name);
	pfree(arg_password);

<<<<<<< HEAD
	/*
	 * Start any kind of authentication in a thread. This includes file
	 * authentication as the /etc/ipsec.d/passwd file may reside on a SAN,
	 * a NAS or an NFS disk
	 */
	ptr = alloc_st_jbuf();
	ptr->st = st;
	arg->ptr = ptr;
	pthread_mutex_init(&st->xauth_mutex, NULL);
	pthread_mutex_lock(&st->xauth_mutex);
	pthread_attr_init(&pattr);
	pthread_attr_setdetachstate(&pattr, PTHREAD_CREATE_DETACHED);
	pthread_create(&st->xauth_tid, &pattr, do_authentication, (void*) arg);
	pthread_attr_destroy(&pattr);
=======
	return 0;
>>>>>>> a13c158b
}

/* log a nice description of an unsupported attribute */
static void log_bad_attr(const char *kind, enum_names *ed, unsigned val)
{
	libreswan_log("Unsupported %s %s attribute %s received.",
		kind,
		(val & ISAKMP_ATTR_AF_MASK) == ISAKMP_ATTR_AF_TV ? "basic" : "long",
		enum_show(ed, val & ISAKMP_ATTR_RTYPE_MASK));
}

/*
 * STATE_XAUTH_R0:
 * First REQUEST sent, expect for REPLY
 * HDR*, HASH, ATTR(REPLY,PASSWORD) --> HDR*, HASH, ATTR(STATUS)
 *
 * @param md Message Digest
 * @return stf_status
 */
stf_status xauth_inR0(struct msg_digest *md)
{
	pb_stream *attrs = &md->chain[ISAKMP_NEXT_MCFG_ATTR]->pbs;

	struct state *const st = md->st;

	/*
	 * There are many ways out of this routine
	 * so we don't want an obligation to free anything.
	 * We manage this by making these chunks just
	 * references to parts of the input packet.
	 */
	static unsigned char unknown[] = "<unknown>";	/* never written to */
	chunk_t name,
		password = empty_chunk;
	bool gotname = FALSE,
		gotpassword = FALSE;

	CHECK_QUICK_HASH(md,
			 xauth_mode_cfg_hash(hash_val, hash_pbs->roof,
					     md->message_pbs.roof,
					     st),
			 "XAUTH-HASH", "XAUTH R0");

	setchunk(name, unknown, sizeof(unknown) - 1);	/* to make diagnostics easier */

	/* XXX This needs checking with the proper RFC's - ISAKMP_CFG_ACK got added for Cisco interop */
	switch (md->chain[ISAKMP_NEXT_MCFG_ATTR]->payload.mode_attribute.isama_type) {
	case ISAKMP_CFG_REPLY:
	case ISAKMP_CFG_ACK:
		break;	/* OK */
	default:
		libreswan_log(
			"Expecting MODE_CFG_REPLY; got %s instead.",
			enum_name(&attr_msg_type_names,
				  md->chain[ISAKMP_NEXT_MCFG_ATTR]->payload.
				  mode_attribute.isama_type));
		return STF_IGNORE;
	}

	while (pbs_left(attrs) >= isakmp_xauth_attribute_desc.size) {
		struct isakmp_attribute attr;
		pb_stream strattr;
		size_t sz;

		if (!in_struct(&attr, &isakmp_xauth_attribute_desc,
			       attrs, &strattr)) {
			/* fail if malformed */
			return STF_FAIL;
		}

		switch (attr.isaat_af_type) {
		case XAUTH_TYPE | ISAKMP_ATTR_AF_TV:
			/* since we only accept XAUTH_TYPE_GENERIC we don't need to record this attribute */
			if (attr.isaat_lv != XAUTH_TYPE_GENERIC) {
				libreswan_log(
					"unsupported XAUTH_TYPE value %s received",
					enum_show(&xauth_type_names,
						  attr.isaat_lv));
				return STF_FAIL + NO_PROPOSAL_CHOSEN;
			}
			break;

		case XAUTH_USER_NAME | ISAKMP_ATTR_AF_TLV:
			if (gotname) {
				libreswan_log(
					"XAUTH: two User Names!  Rejected");
				return STF_FAIL + NO_PROPOSAL_CHOSEN;
			}
			sz = pbs_left(&strattr);
			if (strnlen((const char *)strattr.cur, sz) != sz) {
				libreswan_log(
					"XAUTH User Name contains NUL character: rejected");
				return STF_FAIL + NO_PROPOSAL_CHOSEN;
			}
			setchunk(name, strattr.cur, sz);
			gotname = TRUE;
			break;

		case XAUTH_USER_PASSWORD | ISAKMP_ATTR_AF_TLV:
			if (gotpassword) {
				libreswan_log(
					"XAUTH: two User Passwords!  Rejected");
				return STF_FAIL + NO_PROPOSAL_CHOSEN;
			}
			sz = pbs_left(&strattr);
			if (sz > 0 && strattr.cur[sz-1] == '\0') {
				libreswan_log(
					"Ignoring NUL at end of XAUTH User Password (Android Issue 36879?)");
				sz--;
			}
			if (strnlen((const char *)strattr.cur, sz) != sz) {
				libreswan_log(
					"XAUTH User Password contains NUL character: rejected");
				return STF_FAIL + NO_PROPOSAL_CHOSEN;
			}
			setchunk(password, strattr.cur, sz);
			gotpassword = TRUE;
			break;

		default:
			log_bad_attr("XAUTH (inR0)", &xauth_attr_names, attr.isaat_af_type);
			break;
		}
	}

	/** we must get a username and a password value */
	if (!gotname || !gotpassword) {
		libreswan_log(
			"Expected MODE_CFG_REPLY is missing %s%s%s attribute",
			!gotname ? "username" : "",
			!gotname && !gotpassword ? " and " : "",
			!gotpassword ? "password" : "");
		if (st->hidden_variables.st_xauth_client_attempt++ <
		    XAUTH_PROMPT_TRIES) {
			stf_status stat = xauth_send_request(st);

			libreswan_log(
				"XAUTH: User %.*s: Authentication Failed (retry %d)",
				(int)name.len, name.ptr,
				st->hidden_variables.st_xauth_client_attempt);
			/**
			 * STF_OK means that we transmitted again okay, but actually
			 * the state transition failed, as we are prompting again.
			 */
			return stat == STF_OK ? STF_IGNORE : stat;
		} else {
			stf_status stat = xauth_send_status(st, XAUTH_STATUS_FAIL);

			libreswan_log(
				"XAUTH: User %.*s: Authentication Failed (Retried %d times)",
				(int)name.len, name.ptr,
				st->hidden_variables.st_xauth_client_attempt);

			return stat == STF_OK ? STF_FAIL : stat;
		}
	} else {
		xauth_launch_authent(st, &name, &password, st->st_connection->name);
	}
	return STF_IGNORE;
}

/*
 * STATE_XAUTH_R1:
 * STATUS sent, expect for ACK
 * HDR*, ATTR(STATUS), HASH --> Done
 *
 * @param md Message Digest
 * @return stf_status
 */
stf_status xauth_inR1(struct msg_digest *md)
{
	struct state *const st = md->st;

	libreswan_log("XAUTH: xauth_inR1(STF_OK)");
	/* Back to where we were */
	st->st_oakley.doing_xauth = FALSE;

	if (!st->st_connection->spd.this.modecfg_server) {
		DBG(DBG_CONTROL,
		    DBG_log("Not server, starting new exchange"));
		st->st_msgid_phase15 = v1_MAINMODE_MSGID;
	}

	if (st->st_connection->spd.this.modecfg_server &&
	    st->hidden_variables.st_modecfg_vars_set) {
		DBG(DBG_CONTROL,
		    DBG_log("modecfg server, vars are set. Starting new exchange."));
		st->st_msgid_phase15 = v1_MAINMODE_MSGID;
	}

	if (st->st_connection->spd.this.modecfg_server &&
	    st->st_connection->policy & POLICY_MODECFG_PULL) {
		DBG(DBG_CONTROL,
		    DBG_log("modecfg server, pull mode. Starting new exchange."));
		st->st_msgid_phase15 = v1_MAINMODE_MSGID;
	}
	return STF_OK;
}

/*
 * STATE_MODE_CFG_R0:
 * HDR*, HASH, ATTR(REQ=IP) --> HDR*, HASH, ATTR(REPLY=IP)
 *
 * This state occurs both in the responder and in the initiator.
 *
 * In the responding server, it occurs when the client *asks* for an IP
 * address or other information.
 *
 * Otherwise, it occurs in the initiator when the server sends a challenge
 * a set, or has a reply to our request.
 *
 * @param md Message Digest
 * @return stf_status
 */
stf_status modecfg_inR0(struct msg_digest *md)
{
	struct state *const st = md->st;
	struct isakmp_mode_attr *ma = &md->chain[ISAKMP_NEXT_MCFG_ATTR]->payload.mode_attribute;
	pb_stream *attrs = &md->chain[ISAKMP_NEXT_MCFG_ATTR]->pbs;
	lset_t resp = LEMPTY;

	DBG(DBG_CONTROLMORE, DBG_log("arrived in modecfg_inR0"));

	st->st_msgid_phase15 = md->hdr.isa_msgid;
	CHECK_QUICK_HASH(md,
			 xauth_mode_cfg_hash(hash_val,
					     hash_pbs->roof,
					     md->message_pbs.roof, st),
			 "MODECFG-HASH", "MODE R0");

	switch (ma->isama_type) {
	default:
		libreswan_log(
			"Expecting ISAKMP_CFG_REQUEST, got %s instead (ignored).",
			enum_name(&attr_msg_type_names,
				  ma->isama_type));
		/* ??? what should we do here?  Pretend all is well? */
		break;

	case ISAKMP_CFG_REQUEST:
		while (pbs_left(attrs) >= isakmp_xauth_attribute_desc.size) {
			/* ??? this looks kind of fishy:
			 * - what happens if attributes are repeated (resp cannot record that)?
			 * - who actually parses the subattributes to see if they are OK?
			 */
			struct isakmp_attribute attr;
			pb_stream strattr;

			if (!in_struct(&attr,
				       &isakmp_xauth_attribute_desc,
				       attrs,
				       &strattr)) {
				/* reject malformed */
				return STF_FAIL;
			}
			switch (attr.isaat_af_type) {
			case INTERNAL_IP4_ADDRESS | ISAKMP_ATTR_AF_TLV:
			case INTERNAL_IP4_NETMASK | ISAKMP_ATTR_AF_TLV:
			case INTERNAL_IP4_DNS | ISAKMP_ATTR_AF_TLV:
			case INTERNAL_IP4_SUBNET | ISAKMP_ATTR_AF_TLV:
				resp |= LELEM(attr.isaat_af_type & ISAKMP_ATTR_RTYPE_MASK);
				break;
			case INTERNAL_IP4_NBNS | ISAKMP_ATTR_AF_TLV:
				/* ignore */
				break;

			default:
				log_bad_attr("modecfg (CFG_REQUEST)", &modecfg_attr_names, attr.isaat_af_type);
				break;
			}
		}

		{
			stf_status stat = modecfg_resp(st, resp,
					    &md->rbody,
					    ISAKMP_CFG_REPLY,
					    TRUE,
					    ma->isama_identifier);

			if (stat != STF_OK) {
				/* notification payload - not exactly the right choice, but okay */
				md->note = CERTIFICATE_UNAVAILABLE;
				return stat;
			}
		}

		/* they asked us, we reponded, msgid is done */
		st->st_msgid_phase15 = v1_MAINMODE_MSGID;
	}

	libreswan_log("modecfg_inR0(STF_OK)");
	return STF_OK;
}

/*
 * STATE_MODE_CFG_R2:
 * HDR*, HASH, ATTR(SET=IP) --> HDR*, HASH, ATTR(ACK,OK)
 *
 * used in server push mode, on the client (initiator).
 *
 * @param md Message Digest
 * @return stf_status
 */
static stf_status modecfg_inI2(struct msg_digest *md)
{
	struct state *const st = md->st;
	struct isakmp_mode_attr *ma = &md->chain[ISAKMP_NEXT_MCFG_ATTR]->payload.mode_attribute;
	pb_stream *attrs = &md->chain[ISAKMP_NEXT_MCFG_ATTR]->pbs;
	u_int16_t isama_id = ma->isama_identifier;
	lset_t resp = LEMPTY;

	DBG(DBG_CONTROL, DBG_log("modecfg_inI2"));

	st->st_msgid_phase15 = md->hdr.isa_msgid;
	CHECK_QUICK_HASH(md,
			 xauth_mode_cfg_hash(hash_val,
					     hash_pbs->roof,
					     md->message_pbs.roof,
					     st),
			 "MODECFG-HASH", "MODE R1");

	/* CHECK that SET has been received. */

	if (ma->isama_type != ISAKMP_CFG_SET) {
		libreswan_log(
			"Expecting MODE_CFG_SET, got %x instead.",
			ma->isama_type);
		return STF_IGNORE;
	}

	while (pbs_left(attrs) >= isakmp_xauth_attribute_desc.size) {
		struct isakmp_attribute attr;
		pb_stream strattr;

		if (!in_struct(&attr, &isakmp_xauth_attribute_desc,
			       attrs, &strattr)) {
			/* reject malformed */
			return STF_FAIL;
		}

		switch (attr.isaat_af_type) {
		case INTERNAL_IP4_ADDRESS | ISAKMP_ATTR_AF_TLV:
		{
			struct connection *c = st->st_connection;
			ip_address a;
			char caddr[SUBNETTOT_BUF];

			u_int32_t *ap = (u_int32_t *)(strattr.cur);
			a.u.v4.sin_family = AF_INET;
			memcpy(&a.u.v4.sin_addr.s_addr, ap,
			       sizeof(a.u.v4.sin_addr.s_addr));
			addrtosubnet(&a, &c->spd.this.client);

			/* make sure that the port info is zeroed */
			setportof(0, &c->spd.this.client.addr);

			c->spd.this.has_client = TRUE;
			subnettot(&c->spd.this.client, 0,
				  caddr, sizeof(caddr));
			loglog(RC_LOG,"Received IP address %s",
				      caddr);

			if (addrbytesptr_read(&c->spd.this.host_srcip,
					 NULL) == 0 ||
			    isanyaddr(&c->spd.this.host_srcip)) {
				libreswan_log(
					"setting ip source address to %s",
					caddr);
				c->spd.this.host_srcip = a;
			}
		}
			resp |= LELEM(attr.isaat_af_type & ISAKMP_ATTR_RTYPE_MASK);
			break;

		case INTERNAL_IP4_NETMASK | ISAKMP_ATTR_AF_TLV:
		case INTERNAL_IP4_DNS | ISAKMP_ATTR_AF_TLV:
		case INTERNAL_IP4_SUBNET | ISAKMP_ATTR_AF_TLV:
			resp |= LELEM(attr.isaat_af_type & ISAKMP_ATTR_RTYPE_MASK);
			break;
		case INTERNAL_IP4_NBNS | ISAKMP_ATTR_AF_TLV:
			/* ignore */
			break;
		case MODECFG_DOMAIN | ISAKMP_ATTR_AF_TLV:
		case MODECFG_BANNER | ISAKMP_ATTR_AF_TLV:
		case CISCO_SPLIT_INC | ISAKMP_ATTR_AF_TLV:
			/* ignore - we will always send/receive these */
			break;

		default:
			log_bad_attr("modecfg (inR2)", &modecfg_attr_names, attr.isaat_af_type);
			break;
		}
	}
	/* loglog(LOG_DEBUG,"ModeCfg ACK: 0x%" PRIxLSET, resp); */

	/* ack things */
	{
		stf_status stat = modecfg_resp(st, resp,
			    &md->rbody,
			    ISAKMP_CFG_ACK,
			    FALSE,
			    isama_id);

		if (stat != STF_OK) {
			/* notification payload - not exactly the right choice, but okay */
			md->note = CERTIFICATE_UNAVAILABLE;
			return stat;
		}
	}

	/*
	 * we are done with this exchange, clear things so
	 * that we can start phase 2 properly
	 */
	st->st_msgid_phase15 = v1_MAINMODE_MSGID;
	if (resp != LEMPTY)
		st->hidden_variables.st_modecfg_vars_set = TRUE;

	DBG(DBG_CONTROL, DBG_log("modecfg_inI2(STF_OK)"));
	return STF_OK;
}

/* Auxiliary function for modecfg_inR1() */
static char *cisco_stringify(pb_stream *pbs, const char *attr_name)
{
	char strbuf[500]; /* Cisco maximum unknown - arbitrary choice */
	size_t len = pbs_left(pbs);

	if (len > sizeof(strbuf) - 1)
		len = sizeof(strbuf) - 1;

	memcpy(strbuf, pbs->cur, len);
	strbuf[len] = '\0';
	/* ' is poison to the way this string will be used
	 * in system() and hence shell.  Remove any.
	 */
	{
		char *s = strbuf;

		for (;; ) {
			s = strchr(s, '\'');
			if (s == NULL)
				break;
			*s = '?';
		}
	}
	sanitize_string(strbuf, sizeof(strbuf));
	loglog(RC_INFORMATIONAL, "Received %s: %s", attr_name, strbuf);
	return clone_str(strbuf, attr_name);
}

/*
 * STATE_MODE_CFG_R1:
 * HDR*, HASH, ATTR(SET=IP) --> HDR*, HASH, ATTR(ACK,OK)
 *
 * @param md Message Digest
 * @return stf_status
 */
stf_status modecfg_inR1(struct msg_digest *md)
{
	struct state *const st = md->st;
	struct isakmp_mode_attr *ma = &md->chain[ISAKMP_NEXT_MCFG_ATTR]->payload.mode_attribute;
	pb_stream *attrs = &md->chain[ISAKMP_NEXT_MCFG_ATTR]->pbs;
	lset_t resp = LEMPTY;

	DBG(DBG_CONTROL, DBG_log("modecfg_inR1: received mode cfg reply"));

	st->st_msgid_phase15 = md->hdr.isa_msgid;
	CHECK_QUICK_HASH(md,
			 xauth_mode_cfg_hash(hash_val, hash_pbs->roof,
					     md->message_pbs.roof,
					     st),
			 "MODECFG-HASH", "MODE R1");

	switch (ma->isama_type) {
	default:
	{
		libreswan_log(
			"Expecting ISAKMP_CFG_ACK or ISAKMP_CFG_REPLY, got %x instead.",
			ma->isama_type);
		return STF_IGNORE;
		break;
	}

	case ISAKMP_CFG_ACK:
		/* CHECK that ACK has been received. */
		while (pbs_left(attrs) >= isakmp_xauth_attribute_desc.size) {
			struct isakmp_attribute attr;

			if (!in_struct(&attr,
				       &isakmp_xauth_attribute_desc,
				       attrs, NULL)) {
				/* reject malformed */
				return STF_FAIL;
			}

			switch (attr.isaat_af_type) {
			case INTERNAL_IP4_ADDRESS | ISAKMP_ATTR_AF_TLV:
			case INTERNAL_IP4_NETMASK | ISAKMP_ATTR_AF_TLV:
			case INTERNAL_IP4_DNS | ISAKMP_ATTR_AF_TLV:
			case INTERNAL_IP4_SUBNET | ISAKMP_ATTR_AF_TLV:
				resp |= LELEM(attr.isaat_af_type & ISAKMP_ATTR_RTYPE_MASK);
				break;

			case INTERNAL_IP4_NBNS | ISAKMP_ATTR_AF_TLV:
				/* ignore */
				break;
			case MODECFG_DOMAIN | ISAKMP_ATTR_AF_TLV:
			case MODECFG_BANNER | ISAKMP_ATTR_AF_TLV:
			case CISCO_SPLIT_INC | ISAKMP_ATTR_AF_TLV:
				/* ignore - we will always send/receive these */
				break;

			default:
				log_bad_attr("modecfg (CFG_ACK)", &modecfg_attr_names, attr.isaat_af_type);
				break;
			}
		}
		break;

	case ISAKMP_CFG_REPLY:
		while (pbs_left(attrs) >= isakmp_xauth_attribute_desc.size) {
			struct isakmp_attribute attr;
			pb_stream strattr;

			if (!in_struct(&attr,
				       &isakmp_xauth_attribute_desc,
				       attrs, &strattr)) {
				/* reject malformed */
				return STF_FAIL;
			}

			switch (attr.isaat_af_type) {

			case INTERNAL_IP4_ADDRESS | ISAKMP_ATTR_AF_TLV:
			{
				struct connection *c = st->st_connection;
				ip_address a;
				char caddr[SUBNETTOT_BUF];

				u_int32_t *ap =
					(u_int32_t *)(strattr.cur);
				a.u.v4.sin_family = AF_INET;
				memcpy(&a.u.v4.sin_addr.s_addr, ap,
				       sizeof(a.u.v4.sin_addr.s_addr));
				addrtosubnet(&a, &c->spd.this.client);

				/* make sure that the port info is zeroed */
				setportof(0, &c->spd.this.client.addr);

				c->spd.this.has_client = TRUE;
				subnettot(&c->spd.this.client, 0,
					  caddr, sizeof(caddr));
				loglog(RC_INFORMATIONAL,
					"Received IPv4 address: %s",
					caddr);

				if (addrbytesptr_read(&c->spd.this.host_srcip,
						 NULL) == 0 ||
				    isanyaddr(&c->spd.this.host_srcip))
				{
					DBG(DBG_CONTROL, DBG_log(
						"setting ip source address to %s",
						caddr));
					c->spd.this.host_srcip = a;
				}
				resp |= LELEM(attr.isaat_af_type & ISAKMP_ATTR_RTYPE_MASK);
				break;
			}

			case INTERNAL_IP4_NETMASK | ISAKMP_ATTR_AF_TLV:
			{
				ip_address a;
				ipstr_buf b;
				u_int32_t *ap = (u_int32_t *)(strattr.cur);

				a.u.v4.sin_family = AF_INET;
				memcpy(&a.u.v4.sin_addr.s_addr, ap,
				       sizeof(a.u.v4.sin_addr.s_addr));

				DBG(DBG_CONTROL, DBG_log("Received IP4 NETMASK %s",
					ipstr(&a, &b)));
				resp |= LELEM(attr.isaat_af_type & ISAKMP_ATTR_RTYPE_MASK);
				break;
			}

			case INTERNAL_IP4_DNS | ISAKMP_ATTR_AF_TLV:
			{
				ip_address a;
				char caddr[SUBNETTOT_BUF];

				u_int32_t *ap =
					(u_int32_t *)(strattr.cur);
				a.u.v4.sin_family = AF_INET;
				memcpy(&a.u.v4.sin_addr.s_addr, ap,
				       sizeof(a.u.v4.sin_addr.s_addr));

				addrtot(&a, 0, caddr, sizeof(caddr));
				loglog(RC_INFORMATIONAL, "Received DNS server %s",
					caddr);

				{
					struct connection *c =
						st->st_connection;
					char *old = c->cisco_dns_info;

					if (old == NULL) {
						c->cisco_dns_info =
							clone_str(caddr,
								"cisco_dns_info");
					} else {
						/*
						 * concatenate new IP address
						 * string on end of existing
						 * string, separated by ' '.
						 */
						size_t sz_old = strlen(old);
						size_t sz_added =
							strlen(caddr) + 1;
						char *new =
							alloc_bytes(
								sz_old + 1 + sz_added,
								"cisco_dns_info+");

						memcpy(new, old, sz_old);
						*(new + sz_old) = ' ';
						memcpy(new + sz_old + 1, caddr,
							sz_added);
						c->cisco_dns_info = new;
						pfree(old);
					}
				}

				resp |= LELEM(attr.isaat_af_type & ISAKMP_ATTR_RTYPE_MASK);
				break;
			}

			case MODECFG_DOMAIN | ISAKMP_ATTR_AF_TLV:
			{
				/* this is always done - irrespective of CFG request */
				st->st_connection->modecfg_domain =
					cisco_stringify(&strattr,
							"Domain");
				break;
			}

			case MODECFG_BANNER | ISAKMP_ATTR_AF_TLV:
			{
				/* this is always done - irrespective of CFG request */
				st->st_connection->modecfg_banner =
					cisco_stringify(&strattr,
							"Banner");
				break;
			}

			case CISCO_SPLIT_INC | ISAKMP_ATTR_AF_TLV:
			{
				struct connection *c = st->st_connection;

				/* make sure that other side isn't an endpoint */
				if (!c->spd.that.has_client) {
					passert(c->spd.spd_next == NULL);
					c->spd.that.has_client = TRUE;
					c->spd.that.client = *af_inet4_info.all;
					c->spd.that.has_client_wildcard = FALSE;
				}

				while (pbs_left(&strattr) > 0) {
					struct CISCO_split_item i;

					if (!in_struct(&i, &CISCO_split_desc, &strattr, NULL)) {
						loglog(RC_INFORMATIONAL,
                                                    "ignoring malformed CISCO_SPLIT_INC payload");
						break;
					}

					err_t ugh;
					ip_address base, mask;
					ip_subnet subnet;

					ugh = initaddr((void *)&i.cs_addr.s_addr, sizeof(i.cs_addr.s_addr), AF_INET, &base);
					if (ugh == NULL)
						ugh = initaddr((void *)&i.cs_mask.s_addr, sizeof(i.cs_mask.s_addr), AF_INET, &mask);
					if (ugh == NULL)
						ugh = initsubnet(&base, masktocount(&mask), '0', &subnet);

					if (ugh != NULL) {
						loglog(RC_INFORMATIONAL,
							"ignoring malformed CISCO_SPLIT_INC subnet: %s",
							ugh);
						break;
					}

					char pretty_subnet[SUBNETTOT_BUF];
					subnettot(
						&subnet,
						0,
						pretty_subnet,
						sizeof(pretty_subnet));

					loglog(RC_INFORMATIONAL,
						"Received subnet %s",
						pretty_subnet);

					struct spd_route *sr;
					for (sr = &c->spd; ; sr = sr->spd_next) {
						if (samesubnet(&subnet, &sr->that.client)) {
							/* duplicate entry: ignore */
							loglog(RC_INFORMATIONAL,
								"Subnet %s already has an spd_route - ignoring",
								pretty_subnet);
							break;
						} else if (sr->spd_next == NULL) {
							/* new entry: add at end*/
							sr = sr->spd_next = clone_thing(c->spd,
								"remote subnets policies");
							sr->spd_next = NULL;

							sr->this.id.name = empty_chunk;
							sr->that.id.name = empty_chunk;

							sr->this.host_addr_name = NULL;
							sr->that.client = subnet;
							sr->this.cert.ty = CERT_NONE;
							sr->that.cert.ty = CERT_NONE;

							sr->this.ca.ptr = NULL;
							sr->that.ca.ptr = NULL;

							sr->this.virt = NULL;
							sr->that.virt = NULL;

							unshare_connection_end(&sr->this);
							unshare_connection_end(&sr->that);
							break;
						}
					}
				}

				/*
				 * ??? this won't work because CISCO_SPLIT_INC is way bigger than LELEM_ROOF
				 * resp |= LELEM(attr.isaat_af_type & ISAKMP_ATTR_RTYPE_MASK);
				 */
				break;
			}

			case INTERNAL_IP4_NBNS | ISAKMP_ATTR_AF_TLV:
			case INTERNAL_IP6_NBNS | ISAKMP_ATTR_AF_TLV:
			{
				libreswan_log("Received and ignored obsoleted Cisco NetBEUI NS info");
				break;
			}

			default:
			{
				log_bad_attr("modecfg (CISCO_SPLIT_INC)", &modecfg_attr_names, attr.isaat_af_type);
				break;
			}

			}
		}
		break;
	}

	/* we are done with this exchange, clear things so that we can start phase 2 properly */
	st->st_msgid_phase15 = v1_MAINMODE_MSGID;
	if (resp != LEMPTY)
		st->hidden_variables.st_modecfg_vars_set = TRUE;

	DBG(DBG_CONTROL, DBG_log("modecfg_inR1(STF_OK)"));
	return STF_OK;
}

/** XAUTH client code - response to challenge.  May open filehandle to console
 * in order to prompt user for password
 *
 * @param st State
 * @param xauth_resp XAUTH Response
 * @param rbody Reply Body
 * @param ap_id
 * @return stf_status
 */
static stf_status xauth_client_resp(struct state *st,
			     lset_t xauth_resp,
			     pb_stream *rbody,
			     u_int16_t ap_id)
{
	unsigned char *r_hash_start, *r_hashval;
	char xauth_username[MAX_USERNAME_LEN];
	struct connection *c = st->st_connection;

	/* START_HASH_PAYLOAD(rbody, ISAKMP_NEXT_MCFG_ATTR); */

	{
		pb_stream hash_pbs;
		int np = ISAKMP_NEXT_MCFG_ATTR;

		if (!ikev1_out_generic(np, &isakmp_hash_desc, rbody, &hash_pbs))
			return STF_INTERNAL_ERROR;

		r_hashval = hash_pbs.cur; /* remember where to plant value */
		if (!out_zero(st->st_oakley.prf->prf_output_size,
			      &hash_pbs, "HASH"))
			return STF_INTERNAL_ERROR;

		close_output_pbs(&hash_pbs);
		r_hash_start = (rbody)->cur; /* hash from after HASH payload */
	}

	/* MCFG_ATTR out */
	{
		pb_stream strattr;
		int attr_type;

		{
			struct isakmp_mode_attr attrh;

			attrh.isama_np = ISAKMP_NEXT_NONE;
			attrh.isama_type = ISAKMP_CFG_REPLY;
			attrh.isama_identifier = ap_id;
			if (!out_struct(&attrh, &isakmp_attr_desc, rbody, &strattr))
				return STF_INTERNAL_ERROR;
		}

		attr_type = XAUTH_TYPE;

		while (xauth_resp != LEMPTY) {
			if (xauth_resp & 1) {
				/* ISAKMP attr out */
				bool password_read_from_prompt = FALSE;
				struct isakmp_attribute attr;
				pb_stream attrval;

				switch (attr_type) {
				case XAUTH_TYPE:
					attr.isaat_af_type = attr_type |
							     ISAKMP_ATTR_AF_TV;
					attr.isaat_lv = XAUTH_TYPE_GENERIC;
					if (!out_struct(&attr,
							&isakmp_xauth_attribute_desc,
							&strattr,
							NULL))
						return STF_INTERNAL_ERROR;

					break;

				case XAUTH_USER_NAME:
					attr.isaat_af_type = attr_type |
							     ISAKMP_ATTR_AF_TLV;
					if (!out_struct(&attr,
							&
							isakmp_xauth_attribute_desc,
							&strattr,
							&attrval))
						return STF_INTERNAL_ERROR;

					if (st->st_username[0] == '\0') {
						if (st->st_whack_sock == -1) {
							loglog(RC_LOG_SERIOUS,
							       "XAUTH username requested, but no file descriptor available for prompt");
							return STF_FAIL;
						}

						if (!whack_prompt_for(st->
								      st_whack_sock,
								      c->name,
								      "Username",
								      TRUE,
								      xauth_username,
								      sizeof(xauth_username)))
						{
							loglog(RC_LOG_SERIOUS,
							       "XAUTH username prompt failed.");
							return STF_FAIL;
						}
						/* replace the first newline character with a string-terminating \0. */
						{
							char *cptr = memchr(
								xauth_username,
								'\n',
								sizeof(xauth_username));
							if (cptr != NULL)
								*cptr = '\0';
						}
						jam_str(st->st_username,
							sizeof(st->st_username),
							xauth_username);
					}

					if (!out_raw(st->st_username,
						     strlen(st->
							    st_username),
						     &attrval,
						     "XAUTH username"))
						return STF_INTERNAL_ERROR;

					close_output_pbs(&attrval);

					break;

				case XAUTH_USER_PASSWORD:
					attr.isaat_af_type = attr_type |
							     ISAKMP_ATTR_AF_TLV;
					if (!out_struct(&attr,
							&
							isakmp_xauth_attribute_desc,
							&strattr,
							&attrval))
						return STF_INTERNAL_ERROR;

					if (st->st_xauth_password.ptr ==
					    NULL) {
						struct secret *s =
							lsw_get_xauthsecret(
								st->st_connection,
								st->st_username);

						DBG(DBG_CONTROLMORE,
						    DBG_log("looked up username=%s, got=%p",
							    st->st_username,
							    s));
						if (s != NULL) {
							struct private_key_stuff
								*pks = lsw_get_pks(s);

							clonetochunk(
								st->st_xauth_password,
								pks->u.preshared_secret.ptr,
								pks->u.preshared_secret.len,
								"savedxauth password");
						}
					}

					if (st->st_xauth_password.ptr == NULL) {
						char xauth_password[64];

						if (st->st_whack_sock == -1) {
							loglog(RC_LOG_SERIOUS,
							       "XAUTH password requested, but no file descriptor available for prompt");
							return STF_FAIL;
						}

						if (!whack_prompt_for(st->
								      st_whack_sock,
								      c->name,
								      "Password",
								      FALSE,
								      xauth_password,
								      sizeof(xauth_password)))
						{
							loglog(RC_LOG_SERIOUS,
							       "XAUTH password prompt failed.");
							return STF_FAIL;
						}

						/* replace the first newline character with a string-terminating \0. */
						{
							char *cptr = memchr(xauth_password,
								'\n',
								sizeof(xauth_password));
							if (cptr != NULL)
								*cptr = '\0';
						}
						clonereplacechunk(
							st->st_xauth_password,
							xauth_password,
							strlen(xauth_password),
							"XAUTH password");
						password_read_from_prompt =
							TRUE;
					}

					if (!out_chunk(st->st_xauth_password,
						     &attrval,
						     "XAUTH password"))
						return STF_INTERNAL_ERROR;

					/*
					 * Do not store the password read from the prompt. The password
					 * could have been read from a one-time token device (like SecureID)
					 * or the password could have been entereted wrong,
					 */
					if (password_read_from_prompt) {
						freeanychunk(
							st->st_xauth_password);
						st->st_xauth_password.len = 0;
						password_read_from_prompt =
							FALSE;	/* ??? never used? */
					}
					close_output_pbs(&attrval);
					break;

				default:
					libreswan_log(
						"trying to send XAUTH reply, sending %s instead.",
						enum_show(&modecfg_attr_names,
							  attr_type));
					break;
				}
			}

			attr_type++;
			xauth_resp >>= 1;
		}

		/* do not PAD here, */
		close_output_pbs(&strattr);
	}

	libreswan_log("XAUTH: Answering XAUTH challenge with user='%s'",
		      st->st_username);

	xauth_mode_cfg_hash(r_hashval, r_hash_start, rbody->cur, st);

	if (!close_message(rbody, st) ||
	    !encrypt_message(rbody, st))
		return STF_INTERNAL_ERROR;

	return STF_OK;
}

#define XAUTHLELEM(x) (LELEM((x & ISAKMP_ATTR_RTYPE_MASK) - XAUTH_TYPE))

/*
 * STATE_XAUTH_I0:
 * HDR*, HASH, ATTR(REQ=IP) --> HDR*, HASH, ATTR(REPLY=IP)
 *
 * This state occurs in initiator.
 *
 * In the initating client, it occurs in XAUTH, when the responding server
 * demands a password, and we have to supply it.
 *
 * @param md Message Digest
 * @return stf_status
 */
stf_status xauth_inI0(struct msg_digest *md)
{
	struct state *const st = md->st;
	struct isakmp_mode_attr *ma = &md->chain[ISAKMP_NEXT_MCFG_ATTR]->payload.mode_attribute;
	pb_stream *attrs = &md->chain[ISAKMP_NEXT_MCFG_ATTR]->pbs;
	lset_t xauth_resp = LEMPTY;

	int status = 0;
	stf_status stat = STF_FAIL;
	bool gotrequest = FALSE;
	bool gotset = FALSE;
	bool got_status = FALSE;

	if (st->hidden_variables.st_xauth_client_done)
		return modecfg_inI2(md);

	DBG(DBG_CONTROLMORE, DBG_log("arrived in xauth_inI0"));

	st->st_msgid_phase15 = md->hdr.isa_msgid;
	CHECK_QUICK_HASH(md, xauth_mode_cfg_hash(hash_val,
						 hash_pbs->roof,
						 md->message_pbs.roof, st),
			 "MODECFG-HASH", "XAUTH I0");

	switch (ma->isama_type) {
	default:
		libreswan_log(
			"Expecting ISAKMP_CFG_REQUEST or ISAKMP_CFG_SET, got %s instead (ignored).",
			enum_name(&attr_msg_type_names,
				  ma->isama_type));
		/* ??? what are we supposed to do here?  Original code fell through to next case! */
		return STF_FAIL;

	case ISAKMP_CFG_SET:
		gotset = TRUE;
		break;

	case ISAKMP_CFG_REQUEST:
		gotrequest = TRUE;
		break;
	}

	while (pbs_left(attrs) >= isakmp_xauth_attribute_desc.size) {
		struct isakmp_attribute attr;
		pb_stream strattr;

		if (!in_struct(&attr, &isakmp_xauth_attribute_desc,
			       attrs, &strattr)) {
			/* reject malformed */
			return STF_FAIL;
		}

		switch (attr.isaat_af_type) {
		case XAUTH_STATUS | ISAKMP_ATTR_AF_TV:
			got_status = TRUE;
			switch (attr.isaat_lv) {
			case XAUTH_STATUS_FAIL:
				libreswan_log("Received Cisco XAUTH status: FAIL");
				status = attr.isaat_lv;
				break;
			case XAUTH_STATUS_OK:
				DBG(DBG_CONTROLMORE, DBG_log("Received Cisco XAUTH status: OK"));
				status = attr.isaat_lv;
				break;
			default:
				/* ??? treat as fail?  Should we abort negotiation? */
				libreswan_log("invalid XAUTH_STATUS value %u", attr.isaat_lv);
				status = XAUTH_STATUS_FAIL;
				break;
			}
			break;

		case XAUTH_MESSAGE | ISAKMP_ATTR_AF_TLV:
		{
			/* ??? should the message be sanitized before logging? */
			/* XXX check RFC for max length? */
			size_t len = attr.isaat_lv;
			char msgbuf[81];

			DBG_log("Received Cisco XAUTH message");
			if (len >= sizeof(msgbuf) )
				len = sizeof(msgbuf) - 1;
			memcpy(msgbuf, strattr.cur, len);
			msgbuf[len] = '\0';
			loglog(RC_LOG_SERIOUS,
			       "XAUTH Message: %s", msgbuf);
			break;
		}

		case XAUTH_TYPE | ISAKMP_ATTR_AF_TV:
			if (attr.isaat_lv != XAUTH_TYPE_GENERIC) {
				libreswan_log(
					"XAUTH: Unsupported type: %d",
					attr.isaat_lv);
				return STF_IGNORE;
			}
			DBG_log("Received Cisco XAUTH type: Generic");
			xauth_resp |= XAUTHLELEM(XAUTH_TYPE);
			break;

		case XAUTH_USER_NAME | ISAKMP_ATTR_AF_TLV:
			DBG_log("Received Cisco XAUTH username");
			xauth_resp |= XAUTHLELEM(XAUTH_USER_NAME);
			break;

		case XAUTH_USER_PASSWORD | ISAKMP_ATTR_AF_TLV:
			DBG_log("Received Cisco XAUTH password");
			xauth_resp |= XAUTHLELEM(XAUTH_USER_PASSWORD);
			break;

		case INTERNAL_IP4_ADDRESS | ISAKMP_ATTR_AF_TLV:
			DBG_log("Received Cisco Internal IPv4 address");
			break;

		case INTERNAL_IP4_NETMASK | ISAKMP_ATTR_AF_TLV:
			DBG_log("Received Cisco Internal IPv4 netmask");
			break;

		case INTERNAL_IP4_DNS | ISAKMP_ATTR_AF_TLV:
			DBG_log("Received Cisco IPv4 DNS info");
			break;

		case INTERNAL_IP4_SUBNET | ISAKMP_ATTR_AF_TV:
			DBG_log("Received Cisco IPv4 Subnet info");
			break;

		case INTERNAL_IP4_NBNS | ISAKMP_ATTR_AF_TV:
			DBG_log("Received Cisco NetBEUI NS info");
			break;

		default:
			log_bad_attr("XAUTH (inI0)", &modecfg_attr_names, attr.isaat_af_type);
			break;
		}
	}

	if (gotset && got_status) {
		/* ACK whatever it was that we got */
		stat = xauth_client_ackstatus(st, &md->rbody,
					      md->chain[
						      ISAKMP_NEXT_MCFG_ATTR]->payload.mode_attribute.isama_identifier);

		/* must have gotten a status */
		if (status && stat == STF_OK) {
			st->hidden_variables.st_xauth_client_done =
				TRUE;
			loglog(RC_LOG,"XAUTH: Successfully Authenticated");
			st->st_oakley.doing_xauth = FALSE;

			return STF_OK;
		} else {
			libreswan_log("xauth: xauth_client_ackstatus() returned %s",
				enum_name(&stfstatus_name, stat));
			libreswan_log("XAUTH: aborting entire IKE Exchange");
			return STF_FATAL;
		}
	}

	if (gotrequest) {
		DBG(DBG_CONTROL, {
			if (xauth_resp &
			    (XAUTHLELEM(XAUTH_USER_NAME) |
			     XAUTHLELEM(XAUTH_USER_PASSWORD)))
				DBG_log("XAUTH: Username or password request received");
		});

		/* sanitize what we were asked to reply to */
		if (LDISJOINT(xauth_resp,
			XAUTHLELEM(XAUTH_USER_NAME) |
			XAUTHLELEM(XAUTH_USER_PASSWORD)))
		{
			if (st->st_connection->spd.this.xauth_client) {
				libreswan_log(
					"XAUTH: No username or password request was received.");
				return STF_IGNORE;
			}
		} else {
			if (!st->st_connection->spd.this.xauth_client) {
				libreswan_log(
					"XAUTH: Username or password request was received, but XAUTH client mode not enabled.");
				return STF_IGNORE;
			}
		}

		stat = xauth_client_resp(st, xauth_resp,
					 &md->rbody,
					 md->chain[ISAKMP_NEXT_MCFG_ATTR]->payload.mode_attribute.isama_identifier);
	}

	if (stat != STF_OK) {
		/* notification payload - not exactly the right choice, but okay */
		md->note = CERTIFICATE_UNAVAILABLE;
		return stat;
	}

	/* reset the message ID */
	st->st_msgid_phase15 = v1_MAINMODE_MSGID;

	DBG(DBG_CONTROLMORE, DBG_log("xauth_inI0(STF_OK)"));
	return STF_OK;
}

/** XAUTH client code - Acknowledge status
 *
 * @param st State
 * @param rbody Response Body
 * @param ap_id
 * @return stf_status
 */
static stf_status xauth_client_ackstatus(struct state *st,
					 pb_stream *rbody,
					 u_int16_t ap_id)
{
	unsigned char *r_hash_start, *r_hashval;

	/* START_HASH_PAYLOAD(rbody, ISAKMP_NEXT_MCFG_ATTR); */

	{
		pb_stream hash_pbs;
		int np = ISAKMP_NEXT_MCFG_ATTR;

		if (!ikev1_out_generic(np, &isakmp_hash_desc, rbody, &hash_pbs))
			return STF_INTERNAL_ERROR;

		r_hashval = hash_pbs.cur; /* remember where to plant value */
		if (!out_zero(st->st_oakley.prf->prf_output_size,
			      &hash_pbs, "HASH"))
			return STF_INTERNAL_ERROR;

		close_output_pbs(&hash_pbs);
		r_hash_start = (rbody)->cur; /* hash from after HASH payload */
	}

	/* ATTR out */
	{
		struct isakmp_mode_attr attrh;
		struct isakmp_attribute attr;
		pb_stream strattr, attrval;

		attrh.isama_np = ISAKMP_NEXT_NONE;
		attrh.isama_type = ISAKMP_CFG_ACK;
		attrh.isama_identifier = ap_id;
		if (!out_struct(&attrh, &isakmp_attr_desc, rbody, &strattr))
			return STF_INTERNAL_ERROR;

		/* ISAKMP attr out */
		attr.isaat_af_type = XAUTH_STATUS | ISAKMP_ATTR_AF_TV;
		attr.isaat_lv = XAUTH_STATUS_OK;
		if (!out_struct(&attr, &isakmp_xauth_attribute_desc, &strattr,
				&attrval))
			return STF_INTERNAL_ERROR;

		close_output_pbs(&attrval);

		if (!close_message(&strattr, st))
			return STF_INTERNAL_ERROR;
	}

	xauth_mode_cfg_hash(r_hashval, r_hash_start, rbody->cur, st);

	if (!close_message(rbody, st) ||
	    !encrypt_message(rbody, st))
		return STF_INTERNAL_ERROR;

	return STF_OK;
}

/*
 * STATE_XAUTH_I1:
 * HDR*, HASH, ATTR(SET=IP) --> HDR*, HASH, ATTR(ACK,OK)
 *
 * @param md Message Digest
 * @return stf_status
 */
stf_status xauth_inI1(struct msg_digest *md)
{
	struct state *const st = md->st;
	struct isakmp_mode_attr *ma = &md->chain[ISAKMP_NEXT_MCFG_ATTR]->payload.mode_attribute;
	pb_stream *attrs = &md->chain[ISAKMP_NEXT_MCFG_ATTR]->pbs;
	bool got_status = FALSE;
	unsigned int status = XAUTH_STATUS_FAIL;
	stf_status stat;
	lset_t xauth_resp = LEMPTY;	/* ??? value never used */

	if (st->hidden_variables.st_xauth_client_done)
		return modecfg_inI2(md);

	DBG(DBG_CONTROLMORE, DBG_log("xauth_inI1"));

	st->st_msgid_phase15 = md->hdr.isa_msgid;
	CHECK_QUICK_HASH(md,
			 xauth_mode_cfg_hash(hash_val,
					     hash_pbs->roof,
					     md->message_pbs.roof, st),
			 "MODECFG-HASH", "XAUTH I1");

	switch (ma->isama_type) {
	default:
		libreswan_log(
			"Expecting MODE_CFG_SET, got %x instead.",
			ma->isama_type);
		return STF_IGNORE;

	case ISAKMP_CFG_SET:
		/* CHECK that SET has been received. */
		while (pbs_left(attrs) >= isakmp_xauth_attribute_desc.size) {
			struct isakmp_attribute attr;
			pb_stream strattr;

			if (!in_struct(&attr,
				       &isakmp_xauth_attribute_desc,
				       attrs, &strattr)) {
				/* reject malformed */
				return STF_FAIL;
			}

			switch (attr.isaat_af_type) {
			case XAUTH_STATUS | ISAKMP_ATTR_AF_TV:
				xauth_resp |= XAUTHLELEM(XAUTH_STATUS);
				got_status = TRUE;
				switch (attr.isaat_lv) {
				case XAUTH_STATUS_FAIL:
				case XAUTH_STATUS_OK:
					status = attr.isaat_lv;
					break;
				default:
					/* ??? treat as fail?  Should we abort negotiation? */
					libreswan_log("invalid XAUTH_STATUS value %u", attr.isaat_lv);
					status = XAUTH_STATUS_FAIL;
					break;
				}
				break;

			default:
				libreswan_log(
					"while waiting for XAUTH_STATUS, got %s %s instead.",
					(attr.isaat_af_type & ISAKMP_ATTR_AF_MASK) == ISAKMP_ATTR_AF_TV ? "basic" : "long",
					enum_show(&modecfg_attr_names,
						  attr.isaat_af_type & ISAKMP_ATTR_RTYPE_MASK));
				break;
			}
		}
		break;
	}

	/* first check if we might be done! */
	if (!got_status || status == XAUTH_STATUS_FAIL) {
		/* oops, something seriously wrong */
		libreswan_log(
			"did not get status attribute in xauth_inI1, looking for new challenge.");
		change_state(st, STATE_XAUTH_I0);
		return xauth_inI0(md);
	}

	/* ACK whatever it was that we got */
	stat = xauth_client_ackstatus(st, &md->rbody,
				      md->chain[ISAKMP_NEXT_MCFG_ATTR]->payload.mode_attribute.isama_identifier);

	/* must have gotten a status */
	if (status && stat == STF_OK) {
		st->hidden_variables.st_xauth_client_done = TRUE;
		libreswan_log("successfully logged in");
		st->st_oakley.doing_xauth = FALSE;

		return STF_OK;
	}

	/* what? */
	return stat;
}<|MERGE_RESOLUTION|>--- conflicted
+++ resolved
@@ -80,40 +80,6 @@
 					 pb_stream *rbody,
 					 u_int16_t ap_id);
 
-<<<<<<< HEAD
-/* BEWARE: This code is multi-threaded.
- *
- * Any static object is likely shared and probably has to be protected by
- * a lock.
- * Any other shared object needs to be protected.
- * Beware of calling functions that are not thread-safe.
- *
- * Static or shared objects:
- * - locks (duh)
- * - st_jbuf_mem and the structure it points to
- * - ??? field pamh in struct connection.
- *
- * Non-thread-safe functions:
- * - crypt(3) used by do_file_authentication()
- * - ??? pam_*?
- */
-
-typedef struct {
-	bool in_use;
-	struct state *st;
-	sigjmp_buf jbuf;
-} st_jbuf_t;
-
-struct xauth_thread_arg {
-	struct state *st;
-	/* the memory for these is allocated and freed by our thread management */
-	char *name;
-	char *password;
-	char *connname;
-	char *ipaddr;
-	st_jbuf_t *ptr;
-};
-
 /**
  * Addresses assigned (usually via MODE_CONFIG) to the Initiator
  */
@@ -145,158 +111,6 @@
 static struct_desc CISCO_split_desc =
 	{ "CISCO split item", CISCO_split_fields, 14 };
 
-/*
- * pointer to an array of st_jbuf_t elements.
- * The last element has .st==NULL (and !.in_use).
- * Unused ones (not the last) have some meaningless non-NULL value in .st.  Yuck!
- * All manipulations must be protected via st_jbuf_mutex.
- * If no entries are in use, the array must be freed:
- * two tests in do_authentication depend on this.
- * Note: managed by calloc/realloc/free
- */
-static st_jbuf_t *st_jbuf_mem = NULL;
-
-static pthread_mutex_t st_jbuf_mutex = PTHREAD_MUTEX_INITIALIZER;
-
-/* Note: caller must have locked st_jbuf_mutex */
-/* IN AN AUTH THREAD */
-static void dealloc_st_jbuf(st_jbuf_t *ptr)
-{
-	st_jbuf_t *p;
-
-	ptr->in_use = FALSE;
-
-	for (p = st_jbuf_mem; p->st != NULL; p++) {
-		if (p->in_use) {
-			/* there is still an entry in use: don't free array */
-			return;
-		}
-	}
-
-	/* no remaining entries in use: free array */
-	free(st_jbuf_mem);	/* was calloc()ed or realloc()ed */
-	st_jbuf_mem = NULL;
-}
-
-/* Note: caller must have locked st_jbuf_mutex */
-static st_jbuf_t *get_ptr_matching_tid(void)
-{
-	st_jbuf_t *p;
-
-	for (p = st_jbuf_mem; p->st != NULL; p++) {
-		if (p->in_use && p->st->xauth_tid == pthread_self())
-			return p;
-	}
-	return NULL;
-}
-
-/*
- * Find or create a free slot in the st_jbuf_mem array.
- * Note: after return, caller MUST set the .st field of the result to a
- * non-NULL value or bad things happen. The only caller does this.
- * The caller must not have locked st_jbuf_mutex: we will.
- */
-static st_jbuf_t *alloc_st_jbuf(void)
-{
-	st_jbuf_t *ptr;
-
-	pthread_mutex_lock(&st_jbuf_mutex);
-	if (st_jbuf_mem == NULL) {
-		/* no array: allocate one slot plus endmarker */
-		st_jbuf_mem = calloc(2, sizeof(st_jbuf_t));
-		passert(st_jbuf_mem != NULL);
-
-		/*
-		 * Initialize end marker.
-		 * calloc(3) does not guarantee that pointer .st is
-		 * initialized to NULL but it will set .in_use to FALSE.
-		 */
-		st_jbuf_mem[1].st = NULL;
-
-		ptr = st_jbuf_mem;
-		/* new entry is going in first slot in our new array */
-	} else {
-		for (ptr = st_jbuf_mem; ptr->st != NULL; ptr++) {
-			if (ptr->st == NULL) {
-				/* ptr points at endmarker:
-				 * there is no room in the existing array.
-				 * Add another slot.
-				 */
-				ptrdiff_t n = ptr - st_jbuf_mem;	/* number of entries, excluding end marker */
-
-				/* allocate n entries, plus one new entry, plus new endmarker */
-				/* ??? why are we using reealloc instead of Pluto's functions? */
-				st_jbuf_mem = realloc(st_jbuf_mem, sizeof(st_jbuf_t) * (n + 2));
-				passert(st_jbuf_mem != NULL);
-
-				ptr = st_jbuf_mem + n;
-
-				/* caller MUST ensure that ptr->st is non-NULL */
-
-				ptr[1].in_use = FALSE;	/* initialize new endmarker */
-				ptr[1].st = NULL;
-				/* new entry is the former endmarker slot */
-				break;
-			}
-			if (!ptr->in_use) {
-				/* we found a free slot in our existing array */
-				break;
-			}
-		}
-	}
-
-	ptr->in_use = TRUE;
-	pthread_mutex_unlock(&st_jbuf_mutex);
-	return ptr;
-}
-
-/* sigIntHandler.
- * The only expected source of SIGINTs is state_deletion_xauth_cleanup
- * so the meaning is: shut down this thread, the state is disappearing.
- * ??? what if a SIGINT comes from somewhere else?
- * Note: this function locks st_jbuf_mutex
- * The longjump handler must unlock it.
- */
-static void sigIntHandler(int sig)
-{
-	if (sig == SIGINT) {
-		st_jbuf_t *ptr;
-
-		pthread_mutex_lock(&st_jbuf_mutex);
-		ptr = get_ptr_matching_tid();
-		if (ptr == NULL) {
-			pthread_mutex_unlock(&st_jbuf_mutex);
-			/*
-			 * Why unlock when things will crash anyway?
-			 */
-			passert(ptr != NULL);
-		}
-		/* note: st_jbuf_mutex is locked */
-		siglongjmp(ptr->jbuf, 1);
-	}
-}
-
-/* state_deletion_xauth_cleanup:
- * If there is still an authentication thread alive, kill it.
- * This is called by delete_state() to fix up any dangling xauth thread.
- */
-void state_deletion_xauth_cleanup(struct state *st)
-{
-	/* ??? In POSIX pthreads, pthread_t is opaque and the following test is not legitimate */
-	if (st->xauth_tid) {
-		pthread_kill(st->xauth_tid, SIGINT);
-		/* The pthread_mutex_lock ensures that the do_authentication
-		 * thread completes when pthread_kill'ed
-		 */
-		pthread_mutex_lock(&st->xauth_mutex);
-		pthread_mutex_unlock(&st->xauth_mutex);
-	}
-	/* ??? what if the mutex hasn't been created?  Is destroying OK? */
-	pthread_mutex_destroy(&st->xauth_mutex);
-}
-
-=======
->>>>>>> a13c158b
 oakley_auth_t xauth_calcbaseauth(oakley_auth_t baseauth)
 {
 	switch (baseauth) {
@@ -1285,31 +1099,11 @@
  * @param password Password
  * @param connname connnection name, from ipsec.conf
  */
-<<<<<<< HEAD
-static void xauth_launch_authent(struct state *st,
-			chunk_t *name,
-			chunk_t *password,
-			const char *connname)
-{
-	pthread_attr_t pattr;
-	st_jbuf_t *ptr;
-	struct xauth_thread_arg *arg;
-
-	if (st->xauth_tid)	/* ??? this is not valid in POSIX pthreads */
-		return;
-
-	/* build arg, the context that a thread gets on creation */
-
-	arg = alloc_thing(struct xauth_thread_arg, "XAUTH ThreadArg");
-	arg->st = st;
-
-=======
 static int xauth_launch_authent(struct state *st,
 				chunk_t *name,
 				chunk_t *password,
 				const char *connname)
 {
->>>>>>> a13c158b
 	/*
 	 * XAUTH somehow already in progress?
 	 */
@@ -1360,24 +1154,7 @@
 	pfree(arg_name);
 	pfree(arg_password);
 
-<<<<<<< HEAD
-	/*
-	 * Start any kind of authentication in a thread. This includes file
-	 * authentication as the /etc/ipsec.d/passwd file may reside on a SAN,
-	 * a NAS or an NFS disk
-	 */
-	ptr = alloc_st_jbuf();
-	ptr->st = st;
-	arg->ptr = ptr;
-	pthread_mutex_init(&st->xauth_mutex, NULL);
-	pthread_mutex_lock(&st->xauth_mutex);
-	pthread_attr_init(&pattr);
-	pthread_attr_setdetachstate(&pattr, PTHREAD_CREATE_DETACHED);
-	pthread_create(&st->xauth_tid, &pattr, do_authentication, (void*) arg);
-	pthread_attr_destroy(&pattr);
-=======
 	return 0;
->>>>>>> a13c158b
 }
 
 /* log a nice description of an unsupported attribute */
