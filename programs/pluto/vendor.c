--- conflicted
+++ resolved
@@ -274,21 +274,12 @@
  	DEC_MD5_VID(VISTA_AUTHIP2, "IKE CGA version 1")
 	DEC_MD5_VID(VISTA_AUTHIP3, "MS-MamieExists")
 
-<<<<<<< HEAD
-<<<<<<< HEAD:programs/pluto/vendor.c
-=======
->>>>>>> dd23aa2f
 	/**
 	 * Cisco VPN 3000
 	 */
 	{ VID_MISC_FRAGMENTATION, VID_MD5HASH | VID_SUBSTRING_DUMPHEXA,
 		"FRAGMENTATION", NULL, NULL, 0 },
 
-<<<<<<< HEAD
-=======
->>>>>>> 47e1291:programs/pluto/vendor.c
-=======
->>>>>>> dd23aa2f
 	/*
 	 * NCP.de
 	 */
