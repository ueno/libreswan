--- conflicted
+++ resolved
@@ -691,11 +691,7 @@
 			     attr_cnt++) {
 				struct db_attr *attr = &tr->attrs[attr_cnt];
 
-<<<<<<< HEAD
-				if (attr->type.v2 == IKEv2_KEY_LENGTH)
-=======
 				if (attr->type.v2 == IKEv2_KEY_LENGTH) {
->>>>>>> 9497b445
 					keylen = attr->val;
 					DBG(DBG_CONTROL, DBG_log(
 						"IKEv2_KEY_LENGTH attribute %d",
