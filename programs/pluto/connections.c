--- conflicted
+++ resolved
@@ -1377,11 +1377,7 @@
 		char buf[256];
 		alg_info_snprint(buf, sizeof(buf),
 				 (struct alg_info *)c->alg_info_ike, TRUE);
-<<<<<<< HEAD
 		DBG_log("ike (phase1) algorihtm values: %s", buf);
-=======
-		DBG_log("ike (phase1) algorithm values: %s", buf);
->>>>>>> 2ff66850
 		);
 	    if (c->alg_info_ike) {
 		if (c->alg_info_ike->alg_info_cnt==0) {
