/* information about connections between hosts and clients
 * Copyright (C) 1998-2002  D. Hugh Redelmeier.
 *
 * This program is free software; you can redistribute it and/or modify it
 * under the terms of the GNU General Public License as published by the
 * Free Software Foundation; either version 2 of the License, or (at your
 * option) any later version.  See <http://www.fsf.org/copyleft/gpl.txt>.
 *
 * This program is distributed in the hope that it will be useful, but
 * WITHOUT ANY WARRANTY; without even the implied warranty of MERCHANTABILITY
 * or FITNESS FOR A PARTICULAR PURPOSE.  See the GNU General Public License
 * for more details.
 *
 * RCSID $Id: connections.c,v 1.263 2005/10/13 03:05:18 mcr Exp $
 */

#include <string.h>
#include <stdio.h>
#include <stddef.h>
#include <stdlib.h>
#include <unistd.h>
#include <netinet/in.h>
#include <sys/socket.h>
#include <sys/stat.h>
#include <netinet/in.h>
#include <arpa/inet.h>

#include <openswan.h>
#include <openswan/ipsec_policy.h>
#include "openswan/pfkeyv2.h"
#include "kameipsec.h"

#include "sysdep.h"
#include "constants.h"
#include "oswalloc.h"
#include "oswtime.h"
#include "id.h"
#include "x509.h"
#include "pgp.h"
#include "certs.h"
#include "secrets.h"

#include "defs.h"
#include "ac.h"
#include "smartcard.h"
#ifdef XAUTH_USEPAM
#include <security/pam_appl.h>
#endif
#include "connections.h"	/* needs id.h */
#include "pending.h"
#include "foodgroups.h"
#include "packet.h"
#include "demux.h"	/* needs packet.h */
#include "state.h"
#include "timer.h"
#include "ipsec_doi.h"	/* needs demux.h and state.h */
#include "server.h"
#include "kernel.h"	/* needs connections.h */
#include "log.h"
#include "keys.h"
#include "adns.h"	/* needs <resolv.h> */
#include "dnskey.h"	/* needs keys.h and adns.h */
#include "whack.h"
#include "alg_info.h"
#include "spdb.h"
#include "ike_alg.h"
#include "plutocerts.h"
#include "kernel_alg.h"
#include "plutoalg.h"
#include "xauth.h"
#ifdef NAT_TRAVERSAL
#include "nat_traversal.h"
#endif

#ifdef VIRTUAL_IP
#include "virtual.h"
#endif

static struct connection *connections = NULL;

/* struct host_pair: a nexus of information about a pair of hosts.
 * A host is an IP address, UDP port pair.  This is a debatable choice:
 * - should port be considered (no choice of port in standard)?
 * - should ID be considered (hard because not always known)?
 * - should IP address matter on our end (we don't know our end)?
 * Only oriented connections are registered.
 * Unoriented connections are kept on the unoriented_connections
 * linked list (using hp_next).  For them, host_pair is NULL.
 */

struct host_pair {
    struct {
	ip_address addr;
	u_int16_t  host_port;	        /* IKE port */
	bool       host_port_specific;	/* if above is interesting */
    } me, him;
    bool initial_connection_sent;
    struct connection *connections;	/* connections with this pair */
    struct pending *pending;	/* awaiting Keying Channel */
    struct host_pair *next;
};

static struct host_pair *host_pairs = NULL;

static struct connection *unoriented_connections = NULL;

void host_pair_enqueue_pending(const struct connection *c
			       , struct pending *p
			       , struct pending **pnext)
{
    *pnext = c->host_pair->pending;
    c->host_pair->pending = p;
}

struct pending **host_pair_first_pending(const struct connection *c)
{
    if(c->host_pair == NULL) return NULL;

    return &c->host_pair->pending;
}

    
/* check to see that Ids of peers match */
bool
same_peer_ids(const struct connection *c, const struct connection *d
, const struct id *his_id)
{
    return same_id(&c->spd.this.id, &d->spd.this.id)
	&& same_id(his_id == NULL? &c->spd.that.id : his_id, &d->spd.that.id);
}

/** returns a host pair based upon addresses.
 * 
 * find_host_pair is given a pair of addresses, plus UDP ports, and
 * returns a host_pair entry that covers it. It also moves the relevant
 * pair description to the beginning of the list, so that it can be
 * found faster next time.
 * 
 */
static struct host_pair *
find_host_pair(const ip_address *myaddr
	       , u_int16_t myport
	       , const ip_address *hisaddr
	       , u_int16_t hisport)
{
    struct host_pair *p, *prev;
    char b1[ADDRTOT_BUF],b2[ADDRTOT_BUF];

    /* default hisaddr to an appropriate any */
    if (hisaddr == NULL) {
	const struct af_info *af = aftoinfo(addrtypeof(myaddr));

	if(af == NULL) {
	    af = aftoinfo(AF_INET);
	}
	
	if(af) {
	    hisaddr = af->any;
	}
    }

    /*
     * look for a host-pair that has the right set of ports/address.
     *
     */
    
    /*
     * for the purposes of comparison, port 500 and 4500 are identical,
     * but other ports are not.
     * So if any port==4500, then set it to 500.
     */
    if(myport == 4500) myport=500;
    if(hisport== 4500) hisport=500;

    for (prev = NULL, p = host_pairs; p != NULL; prev = p, p = p->next)
    {
	DBG(DBG_CONTROLMORE
	    , DBG_log("find_host_pair: comparing to %s:%d %s:%d\n"
		      , (addrtot(&p->me.addr, 0, b1, sizeof(b1)), b1)
		      , p->me.host_port
		      , (addrtot(&p->him.addr, 0, b2, sizeof(b2)), b2)
		      , p->him.host_port));
		   
	if (sameaddr(&p->me.addr, myaddr)
	    && (!p->me.host_port_specific || p->me.host_port == myport)
	    && sameaddr(&p->him.addr, hisaddr)
	    && (!p->him.host_port_specific || p->him.host_port == hisport)
	    )
	{
	    if (prev != NULL)
	    {
		prev->next = p->next;	/* remove p from list */
		p->next = host_pairs;	/* and stick it on front */
		host_pairs = p;
	    }
	    break;
	}
    }
    return p;
}

/* find head of list of connections with this pair of hosts */
static struct connection *
find_host_pair_connections(const char *func
			   , const ip_address *myaddr, u_int16_t myport			   
			   , const ip_address *hisaddr, u_int16_t hisport)
{
    char b1[ADDRTOT_BUF],b2[ADDRTOT_BUF];
    struct host_pair *hp = find_host_pair(myaddr, myport, hisaddr, hisport);

    DBG(DBG_CONTROLMORE
	, DBG_log("find_host_pair_conn (%s): %s:%d %s:%d -> hp:%s\n"
		  , func
		  , (addrtot(myaddr,  0, b1, sizeof(b1)), b1)
		  , myport
		  , hisaddr ? (addrtot(hisaddr, 0, b2, sizeof(b2)), b2) : "%any"
		  , hisport
		  , (hp && hp->connections) ? hp->connections->name : "none"));
		   
    return hp == NULL? NULL : hp->connections;
}

static void
connect_to_host_pair(struct connection *c)
{
    if (oriented(*c))
    {
	struct host_pair *hp = find_host_pair(&c->spd.this.host_addr
					      , c->spd.this.host_port
					      , &c->spd.that.host_addr
					      , c->spd.that.host_port);

	char b1[ADDRTOT_BUF],b2[ADDRTOT_BUF];

	DBG(DBG_CONTROLMORE
	    , DBG_log("connect_to_host_pair: %s:%d %s:%d -> hp:%s\n"
		      , (addrtot(&c->spd.this.host_addr, 0, b1,sizeof(b1)), b1)
		      , c->spd.this.host_port
		      , (addrtot(&c->spd.that.host_addr, 0, b2,sizeof(b2)), b2)
		      , c->spd.that.host_port
		      , (hp && hp->connections) ? hp->connections->name : "none"));
		   
	if (hp == NULL)
	{
	    /* no suitable host_pair -- build one */
	    hp = alloc_thing(struct host_pair, "host_pair");
	    hp->me.addr = c->spd.this.host_addr;
	    hp->him.addr = c->spd.that.host_addr;
#ifdef NAT_TRAVERSAL
	    hp->me.host_port = nat_traversal_enabled ? pluto_port : c->spd.this.host_port;
	    hp->him.host_port = nat_traversal_enabled ? pluto_port : c->spd.that.host_port;
#else
	    hp->me.host_port = c->spd.this.host_port;
 	    hp->him.host_port = c->spd.that.host_port;
#endif
	    hp->initial_connection_sent = FALSE;
	    hp->connections = NULL;
	    hp->pending = NULL;
	    hp->next = host_pairs;
	    host_pairs = hp;
	}
	c->host_pair = hp;
	c->hp_next = hp->connections;
	hp->connections = c;
    }
    else
    {
	/* since this connection isn't oriented, we place it
	 * in the unoriented_connections list instead.
	 */
	c->host_pair = NULL;
	c->hp_next = unoriented_connections;
	unoriented_connections = c;
    }
}

/* find a connection by name.
 * If strict, don't accept a CK_INSTANCE.
 * Move the winner (if any) to the front.
 * If none is found, and strict, a diagnostic is logged to whack.
 */
struct connection *
con_by_name(const char *nm, bool strict)
{
    struct connection *p, *prev;

    for (prev = NULL, p = connections; ; prev = p, p = p->ac_next)
    {
	if (p == NULL)
	{
	    if (strict)
		whack_log(RC_UNKNOWN_NAME
		    , "no connection named \"%s\"", nm);
	    break;
	}
	if (streq(p->name, nm)
	&& (!strict || p->kind != CK_INSTANCE))
	{
	    if (prev != NULL)
	    {
		prev->ac_next = p->ac_next;	/* remove p from list */
		p->ac_next = connections;	/* and stick it on front */
		connections = p;
	    }
	    break;
	}
    }
    return p;
}

void
release_connection(struct connection *c, bool relations)
{
    if (c->kind == CK_INSTANCE)
    {
	/* This does everything we need.
	 * Note that we will be called recursively by delete_connection,
	 * but kind will be CK_GOING_AWAY.
	 */
	delete_connection(c, relations);
    }
    else
    {
	flush_pending_by_connection(c);
	delete_states_by_connection(c, relations);
	unroute_connection(c);
    }
}

/* Delete a connection */

#define list_rm(etype, enext, e, ehead) { \
	etype **ep; \
	for (ep = &(ehead); *ep != (e); ep = &(*ep)->enext) \
	    passert(*ep != NULL);    /* we must not come up empty-handed */ \
	*ep = (e)->enext; \
    }

static void
delete_end(struct connection *c UNUSED, struct spd_route *sr UNUSED, struct end *e)
{
    free_id_content(&e->id);
    pfreeany(e->updown);
    freeanychunk(e->ca);
#ifdef SMARTCARD
    scx_release(e->sc);
#endif
    release_cert(e->cert);
    free_ietfAttrList(e->groups);
}

static void
delete_sr(struct connection *c, struct spd_route *sr)
{
    delete_end(c, sr, &sr->this);
    delete_end(c, sr, &sr->that);
}


void
delete_connection(struct connection *c, bool relations)
{
    struct spd_route *sr;
    struct connection *old_cur_connection
	= cur_connection == c? NULL : cur_connection;
#ifdef DEBUG
    lset_t old_cur_debugging = cur_debugging;
#endif

    set_cur_connection(c);

    /* Must be careful to avoid circularity:
     * we mark c as going away so it won't get deleted recursively.
     */
    passert(c->kind != CK_GOING_AWAY);
    if (c->kind == CK_INSTANCE)
    {
	openswan_log("deleting connection \"%s\" instance with peer %s {isakmp=#%lu/ipsec=#%lu}"
	     , c->name
	     , ip_str(&c->spd.that.host_addr)
	     , c->newest_isakmp_sa, c->newest_ipsec_sa);
	c->kind = CK_GOING_AWAY;
    }
    else
    {
	openswan_log("deleting connection");
    }
    release_connection(c, relations);	/* won't delete c */

    if (c->kind == CK_GROUP)
	delete_group(c);

    /* free up any logging resources */
    perpeer_logfree(c);

    /* find and delete c from connections list */
    list_rm(struct connection, ac_next, c, connections);
    cur_connection = old_cur_connection;

    /* find and delete c from the host pair list */
    if (c->host_pair == NULL)
    {
	list_rm(struct connection, hp_next, c, unoriented_connections);
    }
    else
    {
	struct host_pair *hp = c->host_pair;

	list_rm(struct connection, hp_next, c, hp->connections);
	c->host_pair = NULL;	/* redundant, but safe */

	/* if there are no more connections with this host_pair
	 * and we haven't even made an initial contact, let's delete
	 * this guy in case we were created by an attempted DOS attack.
	 */
	if (hp->connections == NULL
	&& !hp->initial_connection_sent)
	{
	    passert(hp->pending == NULL);	/* ??? must deal with this! */
	    list_rm(struct host_pair, next, hp, host_pairs);
	    pfree(hp);
	}
    }

#ifdef VIRTUAL_IP
    if (c->kind != CK_GOING_AWAY) pfreeany(c->spd.that.virt);
#endif

#ifdef DEBUG
    set_debugging(old_cur_debugging);
#endif
    pfreeany(c->name);

    sr = &c->spd;
    while(sr) {
	delete_sr(c, sr);
	sr = sr->next;
    }

    free_generalNames(c->requested_ca, TRUE);

    gw_delref(&c->gw_info);
#ifdef KERNEL_ALG
    alg_info_delref((struct alg_info **)&c->alg_info_esp);
#endif
#ifdef IKE_ALG
    alg_info_delref((struct alg_info **)&c->alg_info_ike);
#endif
    pfree(c);
}

/* Delete connections with the specified name */
void
delete_connections_by_name(const char *name, bool strict)
{
    struct connection *c = con_by_name(name, strict);

    for (; c != NULL; c = con_by_name(name, FALSE))
	delete_connection(c, FALSE);
}

void
delete_every_connection(void)
{
    while (connections != NULL)
	delete_connection(connections, TRUE);
}

void
release_dead_interfaces(void)
{
    struct host_pair *hp;

    for (hp = host_pairs; hp != NULL; hp = hp->next)
    {
	struct connection **pp
	    , *p;

	for (pp = &hp->connections; (p = *pp) != NULL; )
	{
	    if (p->interface->change == IFN_DELETE)
	    {
		/* this connection's interface is going away */
		enum connection_kind k = p->kind;

		release_connection(p, TRUE);

		if (k <= CK_PERMANENT)
		{
		    /* The connection should have survived release:
		     * move it to the unoriented_connections list.
		     */
		    passert(p == *pp);

		    p->interface = NULL;

		    *pp = p->hp_next;	/* advance *pp */
		    p->host_pair = NULL;
		    p->hp_next = unoriented_connections;
		    unoriented_connections = p;
		}
		else
		{
		    /* The connection should have vanished,
		     * but the previous connection remains.
		     */
		    passert(p != *pp);
		}
	    }
	    else
	    {
		pp = &p->hp_next;	/* advance pp */
	    }
	}
    }
}

/* adjust orientations of connections to reflect newly added interfaces */
void
check_orientations(void)
{
    /* try to orient all the unoriented connections */
    {
	struct connection *c = unoriented_connections;

	unoriented_connections = NULL;

	while (c != NULL)
	{
	    struct connection *nxt = c->hp_next;

	    (void)orient(c);
	    connect_to_host_pair(c);
	    c = nxt;
	}
    }

    /* Check that no oriented connection has become double-oriented.
     * In other words, the far side must not match one of our new interfaces.
     */
    {
	struct iface_port *i;

	for (i = interfaces; i != NULL; i = i->next)
	{
	    if (i->change == IFN_ADD)
	    {
		struct host_pair *hp;

		for (hp = host_pairs; hp != NULL; hp = hp->next)
		{
		    if (sameaddr(&hp->him.addr, &i->ip_addr)
			&& (kern_interface!=NO_KERNEL || hp->him.host_port == pluto_port))
		    {
			/* bad news: the whole chain of connections
			 * hanging off this host pair has both sides
			 * matching an interface.
			 * We'll get rid of them, using orient and
			 * connect_to_host_pair.  But we'll be lazy
			 * and not ditch the host_pair itself (the
			 * cost of leaving it is slight and cannot
			 * be induced by a foe).
			 */
			struct connection *c = hp->connections;

			hp->connections = NULL;
			while (c != NULL)
			{
			    struct connection *nxt = c->hp_next;

			    c->interface = NULL;
			    (void)orient(c);
			    connect_to_host_pair(c);
			    c = nxt;
			}
		    }
		}
	    }
	}
    }
}

static err_t
default_end(struct end *e, ip_address *dflt_nexthop)
{
    err_t ugh = NULL;
    const struct af_info *afi = aftoinfo(addrtypeof(&e->host_addr));

    if (afi == NULL)
	return "unknown address family in default_end";

    /* default ID to IP (but only if not NO_IP -- WildCard) */
    if (e->id.kind == ID_NONE && !isanyaddr(&e->host_addr))
    {
	e->id.kind = afi->id_addr;
	e->id.ip_addr = e->host_addr;
	e->has_id_wildcards = FALSE;
    }

    /* default nexthop to other side */
    if (isanyaddr(&e->host_nexthop))
	e->host_nexthop = *dflt_nexthop;

    /* default client to subnet containing only self
     * XXX This may mean that the client's address family doesn't match
     * tunnel_addr_family.
     */
    if (!e->has_client)
	ugh = addrtosubnet(&e->host_addr, &e->client);

    if(e->sendcert == 0) {
	e->sendcert = cert_sendifasked;
    }

    return ugh;
}

/* Format the topology of a connection end, leaving out defaults.
 * Largest left end looks like: client === host : port [ host_id ] --- hop
 * Note: if that==NULL, skip nexthop
 * Returns strlen of formated result (length excludes NUL at end).
 */
size_t
format_end(char *buf
	   , size_t buf_len
	   , const struct end *this
	   , const struct end *that
	   , bool is_left
	   , lset_t policy)
{
    char client[SUBNETTOT_BUF];
    const char *client_sep = "";
    char protoport[sizeof(":255/65535")];
    const char *host = NULL;
    char host_space[ADDRTOT_BUF];
    char host_port[sizeof(":65535")];
    char host_id[IDTOA_BUF + 2];
    char hop[ADDRTOT_BUF];
    char endopts[sizeof("MS+MC+XS+XC")+1];
    const char *hop_sep = "";
    const char *open_brackets  = "";
    const char *close_brackets = "";
    const char *id_obrackets = "";
    const char *id_cbrackets = "";
    const char *id_comma = "";

    memset(endopts, 0, sizeof(endopts));

    if (isanyaddr(&this->host_addr))
    {
	switch (policy & (POLICY_GROUP | POLICY_OPPO))
	{
	case POLICY_GROUP:
	    host = "%group";
	    break;
	case POLICY_OPPO:
	    host = "%opportunistic";
	    break;
	case POLICY_GROUP | POLICY_OPPO:
	    host = "%opportunisticgroup";
	    break;
	default:
	    host = "%any";
	    break;
	}
    }

    client[0] = '\0';

#ifdef VIRTUAL_IP
    if (is_virtual_end(this) && isanyaddr(&this->host_addr)) {
	host = "%virtual";
    }
#endif

    /* [client===] */
    if (this->has_client)
    {
	ip_address client_net, client_mask;

	networkof(&this->client, &client_net);
	maskof(&this->client, &client_mask);
	client_sep = "===";

 	/* {client_subnet_wildcard} */
 	if (this->has_client_wildcard)
 	{
 	    open_brackets  = "{";
 	    close_brackets = "}";
 	}

	if (isanyaddr(&client_net) && isanyaddr(&client_mask)
	&& (policy & (POLICY_GROUP | POLICY_OPPO)))
	    client_sep = "";	/* boring case */
	else if (subnetisnone(&this->client))
	    strcpy(client, "?");
	else
	    subnettot(&this->client, 0, client, sizeof(client));
    }

    /* host */
    if (host == NULL)
    {
	addrtot(&this->host_addr, 0, host_space, sizeof(host_space));
	host = host_space;
    }

    host_port[0] = '\0';
    if (this->host_port_specific)
	snprintf(host_port, sizeof(host_port), ":%u"
	    , this->host_port);

    /* payload portocol and port */
    protoport[0] = '\0';
    if (this->has_port_wildcard)
	snprintf(protoport, sizeof(protoport), ":%u/%%any", this->protocol);
    else if (this->port || this->protocol)
	snprintf(protoport, sizeof(protoport), ":%u/%u", this->protocol
	    , this->port);

    /* id, if different from host */
    host_id[0] = '\0';
    if (this->id.kind == ID_MYID)
    {
	id_obrackets = "[";
	id_cbrackets = "]";
	strcpy(host_id, "%myid");
    }
    else if (!(this->id.kind == ID_NONE
    || (id_is_ipaddr(&this->id) && sameaddr(&this->id.ip_addr, &this->host_addr))))
    {
	id_obrackets = "[";
	id_cbrackets = "]";
	idtoa(&this->id, host_id, sizeof(host_id));
    }

    if(this->modecfg_server || this->modecfg_client
       || this->xauth_server || this->xauth_client
       || this->sendcert != cert_defaultcertpolicy)
    {
	const char *plus = "";
	endopts[0]='\0';

	if(id_obrackets && id_obrackets[0]=='[')
	{
	    id_comma=",";
	} else {
	    id_obrackets = "[";
	    id_cbrackets = "]";
	}

	if(this->modecfg_server) {
	    strncat(endopts, plus, sizeof(endopts));
	    strncat(endopts, "MS", sizeof(endopts));
	    plus="+";
	}

	if(this->modecfg_client) {
	    strncat(endopts, plus, sizeof(endopts));
	    strncat(endopts, "MC", sizeof(endopts));
	    plus="+";
	}

	if(this->xauth_server) {
	    strncat(endopts, plus, sizeof(endopts));
	    strncat(endopts, "XS", sizeof(endopts));
	    plus="+";
	}
	    
	if(this->xauth_client) {
	    strncat(endopts, plus, sizeof(endopts));
	    strncat(endopts, "XC", sizeof(endopts));
	    plus="+";
	}

	{
	    const char *send = "";
	    char s[32];

	    send="";
	    
	    switch(this->sendcert) {
	    case cert_neversend:
		send="S-C";
		break;
	    case cert_sendifasked:
		send="S?C";
		break;
	    case cert_alwayssend:
		send="S=C";
		break;
	    case cert_forcedtype:
		sprintf(s, "S%d", this->cert.type);
		send=s;
		break;
	    }
	    strncat(endopts, plus, sizeof(endopts));
	    strncat(endopts, send, sizeof(endopts));
	    plus="+";
	}
    }
	    
    /* [---hop] */
    hop[0] = '\0';
    hop_sep = "";
    if (that != NULL && !sameaddr(&this->host_nexthop, &that->host_addr))
    {
	addrtot(&this->host_nexthop, 0, hop, sizeof(hop));
	hop_sep = "---";
    }

    if (is_left)
	snprintf(buf, buf_len, "%s%s%s%s%s%s%s%s%s%s%s%s%s%s"
	    , open_brackets, client, close_brackets
	    , client_sep, host, host_port
		 , id_obrackets, host_id, id_comma, endopts, id_cbrackets
	    , protoport, hop_sep, hop);
    else
	snprintf(buf, buf_len, "%s%s%s%s%s%s%s%s%s%s%s%s%s%s"
	    , hop, hop_sep, host, host_port
		 , id_obrackets, host_id, id_comma, endopts, id_cbrackets
	    , protoport, client_sep
	    , open_brackets, client, close_brackets);
    return strlen(buf);
}

/* format topology of a connection.
 * Two symmetric ends separated by ...
 */
size_t
format_connection(char *buf, size_t buf_len
		  , const struct connection *c
		  , struct spd_route *sr)
{
    size_t w = format_end(buf, buf_len, &sr->this, &sr->that, TRUE, LEMPTY);

    w += snprintf(buf + w, buf_len - w, "...");
    return w + format_end(buf + w, buf_len - w, &sr->that, &sr->this, FALSE, c->policy);
}

static void
unshare_connection_strings(struct connection *c)
{
    c->name = clone_str(c->name, "connection name");

    unshare_id_content(&c->spd.this.id);
    c->spd.this.updown = clone_str(c->spd.this.updown, "updown");

#ifdef SMARTCARD
    scx_share(c->spd.this.sc);
#endif
    share_cert(c->spd.this.cert);
    if (c->spd.this.ca.ptr != NULL)
	clonetochunk(c->spd.this.ca, c->spd.this.ca.ptr, c->spd.this.ca.len, "ca string");

    unshare_id_content(&c->spd.that.id);
    c->spd.that.updown = clone_str(c->spd.that.updown, "updown");

#ifdef SMARTCARD
    scx_share(c->spd.that.sc);
#endif
    share_cert(c->spd.that.cert);
    if (c->spd.that.ca.ptr != NULL)
	clonetochunk(c->spd.that.ca, c->spd.that.ca.ptr, c->spd.that.ca.len, "ca string");

    /* increment references to algo's, if any */
    if(c->alg_info_ike) {
	alg_info_addref(IKETOINFO(c->alg_info_ike));
    }

    if(c->alg_info_esp) {
	alg_info_addref(ESPTOINFO(c->alg_info_esp));
    }

}

static void
load_end_certificate(const char *filename, struct end *dst)
{
    time_t valid_until;
    cert_t cert;
    err_t ugh = NULL;
    bool cached_cert = FALSE;

    memset(&dst->cert, 0, sizeof(dst->cert));

    /* initialize end certificate */
    dst->cert.type = CERT_NONE;

    /* initialize smartcard info record */
    dst->sc = NULL;

    if (filename != NULL)
    {
	openswan_log("loading certificate from %s\n", filename);
	dst->cert_filename = clone_str(filename, "certificate filename");

#ifdef SMARTCARD
	if (strncmp(filename, SCX_TOKEN, strlen(SCX_TOKEN)) == 0)
	{
	    /* we have a smartcard */
	    smartcard_t *sc = scx_parse_reader_id(filename + strlen(SCX_TOKEN));
	    bool valid_cert = FALSE;

	    dst->sc = scx_add(sc);

	    /* is there a cached smartcard certificate? */
	    cached_cert = dst->sc->last_cert.type != CERT_NONE
		&& (time(NULL) - dst->sc->last_load) < SCX_CERT_CACHE_INTERVAL;

	    if (cached_cert)
	    {
		cert = dst->sc->last_cert;
		valid_cert = TRUE;
	    }
	    else
	    	valid_cert = scx_load_cert(dst->sc, &cert);

	    if(!valid_cert) {
		whack_log(RC_FATAL, "can not load certificate from smartcard: %s\n",
			  filename);
		return;
	    }
	}
	else
#endif
	{
	    bool valid_cert = FALSE;

	    /* load cert from file */
	    valid_cert = load_host_cert(FALSE, filename, &cert, TRUE);
	    if(!valid_cert) {
		whack_log(RC_FATAL, "can not load certificate file %s\n"
			  , filename);
		return;
	    }
	}
    }


    switch (cert.type)
    {
    case CERT_PGP:
	select_pgpcert_id(cert.u.pgp, &dst->id);
	
	if (cached_cert)
	    dst->cert = cert;
	else
	{
	    valid_until = cert.u.pgp->until;
	    add_pgp_public_key(cert.u.pgp, cert.u.pgp->until, DAL_LOCAL);
	    dst->cert.type = cert.type;
	    dst->cert.u.pgp = pluto_add_pgpcert(cert.u.pgp);
	}
	break;
	
    case CERT_X509_SIGNATURE:
	select_x509cert_id(cert.u.x509, &dst->id);
	
	if (!cached_cert)
	{
	    /* check validity of cert */
	    valid_until = cert.u.x509->notAfter;
	    ugh = check_validity(cert.u.x509, &valid_until);
	}
	if (ugh != NULL)
	{
	    openswan_log("  %s", ugh);
	    free_x509cert(cert.u.x509);
	}
	else
	{
	    DBG(DBG_CONTROL,
		DBG_log("certificate is valid")
		)
		if (cached_cert)
		    dst->cert = cert;
		else
		{
		    add_x509_public_key(cert.u.x509, valid_until, DAL_LOCAL);
		    dst->cert.type = cert.type;
		    dst->cert.u.x509 = add_x509cert(cert.u.x509);
		}
	    /* if no CA is defined, use issuer as default */
	    if (dst->ca.ptr == NULL)
		dst->ca = dst->cert.u.x509->issuer;
	}
	break;
    default:
	break;
    }
    
    /* cache the certificate that was last retrieved from the smartcard */
    if (dst->sc != NULL)
    {
	if (!same_cert(&dst->sc->last_cert, &dst->cert))
	{
	    release_cert(dst->sc->last_cert);
	    dst->sc->last_cert = dst->cert;
	    share_cert(dst->cert);
	}
	time(&dst->sc->last_load);
    }
}

static bool
extract_end(struct end *dst, const struct whack_end *src, const char *which)
{
    bool same_ca = FALSE;

    /* decode id, if any */
    if (src->id == NULL)
    {
	dst->id.kind = ID_NONE;
    }
    else
    {
	err_t ugh = atoid(src->id, &dst->id, TRUE);

	if (ugh != NULL)
	{
	    loglog(RC_BADID, "bad %s --id: %s (ignored)", which, ugh);
	    dst->id = empty_id;	/* ignore bad one */
	}
    }

    dst->ca = empty_chunk;

    /* decode CA distinguished name, if any */
    if (src->ca != NULL)
    {
	if streq(src->ca, "%same")
	    same_ca = TRUE;
	else if (!streq(src->ca, "%any"))
	{
	    err_t ugh;

	    dst->ca.ptr = temporary_cyclic_buffer();
	    ugh = atodn(src->ca, &dst->ca);
	    if (ugh != NULL)
	    {
		openswan_log("bad CA string '%s': %s (ignored)", src->ca, ugh);
		dst->ca = empty_chunk;
	    }
	}
    }

    if(src->sendcert == cert_forcedtype) {
	/* certificate is a blob */
	dst->cert.forced = TRUE;
	dst->cert.type = src->certtype;
	load_cert(TRUE, src->cert, TRUE, "forced cert", &dst->cert);
    } else {
	/* load local end certificate and extract ID, if any */
	load_end_certificate(src->cert, dst);
    }

    /* does id has wildcards? */
    dst->has_id_wildcards = id_count_wildcards(&dst->id) > 0;

    /* decode group attributes, if any */
    decode_groups(src->groups, &dst->groups);

    /* the rest is simple copying of corresponding fields */
    dst->host_type = src->host_type;
    dst->host_addr = src->host_addr;
    dst->host_nexthop = src->host_nexthop;
    dst->host_srcip = src->host_srcip;
    dst->client = src->client;
#ifdef MODECFG
    dst->modecfg_server = src->modecfg_server;
    dst->modecfg_client = src->modecfg_client;
#endif
#ifdef XAUTH
    dst->xauth_server = src->xauth_server;
    dst->xauth_client = src->xauth_client;
#endif
    dst->protocol = src->protocol;
    dst->port = src->port;
    dst->has_port_wildcard = src->has_port_wildcard;
    dst->key_from_DNS_on_demand = src->key_from_DNS_on_demand;
    dst->has_client = src->has_client;
    dst->has_client_wildcard = src->has_client_wildcard;
    dst->updown = src->updown;
    dst->host_port = IKE_UDP_PORT;
    if(src->host_port != IKE_UDP_PORT) {
	dst->host_port = src->host_port;
	dst->host_port_specific = TRUE;
    }

    dst->sendcert =  src->sendcert;
    
    return same_ca;
}

static bool
check_connection_end(const struct whack_end *this, const struct whack_end *that
, const struct whack_message *wm)
{
    if (this->host_type == KH_IPADDR
	&& (wm->addr_family != addrtypeof(&this->host_addr)
	    || wm->addr_family != addrtypeof(&this->host_nexthop)))
    {
	/* this should have been diagnosed by whack, so we need not be clear
	 * !!! overloaded use of RC_CLASH
	 */
	loglog(RC_CLASH, "address family inconsistency in this connection=%d host=%d/nexthop=%d"
	       , wm->addr_family
	       , addrtypeof(&this->host_addr)
	       , addrtypeof(&this->host_nexthop));
	return FALSE;
    }

    /* this check actually prevents IPv4 in IPv6 and vv, so it will
     * have to go away at some point.
     */
    if ((this->has_client? wm->tunnel_addr_family : wm->addr_family)
	!= subnettypeof(&this->client))
    {
	/* this should have been diagnosed by whack, so we need not be clear
	 * !!! overloaded use of RC_CLASH
	 */
	loglog(RC_CLASH, "address family inconsistency in this client connection");
	return FALSE;
    }

    if (subnettypeof(&this->client) != subnettypeof(&that->client))
    {
	/* this should have been diagnosed by whack, so we need not be clear
	 * !!! overloaded use of RC_CLASH
	 */
	loglog(RC_CLASH, "address family inconsistency in this/that connection");
	return FALSE;
    }

    if (isanyaddr(&that->host_addr))
    {
	/* other side is wildcard: we must check if other conditions met */
	if (isanyaddr(&this->host_addr))
	{
	    loglog(RC_ORIENT, "connection must specify host IP address for our side");
	    return FALSE;
	}
	else if (!NEVER_NEGOTIATE(wm->policy))
	{
	    /* check that all main mode RW IKE policies agree because we must
	     * implement them before the correct connection is known.
	     * We cannot enforce this for other non-RW connections because
	     * differentiation is possible when a command specifies which
	     * to initiate.
	     * aggressive mode IKE policies do not have to agree amongst
	     * themselves as the ID is known from the outset.
	     */
	    const struct connection *c = NULL;

	    c = find_host_pair_connections(__FUNCTION__
					   , &this->host_addr
					   , this->host_port
					   , (const ip_address *)NULL
					   , that->host_port);

	    for (; c != NULL; c = c->hp_next)
	    {
		if (c->policy & POLICY_AGGRESSIVE)
			continue;
#if 0
		if (!NEVER_NEGOTIATE(c->policy)
		&& ((c->policy ^ wm->policy) & (POLICY_PSK | POLICY_RSASIG)))
		{
		    loglog(RC_CLASH
			, "authentication method disagrees with \"%s\", which is also for an unspecified peer"
			, c->name);
		    return FALSE;
		}
#endif
	    }
	}
    }
#ifdef VIRTUAL_IP
    if ((this->virt) && (!isanyaddr(&this->host_addr) || this->has_client)) {
	loglog(RC_CLASH,
	    "virtual IP must only be used with %%any and without client");
	return FALSE;
    }
#endif    
    return TRUE;	/* happy */
}

struct connection *
find_connection_by_reqid(uint32_t reqid)
{
    struct connection *c;

    reqid &= ~3;
    for (c = connections; c != NULL; c = c->ac_next)
    {
	if (c->spd.reqid == reqid)
	    return c;
    }

    return NULL;
}

static uint32_t
gen_reqid(void)
{
    uint32_t start;
    static uint32_t reqid = IPSEC_MANUAL_REQID_MAX & ~3;

    start = reqid;
    do {
	reqid += 4;
	if (reqid == 0)
	    reqid = (IPSEC_MANUAL_REQID_MAX & ~3) + 4;
	if (!find_connection_by_reqid(reqid))
	    return reqid;
    } while (reqid != start);

    exit_log("unable to allocate reqid");
}

void
add_connection(const struct whack_message *wm)
{
    struct alg_info_ike *alg_info_ike;
    const char *ugh;

    alg_info_ike = NULL;

    if (con_by_name(wm->name, FALSE) != NULL)
    {
	loglog(RC_DUPNAME, "attempt to redefine connection \"%s\"", wm->name);
    }
    else if (wm->right.protocol != wm->left.protocol)
    {
	/* this should haven been diagnosed by whack
	 * !!! overloaded use of RC_CLASH
	 */
	loglog(RC_CLASH, "the protocol must be the same for leftport and rightport");
    }
    else if(wm->ike != NULL
	    && ((alg_info_ike = alg_info_ike_create_from_str(wm->ike, &ugh))==NULL
		|| alg_info_ike->alg_info_cnt==0)) {
	if (alg_info_ike!= NULL && alg_info_ike->alg_info_cnt==0) {
	    loglog(RC_NOALGO
		   , "got 0 transforms for ike=\"%s\""
		   , wm->esp);
	    return;
	} 

	loglog(RC_NOALGO
	       , "esp string error: %s"
	       , ugh? ugh : "Unknown");
	return;
    }
    else if ((wm->ike == NULL || alg_info_ike != NULL)
	     && check_connection_end(&wm->right, &wm->left, wm)
	     && check_connection_end(&wm->left, &wm->right, wm))
    {
	bool same_rightca, same_leftca;
	struct connection *c = alloc_thing(struct connection, "struct connection");

	same_rightca = same_leftca = FALSE;
	c->name = wm->name;

	c->policy = wm->policy;

	DBG(DBG_CONTROL,
	    DBG_log("Added new connection %s with policy %s"
		    , c->name
		    , prettypolicy(c->policy)));
    
	if ((c->policy & POLICY_COMPRESS) && !can_do_IPcomp)
	    loglog(RC_COMMENT
		, "ignoring --compress in \"%s\" because KLIPS is not configured to do IPCOMP"
		, c->name);

	c->alg_info_esp = NULL;
#ifdef KERNEL_ALG
	if (wm->esp)  
	{
<<<<<<< HEAD
		c->alg_info_esp = alg_info_esp_create_from_str(wm->esp? wm->esp : "", &ugh, FALSE);
=======
		DBG(DBG_CONTROL, DBG_log("from whack: got --esp=%s", wm->esp ? wm->esp: "NULL"));

		if(c->policy & POLICY_ENCRYPT) {
		    c->alg_info_esp = alg_info_esp_create_from_str(wm->esp? wm->esp : "", &ugh, FALSE);
		} else if(c->policy & POLICY_AUTHENTICATE) {
		    c->alg_info_esp = alg_info_ah_create_from_str(wm->esp? wm->esp : "", &ugh, FALSE);
		} else {
		    loglog(RC_NOALGO, "Can only do AH, or ESP, not AH+ESP\n");
		    return;
		}
>>>>>>> e4438fbc

		DBG(DBG_CRYPT|DBG_CONTROL, 
			static char buf[256]="<NULL>";
			if (c->alg_info_esp)
				alg_info_snprint(buf, sizeof(buf), 
						 (struct alg_info *)c->alg_info_esp, TRUE);
			DBG_log("esp string values: %s", buf);
		);
		if (c->alg_info_esp) {
			if (c->alg_info_esp->alg_info_cnt==0) {
				loglog(RC_NOALGO
					, "got 0 transforms for esp=\"%s\""
					, wm->esp);
				return;
			}
		} else {
			loglog(RC_NOALGO
				, "esp string error: %s"
				, ugh? ugh : "Unknown");
			return;
		}
		c->alg_esp = clone_str(wm->esp, "esp string");
	}
#endif	

	c->alg_info_ike = NULL;
#ifdef IKE_ALG
	if (wm->ike)
	{
	    c->alg_info_ike = alg_info_ike;

	    DBG(DBG_CRYPT|DBG_CONTROL, 
		char buf[256];
		alg_info_snprint(buf, sizeof(buf),
				 (struct alg_info *)c->alg_info_ike, TRUE);
		DBG_log("ike (phase1) algorihtm values: %s", buf);
		);
	    if (c->alg_info_ike) {
		if (c->alg_info_ike->alg_info_cnt==0) {
		    loglog(RC_NOALGO
			   , "got 0 transforms for ike=\"%s\""
			   , wm->ike);
		    return;
		}
	    } else {
		loglog(RC_NOALGO
		       , "ike string error: %s"
		       , ugh? ugh : "Unknown");
		return;
	    }
	    c->alg_ike = clone_str(wm->ike, "ike string");
	}
#endif
	c->sa_ike_life_seconds = wm->sa_ike_life_seconds;
	c->sa_ipsec_life_seconds = wm->sa_ipsec_life_seconds;
	c->sa_rekey_margin = wm->sa_rekey_margin;
	c->sa_rekey_fuzz = wm->sa_rekey_fuzz;
	c->sa_keying_tries = wm->sa_keying_tries;

	/* RFC 3706 DPD */
        c->dpd_delay = wm->dpd_delay;
        c->dpd_timeout = wm->dpd_timeout;
        c->dpd_action = wm->dpd_action;

	c->forceencaps = wm->forceencaps;

	c->addr_family = wm->addr_family;
	c->tunnel_addr_family = wm->tunnel_addr_family;

	c->requested_ca = NULL;

	same_leftca  = extract_end(&c->spd.this, &wm->left, "left");
	same_rightca = extract_end(&c->spd.that, &wm->right, "right");

	if (same_rightca)
	    c->spd.that.ca = c->spd.this.ca;
	else if (same_leftca)
	    c->spd.this.ca = c->spd.that.ca;

	default_end(&c->spd.this, &c->spd.that.host_addr);
	default_end(&c->spd.that, &c->spd.this.host_addr);

	/* force any wildcard host IP address, any wildcard subnet
	 * or any wildcard ID to that end
	 */
	if (isanyaddr(&c->spd.this.host_addr) || c->spd.this.has_client_wildcard
	|| c->spd.this.has_port_wildcard || c->spd.this.has_id_wildcards)
	{
	    struct end t = c->spd.this;

	    c->spd.this = c->spd.that;
	    c->spd.that = t;
	}

	c->spd.next = NULL;
	c->spd.reqid = gen_reqid();

	/* set internal fields */
	c->instance_serial = 0;
	c->ac_next = connections;
	connections = c;
	c->interface = NULL;
	c->spd.routing = RT_UNROUTED;
	c->newest_isakmp_sa = SOS_NOBODY;
	c->newest_ipsec_sa = SOS_NOBODY;
	c->spd.eroute_owner = SOS_NOBODY;

	if (c->policy & POLICY_GROUP)
	{
	    c->kind = CK_GROUP;
	    add_group(c);
	}
	else if ((isanyaddr(&c->spd.that.host_addr) && !NEVER_NEGOTIATE(c->policy))
		|| c->spd.that.has_client_wildcard || c->spd.that.has_port_wildcard  
		|| ((c->policy & POLICY_SHUNT_MASK) == 0  && c->spd.that.has_id_wildcards ))
	{
	    DBG(DBG_CONTROL, DBG_log("based upon policy, the connection is a template."));

	    /* Opportunistic or Road Warrior or wildcard client subnet
	     * or wildcard ID */
	    c->kind = CK_TEMPLATE;
	}
	else
	{
	    c->kind = CK_PERMANENT;
	}
	set_policy_prio(c);	/* must be after kind is set */

#ifdef DEBUG
	c->extra_debugging = wm->debugging;
#endif

	c->gw_info = NULL;

#ifdef VIRTUAL_IP
	passert(!(wm->left.virt && wm->right.virt));
	if (wm->left.virt || wm->right.virt) {
	    passert(isanyaddr(&c->spd.that.host_addr));
	    c->spd.that.virt = create_virtual(c,
		wm->left.virt ? wm->left.virt : wm->right.virt);
	    if (c->spd.that.virt)
		c->spd.that.has_client = TRUE;
	}
#endif

	unshare_connection_strings(c);
#ifdef KERNEL_ALG
	alg_info_addref((struct alg_info *)c->alg_info_esp);
#endif
#ifdef IKE_ALG
	alg_info_addref((struct alg_info *)c->alg_info_ike);
#endif

	(void)orient(c);
	connect_to_host_pair(c);

	/* log all about this connection */
	openswan_log("added connection description \"%s\"", c->name);
	DBG(DBG_CONTROL,
	    char topo[CONN_BUF_LEN];

	    (void) format_connection(topo, sizeof(topo), c, &c->spd);

	    DBG_log("%s", topo);

#if 0
	    /* Make sure that address families can be correctly inferred
	     * from printed ends.
	     */
	    passert(c->addr_family == addrtypeof(&c->spd.this.host_addr));
	    passert(c->addr_family == addrtypeof(&c->spd.this.host_nexthop));
	    passert((c->spd.this.has_client? c->tunnel_addr_family : c->addr_family) == subnettypeof(&c->spd.this.client));
	    

	    passert(c->addr_family == addrtypeof(&c->spd.that.host_addr));
	    passert(c->addr_family == addrtypeof(&c->spd.that.host_nexthop));
	    passert((c->spd.that.has_client? c->tunnel_addr_family : c->addr_family)
		    == subnettypeof(&c->spd.that.client));
#endif

	    DBG_log("ike_life: %lus; ipsec_life: %lus; rekey_margin: %lus;"
		" rekey_fuzz: %lu%%; keyingtries: %lu; policy: %s"
		, (unsigned long) c->sa_ike_life_seconds
		, (unsigned long) c->sa_ipsec_life_seconds
		, (unsigned long) c->sa_rekey_margin
		, (unsigned long) c->sa_rekey_fuzz
		, (unsigned long) c->sa_keying_tries
		, prettypolicy(c->policy));
	);
    } else {
	loglog(RC_FATAL, "attempt to load incomplete connection");
    }

}

/* Derive a template connection from a group connection and target.
 * Similar to instantiate().  Happens at whack --listen.
 * Returns name of new connection.  May be NULL.
 * Caller is responsible for pfreeing.
 */
char *
add_group_instance(struct connection *group, const ip_subnet *target)
{
    char namebuf[100]
	, targetbuf[SUBNETTOT_BUF];
    struct connection *t;
    char *name = NULL;

    passert(group->kind == CK_GROUP);
    passert(oriented(*group));

    /* manufacture a unique name for this template */
    subnettot(target, 0, targetbuf, sizeof(targetbuf));
    snprintf(namebuf, sizeof(namebuf), "%s#%s", group->name, targetbuf);

    if (con_by_name(namebuf, FALSE) != NULL)
    {
	loglog(RC_DUPNAME, "group name + target yields duplicate name \"%s\""
	    , namebuf);
    }
    else
    {
	t = clone_thing(*group, "group instance");
	t->name = namebuf;
	unshare_connection_strings(t);
	name = clone_str(t->name, "group instance name");
	t->spd.that.client = *target;
	t->policy &= ~(POLICY_GROUP | POLICY_GROUTED);
	t->kind = isanyaddr(&t->spd.that.host_addr) && !NEVER_NEGOTIATE(t->policy)
	    ? CK_TEMPLATE : CK_INSTANCE;

	/* reset log file info */
	t->log_file_name = NULL;
	t->log_file = NULL;
	t->log_file_err = FALSE;

	t->spd.reqid = gen_reqid();

#ifdef VIRTUAL_IP
	if (t->spd.that.virt) {
	        DBG_log("virtual_ip not supported in group instance");
		t->spd.that.virt = NULL;	
	}
#endif

	/* add to connections list */
	t->ac_next = connections;
	connections = t;

	/* same host_pair as parent: stick after parent on list */
	group->hp_next = t;

	/* route if group is routed */
	if (group->policy & POLICY_GROUTED)
	{
	    if (!trap_connection(t))
		whack_log(RC_ROUTE, "could not route");
	}
    }
    return name;
}

/* an old target has disappeared for a group: delete instance */
void
remove_group_instance(const struct connection *group USED_BY_DEBUG
, const char *name)
{
    passert(group->kind == CK_GROUP);
    passert(oriented(*group));

    delete_connections_by_name(name, FALSE);
}

/* Common part of instantiating a Road Warrior or Opportunistic connection.
 * his_id can be used to carry over an ID discovered in Phase 1.
 * It must not disagree with the one in c, but if that is unspecified,
 * the new connection will use his_id.
 * If his_id is NULL, and c.that.id is uninstantiated (ID_NONE), the
 * new connection will continue to have an uninstantiated that.id.
 * Note: instantiation does not affect port numbers.
 *
 * Note that instantiate can only deal with a single SPD/eroute.
 */
static struct connection *
instantiate(struct connection *c, const ip_address *him
	    , const struct id *his_id)
{
    struct connection *d;
    int wildcards;

    passert(c->kind == CK_TEMPLATE);
    passert(c->spd.next == NULL);

    c->instance_serial++;
    d = clone_thing(*c, "temporary connection");
    if (his_id != NULL)
    {
	passert(match_id(his_id, &d->spd.that.id, &wildcards));
	d->spd.that.id = *his_id;
	d->spd.that.has_id_wildcards = FALSE;
    }
    unshare_connection_strings(d);
    unshare_ietfAttrList(&d->spd.this.groups);
    unshare_ietfAttrList(&d->spd.that.groups);


#ifdef KERNEL_ALG
    alg_info_addref((struct alg_info *)d->alg_info_esp);
#endif
#ifdef IKE_ALG
    alg_info_addref((struct alg_info *)d->alg_info_ike);
#endif

    d->kind = CK_INSTANCE;

    passert(oriented(*d));
    d->spd.that.host_addr = *him;
    setportof(htons(c->spd.that.port), &d->spd.that.host_addr);
    default_end(&d->spd.that, &d->spd.this.host_addr);

    /* We cannot guess what our next_hop should be, but if it was
     * explicitly specified as 0.0.0.0, we set it to be him.
     * (whack will not allow nexthop to be elided in RW case.)
     */
    default_end(&d->spd.this, &d->spd.that.host_addr);
    d->spd.next = NULL;
    d->spd.reqid = gen_reqid();

    /* set internal fields */
    d->ac_next = connections;
    connections = d;
    d->spd.routing = RT_UNROUTED;
    d->newest_isakmp_sa = SOS_NOBODY;
    d->newest_ipsec_sa = SOS_NOBODY;
    d->spd.eroute_owner = SOS_NOBODY;

    /* reset log file info */
    d->log_file_name = NULL;
    d->log_file = NULL;
    d->log_file_err = FALSE;

    connect_to_host_pair(d);

    return d;
}

struct connection *
rw_instantiate(struct connection *c
, const ip_address *him
, const ip_subnet *his_net
, const struct id *his_id)
{
    struct connection *d = instantiate(c, him, his_id);

#ifdef VIRTUAL_IP
    if (d && his_net && is_virtual_connection(c)) {
	d->spd.that.client = *his_net;
	/* d->spd.that.virt = NULL; */
	if (subnetishost(his_net) && addrinsubnet(him, his_net))
	    d->spd.that.has_client = FALSE;
    }
#endif

    if (d->policy & POLICY_OPPO)
    {
	/* This must be before we know the client addresses.
	 * Fill in one that is impossible.  This prevents anyone else from
	 * trying to use this connection to get to a particular client
	 */
	d->spd.that.client = *aftoinfo(subnettypeof(&d->spd.that.client))->none;
    }
    DBG(DBG_CONTROL
	, DBG_log("instantiated \"%s\" for %s" , d->name, ip_str(him)));
    return d;
}

struct connection *
oppo_instantiate(struct connection *c
		 , const ip_address *him
		 , const struct id *his_id
		 , struct gw_info *gw
		 , const ip_address *our_client USED_BY_DEBUG
		 , const ip_address *peer_client)
{
    struct connection *d = instantiate(c, him, his_id);

    DBG(DBG_CONTROL,
	DBG_log("oppo instantiate d=%s from c=%s with c->routing %s, d->routing %s"
		, d->name, c->name
		, enum_name(&routing_story, c->spd.routing)
		, enum_name(&routing_story, d->spd.routing)));

    passert(d->spd.next == NULL);

    /* fill in our client side */
    if (d->spd.this.has_client)
    {
	/* there was a client in the abstract connection
	 * so we demand that the required client is within that subnet.
	 */
	passert(addrinsubnet(our_client, &d->spd.this.client));
	happy(addrtosubnet(our_client, &d->spd.this.client));
	/* opportunistic connections do not use port selectors */
	setportof(0, &d->spd.this.client.addr);
    }
    else
    {
	/* there was no client in the abstract connection
	 * so we demand that the required client be the host
	 */
	passert(sameaddr(our_client, &d->spd.this.host_addr));
    }

    /*
     * fill in peer's client side.
     * If the client is the peer, excise the client from the connection.
     */
    passert((d->policy & POLICY_OPPO)
	&& addrinsubnet(peer_client, &d->spd.that.client));
    happy(addrtosubnet(peer_client, &d->spd.that.client));

    /* opportunistic connections do not use port selectors */
    setportof(0, &d->spd.that.client.addr);

    if (sameaddr(peer_client, &d->spd.that.host_addr))
	d->spd.that.has_client = FALSE;

    passert(d->gw_info == NULL);
    gw_addref(gw);
    d->gw_info = gw;

    /* Adjust routing if something is eclipsing c.
     * It must be a %hold for us (hard to passert this).
     * If there was another instance eclipsing, we'd be using it.
     */
    if (c->spd.routing == RT_ROUTED_ECLIPSED)
	d->spd.routing = RT_ROUTED_PROSPECTIVE;

    /* Remember if the template is routed:
     * if so, this instance applies for initiation
     * even if it is created for responding.
     */
    if (routed(c->spd.routing))
	d->instance_initiation_ok = TRUE;

    DBG(DBG_CONTROL,
	char topo[CONN_BUF_LEN];

	(void) format_connection(topo, sizeof(topo), d, &d->spd);
	DBG_log("instantiated \"%s\": %s", d->name, topo);
    );
    return d;
}

/* priority formatting */
void
fmt_policy_prio(policy_prio_t pp, char buf[POLICY_PRIO_BUF])
{
    if (pp == BOTTOM_PRIO)
	snprintf(buf, POLICY_PRIO_BUF, "0");
    else
	snprintf(buf, POLICY_PRIO_BUF, "%lu,%lu"
	    , pp>>16, (pp & ~(~(policy_prio_t)0 << 16)) >> 8);
}

/* Format any information needed to identify an instance of a connection.
 * Fills any needed information into buf which MUST be big enough.
 * Road Warrior: peer's IP address
 * Opportunistic: [" " myclient "==="] " ..." peer ["===" hisclient] '\0'
 */
static size_t
fmt_client(const ip_subnet *client, const ip_address *gw, const char *prefix, char buf[ADDRTOT_BUF])
{
    if (subnetisaddr(client, gw))
    {
	buf[0] = '\0';	/* compact denotation for "self" */
    }
    else
    {
	char *ap;

	strcpy(buf, prefix);
	ap = buf + strlen(prefix);
	if (subnetisnone(client))
	    strcpy(ap, "?");	/* unknown */
	else
	    subnettot(client, 0, ap, SUBNETTOT_BUF);
    }
    return strlen(buf);
}

char *
fmt_conn_instance(const struct connection *c, char buf[CONN_INST_BUF])
{
    char *p = buf;

    *p = '\0';

    if (c->kind == CK_INSTANCE)
    {
	if (c->instance_serial != 0)
	{
	    snprintf(p, CONN_INST_BUF, "[%lu]", c->instance_serial);
	    p += strlen(p);
	}

	if (c->policy & POLICY_OPPO)
	{
	    size_t w = fmt_client(&c->spd.this.client, &c->spd.this.host_addr, " ", p);

	    p += w;

	    strcpy(p, w == 0? " ..." : "=== ...");
	    p += strlen(p);

	    addrtot(&c->spd.that.host_addr, 0, p, ADDRTOT_BUF);
	    p += strlen(p);

	    (void) fmt_client(&c->spd.that.client, &c->spd.that.host_addr, "===", p);
	}
	else
	{
	    *p++ = ' ';
	    addrtot(&c->spd.that.host_addr, 0, p, ADDRTOT_BUF);
	}
    }

    return buf;
}

/* Find an existing connection for a trapped outbound packet.
 * This is attempted before we bother with gateway discovery.
 *   + this connection is routed or instance_of_routed_template
 *     (i.e. approved for on-demand)
 *   + this subnet contains our_client (or we are our_client)
 *   + that subnet contains peer_client (or peer is peer_client)
 *   + don't care about Phase 1 IDs (we don't know)
 * Note: result may still need to be instantiated.
 * The winner has the highest policy priority.
 *
 * If there are several with that priority, we give preference to
 * the first one that is an instance.
 *
 * See also build_outgoing_opportunistic_connection.
 */
struct connection *
find_connection_for_clients(struct spd_route **srp,
			    const ip_address *our_client,
			    const ip_address *peer_client,
			    int transport_proto)
{
    struct connection *c = connections, *best = NULL;
    policy_prio_t best_prio = BOTTOM_PRIO;
    struct spd_route *sr;
    struct spd_route *best_sr;
    int our_port  = ntohs(portof(our_client));
    int peer_port = ntohs(portof(peer_client));

    best_sr = NULL;

    passert(!isanyaddr(our_client) && !isanyaddr(peer_client));
#ifdef DEBUG
    if (DBGP(DBG_CONTROL))
    {
	char ocb[ADDRTOT_BUF], pcb[ADDRTOT_BUF];

	addrtot(our_client, 0, ocb, sizeof(ocb));
	addrtot(peer_client, 0, pcb, sizeof(pcb));
	DBG_log("find_connection: "
		"looking for policy for connection: %s:%d/%d -> %s:%d/%d"
		, ocb, transport_proto, our_port, pcb, transport_proto, peer_port);
    }
#endif /* DEBUG */

    for (c = connections; c != NULL; c = c->ac_next)
    {
	if (c->kind == CK_GROUP)
	    continue;

	for (sr = &c->spd; best!=c && sr; sr = sr->next)
	{
	    if ((routed(sr->routing) || c->instance_initiation_ok)
	    && addrinsubnet(our_client, &sr->this.client)
 	    && addrinsubnet(peer_client, &sr->that.client)
 	    && (!sr->this.protocol || transport_proto == sr->this.protocol)
 	    && (!sr->this.port || our_port == sr->this.port)
 	    && (!sr->that.port || peer_port == sr->that.port))
	    {
		char cib[CONN_INST_BUF];
		char cib2[CONN_INST_BUF];

 		policy_prio_t prio = 8 * (c->prio + (c->kind == CK_INSTANCE))
 				   + 2 * (sr->this.port == our_port)
 				   + 2 * (sr->that.port == peer_port)
 				   +     (sr->this.protocol == transport_proto);

#ifdef DEBUG
		if (DBGP(DBG_CONTROL|DBG_CONTROLMORE))
		{
		    char c_ocb[SUBNETTOT_BUF], c_pcb[SUBNETTOT_BUF];

		    subnettot(&c->spd.this.client, 0, c_ocb, sizeof(c_ocb));
		    subnettot(&c->spd.that.client, 0, c_pcb, sizeof(c_pcb));
 		    DBG_log("find_connection: "
 			    "conn \"%s\"%s has compatible peers: %s -> %s [pri: %ld]"
			    , c->name
			    , (fmt_conn_instance(c, cib), cib)
			    , c_ocb, c_pcb, prio);
		}
#endif /* DEBUG */

		if (best == NULL)
		{
		    best = c;
		    best_sr = sr;
		    best_prio = prio;
		}

		DBG(DBG_CONTROLMORE,
		    DBG_log("find_connection: comparing best \"%s\"%s [pri:%ld]{%p} (child %s) to \"%s\"%s [pri:%ld]{%p} (child %s)"
			    , best->name
			    , (fmt_conn_instance(best, cib), cib)
			    , best_prio
			    , best
			    , (best->policy_next ? best->policy_next->name : "none")
			    , c->name
			    , (fmt_conn_instance(c, cib2), cib2)
			    , prio
			    , c
			    , (c->policy_next ? c->policy_next->name : "none")));

		if (prio > best_prio)
		{
		    best = c;
		    best_sr = sr;
		    best_prio = prio;
		}
	    }
	}
    }

    if (best!= NULL && NEVER_NEGOTIATE(best->policy)) {
	best = NULL;
    }

    if (srp != NULL && best != NULL)
	*srp = best_sr;

#ifdef DEBUG
    if (DBGP(DBG_CONTROL))
    {
	if (best)
	{
	    char cib[CONN_INST_BUF];
	    DBG_log("find_connection: concluding with \"%s\"%s [pri:%ld]{%p} kind=%s"
		    , best->name
		    , (fmt_conn_instance(best, cib), cib)
		    , best_prio
		    , best
		    , enum_name(&connection_kind_names, best->kind));
	} else {
	    DBG_log("find_connection: concluding with empty");
	}
    }
#endif /* DEBUG */

    return best;
}

/* Find and instantiate a connection for an outgoing Opportunistic connection.
 * We've already discovered its gateway.
 * We look for a the connection such that:
 *   + this is one of our interfaces
 *   + this subnet contains our_client (or we are our_client)
 *     (we will specialize the client).  We prefer the smallest such subnet.
 *   + that subnet contains peer_clent (we will specialize the client).
 *     We prefer the smallest such subnet.
 *   + is opportunistic
 *   + that peer is NO_IP
 *   + don't care about Phase 1 IDs (probably should be default)
 * We could look for a connection that already had the desired peer
 * (rather than NO_IP) specified, but it doesn't seem worth the
 * bother.
 *
 * We look for the routed policy applying to the narrowest subnets.
 * We only succeed if we find such a policy AND it is satisfactory.
 *
 * The body of the inner loop is a lot like that in
 * find_connection_for_clients.  In this case, we know the gateways
 * that we need to instantiate an opportunistic connection.
 */
struct connection *
build_outgoing_opportunistic_connection(struct gw_info *gw
					,const ip_address *our_client
					,const ip_address *peer_client)
{
    struct iface_port *p;
    struct connection *best = NULL;
    struct spd_route *sr, *bestsr;
    char ocb[ADDRTOT_BUF], pcb[ADDRTOT_BUF];

    addrtot(our_client, 0, ocb, sizeof(ocb));
    addrtot(peer_client, 0, pcb, sizeof(pcb));

    passert(!isanyaddr(our_client) && !isanyaddr(peer_client));

    /* We don't know his ID yet, so gw id must be an ipaddr */
    passert(gw->key != NULL);
    passert(id_is_ipaddr(&gw->gw_id));

    /* for each of our addresses... */
    for (p = interfaces; p != NULL; p = p->next)
    {
	/* go through those connections with our address and NO_IP as hosts
	 * We cannot know what port the peer would use, so we assume
	 * that it is pluto_port (makes debugging easier).
	 */
	struct connection *c = find_host_pair_connections(__FUNCTION__, &p->ip_addr
							  , pluto_port
							  , (ip_address *)NULL
							  , pluto_port);

	for (; c != NULL; c = c->hp_next)
	{
	    DBG(DBG_OPPO,
		DBG_log("checking %s", c->name));
	    if (c->kind == CK_GROUP)
	    {
		continue;
	    }

	    for (sr = &c->spd; best!=c && sr; sr = sr->next)
	    {
		if (routed(sr->routing)
		&& addrinsubnet(our_client, &sr->this.client)
		&& addrinsubnet(peer_client, &sr->that.client))
		{
		    if (best == NULL)
		    {
			best = c;
			break;
		    }

		    DBG(DBG_OPPO,
			DBG_log("comparing best %s to %s"
				, best->name, c->name));

		    for (bestsr = &best->spd; best!=c && bestsr; bestsr=bestsr->next)
		    {
			if (!subnetinsubnet(&bestsr->this.client, &sr->this.client)
			|| (samesubnet(&bestsr->this.client, &sr->this.client)
			     && !subnetinsubnet(&bestsr->that.client
						, &sr->that.client)))
			{
			    best = c;
			}
		    }
		}
	    }
	}
    }

    if (best == NULL
    || NEVER_NEGOTIATE(best->policy)
    || (best->policy & POLICY_OPPO) == LEMPTY
    || best->kind != CK_TEMPLATE)
	return NULL;
    else
	return oppo_instantiate(best, &gw->gw_id.ip_addr, NULL, gw
			      , our_client, peer_client);
}

bool
orient(struct connection *c)
{
    struct spd_route *sr;

    if (!oriented(*c))
    {
	struct iface_port *p;

	for (sr = &c->spd; sr; sr = sr->next)
	{
	    /* Note: this loop does not stop when it finds a match:
	     * it continues checking to catch any ambiguity.
	     */
	    for (p = interfaces; p != NULL; p = p->next)
	    {
#ifdef NAT_TRAVERSAL
		if (p->ike_float) continue;
#endif
		for (;;)
		{
		    /* check if this interface matches this end */
		    if (sameaddr(&sr->this.host_addr, &p->ip_addr)
			&& (kern_interface != NO_KERNEL
			    || sr->this.host_port == pluto_port))
		    {
			if (oriented(*c))
			{
			    if (c->interface->ip_dev == p->ip_dev)
				loglog(RC_LOG_SERIOUS
				       , "both sides of \"%s\" are our interface %s!"
				       , c->name, p->ip_dev->id_rname);
			    else
				loglog(RC_LOG_SERIOUS, "two interfaces match \"%s\" (%s, %s)"
				       , c->name, c->interface->ip_dev->id_rname, p->ip_dev->id_rname);
			    c->interface = NULL;	/* withdraw orientation */
			    return FALSE;
			}
			c->interface = p;
		    }

		    /* done with this interface if it doesn't match that end */
		    if (!(sameaddr(&sr->that.host_addr, &p->ip_addr)
			  && (kern_interface!=NO_KERNEL
			      || sr->that.host_port == pluto_port)))
			break;

		    /* swap ends and try again.
		     * It is a little tricky to see that this loop will stop.
		     * Only continue if the far side matches.
		     * If both sides match, there is an error-out.
		     */
		    {
			struct end t = sr->this;

			sr->this = sr->that;
			sr->that = t;
		    }
		}
	    }
	}
    }
    return oriented(*c);
}

void
initiate_connection(const char *name, int whackfd
		    , lset_t moredebug
		    , enum crypto_importance importance)
{
    struct connection *c = con_by_name(name, TRUE);

    if (c != NULL)
    {
	set_cur_connection(c);

	/* turn on any extra debugging asked for */
	c->extra_debugging |= moredebug;

	if (!oriented(*c))
	{
	    loglog(RC_ORIENT, "We cannot identify ourselves with either end of this connection.");
	}
	else if (NEVER_NEGOTIATE(c->policy))
	{
	    loglog(RC_INITSHUNT
		, "cannot initiate an authby=never connection");
	}
	else if (c->kind != CK_PERMANENT)
	{
	    if (isanyaddr(&c->spd.that.host_addr))
		loglog(RC_NOPEERIP, "cannot initiate connection without knowing peer IP address (kind=%s)"
		       , enum_show(&connection_kind_names, c->kind));
	    else
		loglog(RC_WILDCARD, "cannot initiate connection with ID wildcards (kind=%s)"
		       , enum_show(&connection_kind_names, c->kind));
	}
	else
	{
	    /* We will only request an IPsec SA if policy isn't empty
	     * (ignoring Main Mode items).
	     * This is a fudge, but not yet important.
	     * If we are to proceed asynchronously, whackfd will be NULL_FD.
	     */
	    c->policy |= POLICY_UP;

	    if(c->policy & (POLICY_ENCRYPT|POLICY_AUTHENTICATE)) {
		struct alg_info_esp *alg = c->alg_info_esp;
		struct db_sa *phase2_sa = kernel_alg_makedb(c->policy, alg, TRUE);
		
		if(alg != NULL && phase2_sa == NULL) {
		    whack_log(RC_NOALGO, "can not initiate: no acceptable kernel algorithms loaded");
		    reset_cur_connection();
		    close_any(whackfd);
		    return;
		}
		free_sa(phase2_sa);
	    }

#ifdef SMARTCARD
	    /* do we have to prompt for a PIN code? */
	    if (c->spd.this.sc != NULL && !c->spd.this.sc->valid && whackfd != NULL_FD)
		scx_get_pin(c->spd.this.sc, whackfd);

	    if (c->spd.this.sc != NULL && !c->spd.this.sc->valid)
	    {
		loglog(RC_NOVALIDPIN, "cannot initiate connection without valid PIN");
	    }
	    else
#endif
	    {
		ipsecdoi_initiate(whackfd, c, c->policy, 1
				  , SOS_NOBODY, importance);
		whackfd = NULL_FD;	/* protect from close */
	    }
	}
	reset_cur_connection();
    }
    close_any(whackfd);
}

/* (Possibly) Opportunistic Initiation:
 * Knowing clients (single IP addresses), try to build an tunnel.
 * This may involve discovering a gateway and instantiating an
 * Opportunistic connection.  Called when a packet is caught by
 * a %trap, or when whack --oppohere --oppothere is used.
 * It may turn out that an existing or non-opporunistic connnection
 * can handle the traffic.
 *
 * Most of the code will be restarted if an ADNS request is made
 * to discover the gateway.  The only difference between the first
 * and second entry is whether gateways_from_dns is NULL or not.
 *	initiate_opportunistic: initial entrypoint
 *	continue_oppo: where we pickup when ADNS result arrives
 *	initiate_opportunistic_body: main body shared by above routines
 *	cannot_oppo: a helper function to log a diagnostic
 * This structure repeats a lot of code when the ADNS result arrives.
 * This seems like a waste, but anything learned the first time through
 * may no longer be true!
 *
 * After the first IKE message is sent, the regular state machinery
 * carries negotiation forward.
 */

enum find_oppo_step {
    fos_start,
    fos_myid_ip_txt,
    fos_myid_hostname_txt,
    fos_myid_ip_key,
    fos_myid_hostname_key,
    fos_our_client,
    fos_our_txt,
#ifdef USE_KEYRR
    fos_our_key,
#endif /* USE_KEYRR */
    fos_his_client,
    fos_done
};

#ifdef DEBUG
static const char *const oppo_step_name[] = {
    "fos_start",
    "fos_myid_ip_txt",
    "fos_myid_hostname_txt",
    "fos_myid_ip_key",
    "fos_myid_hostname_key",
    "fos_our_client",
    "fos_our_txt",
#ifdef USE_KEYRR
    "fos_our_key",
#endif /* USE_KEYRR */
    "fos_his_client",
    "fos_done"
};
#endif /* DEBUG */

struct find_oppo_bundle {
    enum find_oppo_step step;
    err_t want;
    bool failure_ok;		/* if true, continue_oppo should not die on DNS failure */
    ip_address our_client;	/* not pointer! */
    ip_address peer_client;
    int transport_proto;
    bool held;
    policy_prio_t policy_prio;
    ipsec_spi_t failure_shunt;	/* in host order!  0 for delete. */
    int whackfd;
};

struct find_oppo_continuation {
    struct adns_continuation ac;	/* common prefix */
    struct find_oppo_bundle b;
};

static void
cannot_oppo(struct connection *c
	    , struct find_oppo_bundle *b
	    , err_t ugh)
{
    char pcb[ADDRTOT_BUF];
    char ocb[ADDRTOT_BUF];

    addrtot(&b->peer_client, 0, pcb, sizeof(pcb));
    addrtot(&b->our_client, 0, ocb, sizeof(ocb));

    openswan_log("Can not opportunistically initiate for %s to %s: %s"
		 , ocb, pcb, ugh);

    whack_log(RC_OPPOFAILURE
	, "Can not opportunistically initiate for %s to %s: %s"
	, ocb, pcb, ugh);

    if (c != NULL && c->policy_next != NULL)
    {
	/* there is some policy that comes afterwards */
	struct spd_route *shunt_spd;
	struct connection *nc = c->policy_next;
	struct state *st;

	passert(c->kind == CK_TEMPLATE);
	passert(c->policy_next->kind == CK_PERMANENT);

	DBG(DBG_OPPO, DBG_log("OE failed for %s to %s, but %s overrides shunt"
			      , ocb, pcb, c->policy_next->name));

	/*
	 * okay, here we need add to the "next" policy, which is ought
	 * to be an instance.
	 * We will add another entry to the spd_route list for the specific
	 * situation that we have.
	 */

	shunt_spd = clone_thing(nc->spd, "shunt eroute policy");

	shunt_spd->next = nc->spd.next;
	nc->spd.next = shunt_spd;

	happy(addrtosubnet(&b->peer_client, &shunt_spd->that.client));

	if (sameaddr(&b->peer_client, &shunt_spd->that.host_addr))
	    shunt_spd->that.has_client = FALSE;

	/*
	 * override the tunnel destination with the one from the secondaried
	 * policy
	 */
	shunt_spd->that.host_addr = nc->spd.that.host_addr;

	/* now, lookup the state, and poke it up.
	 */

	st = state_with_serialno(nc->newest_ipsec_sa);

	/* XXX what to do if the IPSEC SA has died? */
	passert(st != NULL);

	/* link the new connection instance to the state's list of
	 * connections
	 */

	DBG(DBG_OPPO, DBG_log("installing state: %ld for %s to %s"
			      , nc->newest_ipsec_sa
			      , ocb, pcb));

#ifdef DEBUG
	if (DBGP(DBG_OPPO | DBG_CONTROLMORE))
	{
	    char state_buf[LOG_WIDTH];
	    char state_buf2[LOG_WIDTH];
	    time_t n = now();

	    fmt_state(st, n, state_buf, sizeof(state_buf)
		      , state_buf2, sizeof(state_buf2));
	    DBG_log("cannot_oppo, failure SA1: %s", state_buf);
	    DBG_log("cannot_oppo, failure SA2: %s", state_buf2);
	}
#endif /* DEBUG */

	if (!route_and_eroute(c, shunt_spd, st))
	{
	    whack_log(RC_OPPOFAILURE
		      , "failed to instantiate shunt policy %s for %s to %s"
		      , c->name
		      , ocb, pcb);
	}
	return;
    }

#ifdef KLIPS
    if (b->held)
    {
	/* Replace HOLD with b->failure_shunt.
	 * If no b->failure_shunt specified, use SPI_PASS -- THIS MAY CHANGE.
	 */
	if (b->failure_shunt == 0)
	{
	    DBG(DBG_OPPO, DBG_log("no explicit failure shunt for %s to %s; installing %%pass"
				  , ocb, pcb));
	}

	(void) replace_bare_shunt(&b->our_client, &b->peer_client
	    , b->policy_prio
	    , b->failure_shunt
	    , b->failure_shunt != 0
	    , b->transport_proto
	    , ugh);
    }
#endif
}

static void initiate_ondemand_body(struct find_oppo_bundle *b
    , struct adns_continuation *ac, err_t ac_ugh);	/* forward */

void
initiate_ondemand(const ip_address *our_client
, const ip_address *peer_client
, int transport_proto UNUSED
, bool held
, int whackfd
, err_t why)
{
    struct find_oppo_bundle b;

    b.want = why;	/* fudge */
    b.failure_ok = FALSE;
    b.our_client = *our_client;
    b.peer_client = *peer_client;
    b.transport_proto = 0;
    b.held = held;
    b.policy_prio = BOTTOM_PRIO;
    b.failure_shunt = 0;
    b.whackfd = whackfd;
    b.step = fos_start;
    initiate_ondemand_body(&b, NULL, NULL);
}

static void
continue_oppo(struct adns_continuation *acr, err_t ugh)
{
    struct find_oppo_continuation *cr = (void *)acr;	/* inherit, damn you! */
    struct connection *c;
    bool was_held = cr->b.held;
    int whackfd = cr->b.whackfd;

    /* note: cr->id has no resources; cr->sgw_id is id_none:
     * neither need freeing.
     */
    whack_log_fd = whackfd;

#ifdef KLIPS
    /* Discover and record whether %hold has gone away.
     * This could have happened while we were awaiting DNS.
     * We must check BEFORE any call to cannot_oppo.
     */
    if (was_held)
	cr->b.held = has_bare_hold(&cr->b.our_client, &cr->b.peer_client
	    , cr->b.transport_proto);
#endif

#ifdef DEBUG
    /* if we're going to ignore the error, at least note it in debugging log */
    if (cr->b.failure_ok && ugh != NULL)
    {
	DBG(DBG_CONTROL | DBG_DNS,
	    {
		char ocb[ADDRTOT_BUF];
		char pcb[ADDRTOT_BUF];

		addrtot(&cr->b.our_client, 0, ocb, sizeof(ocb));
		addrtot(&cr->b.peer_client, 0, pcb, sizeof(pcb));
		DBG_log("continuing from failed DNS lookup for %s, %s to %s: %s"
		    , cr->b.want, ocb, pcb, ugh);
	    });
    }
#endif

    if (!cr->b.failure_ok && ugh != NULL)
    {
	c = find_connection_for_clients(NULL, &cr->b.our_client, &cr->b.peer_client
	    , cr->b.transport_proto);
	cannot_oppo(c, &cr->b
		    , builddiag("%s: %s", cr->b.want, ugh));
    }
    else if (was_held && !cr->b.held)
    {
	/* was_held indicates we were started due to a %trap firing
	 * (as opposed to a "whack --oppohere --oppothere").
	 * Since the %hold has gone, we can assume that somebody else
	 * has beaten us to the punch.  We can go home.  But lets log it.
	 */
	char ocb[ADDRTOT_BUF];
	char pcb[ADDRTOT_BUF];

	addrtot(&cr->b.our_client, 0, ocb, sizeof(ocb));
	addrtot(&cr->b.peer_client, 0, pcb, sizeof(pcb));

	loglog(RC_COMMENT
	    , "%%hold otherwise handled during DNS lookup for Opportunistic Initiation for %s to %s"
	    , ocb, pcb);
    }
    else
    {
	initiate_ondemand_body(&cr->b, &cr->ac, ugh);
	whackfd = NULL_FD;	/* was handed off */
    }

    whack_log_fd = NULL_FD;
    close_any(whackfd);
}

#ifdef USE_KEYRR
static err_t
check_key_recs(enum myid_state try_state
, const struct connection *c
, struct adns_continuation *ac)
{
    /* Check if KEY lookup yielded good results.
     * Looking up based on our ID.  Used if
     * client is ourself, or if TXT had no public key.
     * Note: if c is different this time, there is
     * a chance that we did the wrong query.
     * If so, treat as a kind of failure.
     */
    enum myid_state old_myid_state = myid_state;
    const struct RSA_private_key *our_RSA_pri;
    err_t ugh = NULL;

    myid_state = try_state;

    if (old_myid_state != myid_state
    && old_myid_state == MYID_SPECIFIED)
    {
	ugh = "%myid was specified while we were guessing";
    }
    else if ((our_RSA_pri = get_RSA_private_key(c)) == NULL)
    {
	ugh = "we don't know our own RSA key";
    }
    else if (!same_id(&ac->id, &c->spd.this.id))
    {
	ugh = "our ID changed underfoot";
    }
    else
    {
	/* Similar to code in RSA_check_signature
	 * for checking the other side.
	 */
	struct pubkey_list *kr;

	ugh = "no KEY RR found for us";
	for (kr = ac->keys_from_dns; kr != NULL; kr = kr->next)
	{
	    ugh = "all our KEY RRs have the wrong public key";
	    if (kr->key->alg == PUBKEY_ALG_RSA
	    && same_RSA_public_key(&our_RSA_pri->pub, &kr->key->u.rsa))
	    {
		ugh = NULL;	/* good! */
		break;
	    }
	}
    }
    if (ugh != NULL)
	myid_state = old_myid_state;
    return ugh;
}
#endif /* USE_KEYRR */

static err_t
check_txt_recs(enum myid_state try_state
, const struct connection *c
, struct adns_continuation *ac)
{
    /* Check if TXT lookup yielded good results.
     * Looking up based on our ID.  Used if
     * client is ourself, or if TXT had no public key.
     * Note: if c is different this time, there is
     * a chance that we did the wrong query.
     * If so, treat as a kind of failure.
     */
    enum myid_state old_myid_state = myid_state;
    const struct RSA_private_key *our_RSA_pri;
    err_t ugh = NULL;

    myid_state = try_state;

    if (old_myid_state != myid_state
    && old_myid_state == MYID_SPECIFIED)
    {
	ugh = "%myid was specified while we were guessing";
    }
    else if ((our_RSA_pri = get_RSA_private_key(c)) == NULL)
    {
	ugh = "we don't know our own RSA key";
    }
    else if (!same_id(&ac->id, &c->spd.this.id))
    {
	ugh = "our ID changed underfoot";
    }
    else
    {
	/* Similar to code in RSA_check_signature
	 * for checking the other side.
	 */
	struct gw_info *gwp;

	ugh = "no TXT RR found for us";
	for (gwp = ac->gateways_from_dns; gwp != NULL; gwp = gwp->next)
	{
	    ugh = "all our TXT RRs have the wrong public key";
	    if (gwp->key->alg == PUBKEY_ALG_RSA
	    && same_RSA_public_key(&our_RSA_pri->pub, &gwp->key->u.rsa))
	    {
		ugh = NULL;	/* good! */
		break;
	    }
	}
    }
    if (ugh != NULL)
	myid_state = old_myid_state;
    return ugh;
}


/* note: gateways_from_dns must be NULL iff this is the first call */
static void
initiate_ondemand_body(struct find_oppo_bundle *b
, struct adns_continuation *ac
, err_t ac_ugh)
{
    struct connection *c;
    struct spd_route *sr;
    char ours[ADDRTOT_BUF];
    char his[ADDRTOT_BUF];
    int ourport;
    int hisport;
    char demandbuf[256];
    bool loggedit = FALSE;

    
    /* What connection shall we use?
     * First try for one that explicitly handles the clients.
     */
    
    addrtot(&b->our_client, 0, ours, sizeof(ours));
    addrtot(&b->peer_client, 0, his, sizeof(his));
    ourport = ntohs(portof(&b->our_client));
    hisport = ntohs(portof(&b->peer_client));

    snprintf(demandbuf, 256, "initiate on demand from %s:%d to %s:%d proto=%d state: %s because: %s"
	     , ours, ourport, his, hisport, b->transport_proto
	     , oppo_step_name[b->step], b->want);
    
    if(DBGP(DBG_OPPO)) {
	DBG_log("%s", demandbuf);
	loggedit = TRUE;
    } else if(whack_log_fd != NULL_FD) {
	whack_log(RC_COMMENT, "%s", demandbuf);
	loggedit = TRUE;
    }

    if (isanyaddr(&b->our_client) || isanyaddr(&b->peer_client))
    {
	cannot_oppo(NULL, b, "impossible IP address");
    }
    else if ((c = find_connection_for_clients(&sr
					      , &b->our_client
					      , &b->peer_client
					      , b->transport_proto)) == NULL)
    {
	/* No connection explicitly handles the clients and there
	 * are no Opportunistic connections -- whine and give up.
	 * The failure policy cannot be gotten from a connection; we pick %pass.
	 */
	if(!loggedit) { openswan_log("%s", demandbuf); loggedit=TRUE; }
	cannot_oppo(NULL, b, "no routed template covers this pair");
    }
    else if (c->kind == CK_TEMPLATE && (c->policy & POLICY_OPPO)==0)
    {
	if(!loggedit) { openswan_log("%s", demandbuf); loggedit=TRUE; }
	loglog(RC_NOPEERIP, "cannot initiate connection for packet %s:%d -> %s:%d proto=%d - template conn"
	       , ours, ourport, his, hisport, b->transport_proto);
    }
    else if (c->kind != CK_TEMPLATE)
    {
	/* We've found a connection that can serve.
	 * Do we have to initiate it?
	 * Not if there is currently an IPSEC SA.
	 * But if there is an IPSEC SA, then KLIPS would not
	 * have generated the acquire.  So we assume that there isn't one.
	 * This may be redundant if a non-opportunistic
	 * negotiation is already being attempted.
	 */

	/* If we are to proceed asynchronously, b->whackfd will be NULL_FD. */

	if(c->kind == CK_INSTANCE)
	{
	    char cib[CONN_INST_BUF];
	    /* there is already an instance being negotiated, do nothing */
	    openswan_log("rekeing existing instance \"%s\"%s, due to acquire"
			 , c->name
			 , (fmt_conn_instance(c, cib), cib));

	    /*
	     * we used to return here, but rekeying is a better choice. If we
	     * got the acquire, it is because something turned stuff into a
	     * %trap, or something got deleted, perhaps due to an expiry.
	     */
	}

	/* otherwise, there is some kind of static conn that can handle
	 * this connection, so we initiate it */

#ifdef KLIPS
	if (b->held)
	{
	    /* what should we do on failure? */
	    (void) assign_hold(c, sr, b->transport_proto, &b->our_client, &b->peer_client);
	}
#endif

	if(!loggedit) { openswan_log("%s", demandbuf); loggedit=TRUE; }
	ipsecdoi_initiate(b->whackfd, c, c->policy, 1
			  , SOS_NOBODY, pcim_local_crypto);
	b->whackfd = NULL_FD;	/* protect from close */
    }
    else
    {
	/* We are handling an opportunistic situation.
	 * This involves several DNS lookup steps that require suspension.
	 * Note: many facts might change while we're suspended.
	 * Here be dragons.
	 *
	 * The first chunk of code handles the result of the previous
	 * DNS query (if any).  It also selects the kind of the next step.
	 * The second chunk initiates the next DNS query (if any).
	 */
	enum find_oppo_step next_step;
	err_t ugh = ac_ugh;
	char mycredentialstr[IDTOA_BUF];
	char cib[CONN_INST_BUF];

	DBG(DBG_CONTROL, DBG_log("creating new instance from \"%s\"%s"
				 , c->name
				 , (fmt_conn_instance(c, cib), cib)));

	idtoa(&sr->this.id, mycredentialstr, sizeof(mycredentialstr));

	passert(c->policy & POLICY_OPPO);   /* can't initiate Road Warrior connections */

	/* handle any DNS answer; select next step */

	switch (b->step)
	{
	case fos_start:
	    /* just starting out: select first query step */
	    next_step = fos_myid_ip_txt;
	    break;

	case fos_myid_ip_txt:	/* TXT for our default IP address as %myid */
	    ugh = check_txt_recs(MYID_IP, c, ac);
	    if (ugh != NULL)
	    {
		/* cannot use our IP as OE identitiy for initiation */
		DBG(DBG_OPPO, DBG_log("can not use our IP (%s:TXT) as identity: %s"
				      , myid_str[MYID_IP]
				      , ugh));
		if (!logged_myid_ip_txt_warning)
		{
		    loglog(RC_LOG_SERIOUS
			   , "can not use our IP (%s:TXT) as identity: %s"
			   , myid_str[MYID_IP]
			   , ugh);
		    logged_myid_ip_txt_warning = TRUE;
		}

		next_step = fos_myid_hostname_txt;
		ugh = NULL;	/* failure can be recovered from */
	    }
	    else
	    {
		/* we can use our IP as OE identity for initiation */
		if (!logged_myid_ip_txt_warning)
		{
		    loglog(RC_LOG_SERIOUS
			   , "using our IP (%s:TXT) as identity!"
			   , myid_str[MYID_IP]);
		    logged_myid_ip_txt_warning = TRUE;
		}

		next_step = fos_our_client;
	    }
	    break;

	case fos_myid_hostname_txt:	/* TXT for our hostname as %myid */
	    ugh = check_txt_recs(MYID_HOSTNAME, c, ac);
	    if (ugh != NULL)
	    {
		/* cannot use our hostname as OE identitiy for initiation */
		DBG(DBG_OPPO, DBG_log("can not use our hostname (%s:TXT) as identity: %s"
				      , myid_str[MYID_HOSTNAME]
				      , ugh));
		if (!logged_myid_fqdn_txt_warning)
		{
		    loglog(RC_LOG_SERIOUS
			   , "can not use our hostname (%s:TXT) as identity: %s"
			   , myid_str[MYID_HOSTNAME]
			   , ugh);
		    logged_myid_fqdn_txt_warning = TRUE;
		}
#ifdef USE_KEYRR
		next_step = fos_myid_ip_key;
		ugh = NULL;	/* failure can be recovered from */
#endif
	    }
	    else
	    {
		/* we can use our hostname as OE identity for initiation */
		if (!logged_myid_fqdn_txt_warning)
		{
		    loglog(RC_LOG_SERIOUS
			   , "using our hostname (%s:TXT) as identity!"
			   , myid_str[MYID_HOSTNAME]);
		    logged_myid_fqdn_txt_warning = TRUE;
		}
		next_step = fos_our_client;
	    }
	    break;

#ifdef USE_KEYRR
	case fos_myid_ip_key:	/* KEY for our default IP address as %myid */
	    ugh = check_key_recs(MYID_IP, c, ac);
	    if (ugh != NULL)
	    {
		/* cannot use our IP as OE identitiy for initiation */
		DBG(DBG_OPPO, DBG_log("can not use our IP (%s:KEY) as identity: %s"
				      , myid_str[MYID_IP]
				      , ugh));
		if (!logged_myid_ip_key_warning)
		{
		    loglog(RC_LOG_SERIOUS
			   , "can not use our IP (%s:KEY) as identity: %s"
			   , myid_str[MYID_IP]
			   , ugh);
		    logged_myid_ip_key_warning = TRUE;
		}

		next_step = fos_myid_hostname_key;
		ugh = NULL;	/* failure can be recovered from */
	    }
	    else
	    {
		/* we can use our IP as OE identity for initiation */
		if (!logged_myid_ip_key_warning)
		{
		    loglog(RC_LOG_SERIOUS
			   , "using our IP (%s:KEY) as identity!"
			   , myid_str[MYID_IP]);
		    logged_myid_ip_key_warning = TRUE;
		}
		next_step = fos_our_client;
	    }
	    break;

	case fos_myid_hostname_key:	/* KEY for our hostname as %myid */
	    ugh = check_key_recs(MYID_HOSTNAME, c, ac);
	    if (ugh != NULL)
	    {
		/* cannot use our IP as OE identitiy for initiation */
		DBG(DBG_OPPO, DBG_log("can not use our hostname (%s:KEY) as identity: %s"
				      , myid_str[MYID_HOSTNAME]
				      , ugh));
		if (!logged_myid_fqdn_key_warning)
		{
		    loglog(RC_LOG_SERIOUS
			   , "can not use our hostname (%s:KEY) as identity: %s"
			   , myid_str[MYID_HOSTNAME]
			   , ugh);
		    logged_myid_fqdn_key_warning = TRUE;
		}

		next_step = fos_myid_hostname_key;
		ugh = NULL;	/* failure can be recovered from */
	    }
	    else
	    {
		/* we can use our IP as OE identity for initiation */
		if (!logged_myid_fqdn_key_warning)
		{
		    loglog(RC_LOG_SERIOUS
			   , "using our hostname (%s:KEY) as identity!"
			   , myid_str[MYID_HOSTNAME]);
		    logged_myid_fqdn_key_warning = TRUE;
		}
		next_step = fos_our_client;
	    }
	    break;
#endif

	case fos_our_client:	/* TXT for our client */
	    {
		/* Our client is not us: we must check the TXT records.
		 * Note: if c is different this time, there is
		 * a chance that we did the wrong query.
		 * If so, treat as a kind of failure.
		 */
		const struct RSA_private_key *our_RSA_pri = get_RSA_private_key(c);

		next_step = fos_his_client;	/* normal situation */

		passert(sr != NULL);

		if (our_RSA_pri == NULL)
		{
		    ugh = "we don't know our own RSA key";
		}
		else if (sameaddr(&sr->this.host_addr, &b->our_client))
		{
		    /* this wasn't true when we started -- bail */
		    ugh = "our IP address changed underfoot";
		}
		else if (!same_id(&ac->sgw_id, &sr->this.id))
		{
		    /* this wasn't true when we started -- bail */
		    ugh = "our ID changed underfoot";
		}
		else
		{
		    /* Similar to code in quick_inI1_outR1_tail
		     * for checking the other side.
		     */
		    struct gw_info *gwp;

		    ugh = "no TXT RR for our client delegates us";
		    for (gwp = ac->gateways_from_dns; gwp != NULL; gwp = gwp->next)
		    {
			passert(same_id(&gwp->gw_id, &sr->this.id));

			ugh = "TXT RR for our client has wrong key";
			/* If there is a key from the TXT record,
			 * we count it as a win if we match the key.
			 * If there was no key, we have a tentative win:
			 * we need to check our KEY record to be sure.
			 */
			if (!gwp->gw_key_present)
			{
			    /* Success, but the TXT had no key
			     * so we must check our our own KEY records.
			     */
			    next_step = fos_our_txt;
			    ugh = NULL;	/* good! */
			    break;
			}
			if (same_RSA_public_key(&our_RSA_pri->pub, &gwp->key->u.rsa))
			{
			    ugh = NULL;	/* good! */
			    break;
			}
		    }
		}
	    }
	    break;

	case fos_our_txt:	/* TXT for us */
	    {
		/* Check if TXT lookup yielded good results.
		 * Looking up based on our ID.  Used if
		 * client is ourself, or if TXT had no public key.
		 * Note: if c is different this time, there is
		 * a chance that we did the wrong query.
		 * If so, treat as a kind of failure.
		 */
		const struct RSA_private_key *our_RSA_pri = get_RSA_private_key(c);

		next_step = fos_his_client;	/* unless we decide to look for KEY RR */

		if (our_RSA_pri == NULL)
		{
		    ugh = "we don't know our own RSA key";
		}
		else if (!same_id(&ac->id, &c->spd.this.id))
		{
		    ugh = "our ID changed underfoot";
		}
		else
		{
		    /* Similar to code in RSA_check_signature
		     * for checking the other side.
		     */
		    struct gw_info *gwp;

		    ugh = "no TXT RR for us";
		    for (gwp = ac->gateways_from_dns; gwp != NULL; gwp = gwp->next)
		    {
			passert(same_id(&gwp->gw_id, &sr->this.id));

			ugh = "TXT RR for us has wrong key";
			if (gwp->gw_key_present
			&& same_RSA_public_key(&our_RSA_pri->pub, &gwp->key->u.rsa))
			{
			    DBG(DBG_CONTROL,
				DBG_log("initiate on demand found TXT with right public key at: %s"
					, mycredentialstr));
			    ugh = NULL;
			    break;
			}
		    }
#ifdef USE_KEYRR
		    if (ugh != NULL)
		    {
			/* if no TXT with right key, try KEY */
			DBG(DBG_CONTROL,
			    DBG_log("will try for KEY RR since initiate on demand found %s: %s"
				    , ugh, mycredentialstr));
			next_step = fos_our_key;
			ugh = NULL;
		    }
#endif
		}
	    }
	    break;

#ifdef USE_KEYRR
	case fos_our_key:	/* KEY for us */
	    {
		/* Check if KEY lookup yielded good results.
		 * Looking up based on our ID.  Used if
		 * client is ourself, or if TXT had no public key.
		 * Note: if c is different this time, there is
		 * a chance that we did the wrong query.
		 * If so, treat as a kind of failure.
		 */
		const struct RSA_private_key *our_RSA_pri = get_RSA_private_key(c);

		next_step = fos_his_client;	/* always */

		if (our_RSA_pri == NULL)
		{
		    ugh = "we don't know our own RSA key";
		}
		else if (!same_id(&ac->id, &c->spd.this.id))
		{
		    ugh = "our ID changed underfoot";
		}
		else
		{
		    /* Similar to code in RSA_check_signature
		     * for checking the other side.
		     */
		    struct pubkey_list *kr;

		    ugh = "no KEY RR found for us (and no good TXT RR)";
		    for (kr = ac->keys_from_dns; kr != NULL; kr = kr->next)
		    {
			ugh = "all our KEY RRs have the wrong public key (and no good TXT RR)";
			if (kr->key->alg == PUBKEY_ALG_RSA
			&& same_RSA_public_key(&our_RSA_pri->pub, &kr->key->u.rsa))
			{
			    /* do this only once a day */
			    if (!logged_txt_warning)
			    {
				loglog(RC_LOG_SERIOUS
				       , "found KEY RR but not TXT RR for %s."
				       , mycredentialstr);
				logged_txt_warning = TRUE;
			    }
			    ugh = NULL;	/* good! */
			    break;
			}
		    }
		}
	    }
	    break;
#endif /* USE_KEYRR */

	case fos_his_client:	/* TXT for his client */
	    {
		/* We've finished last DNS queries: TXT for his client.
		 * Using the information, try to instantiate a connection
		 * and start negotiating.
		 * We now know the peer.  The chosing of "c" ignored this,
		 * so we will disregard its current value.
		 * !!! We need to randomize the entry in gw that we choose.
		 */
		next_step = fos_done;	/* no more queries */

		c = build_outgoing_opportunistic_connection(ac->gateways_from_dns
							    , &b->our_client
							    , &b->peer_client);

		if (c == NULL)
		{
		    /* We cannot seem to instantiate a suitable connection:
		     * complain clearly.
		     */
		    char ocb[ADDRTOT_BUF]
			, pcb[ADDRTOT_BUF]
			, pb[ADDRTOT_BUF];

		    addrtot(&b->our_client, 0, ocb, sizeof(ocb));
		    addrtot(&b->peer_client, 0, pcb, sizeof(pcb));
		    passert(id_is_ipaddr(&ac->gateways_from_dns->gw_id));
		    addrtot(&ac->gateways_from_dns->gw_id.ip_addr, 0, pb, sizeof(pb));
		    loglog(RC_OPPOFAILURE
			, "no suitable connection for opportunism"
			  " between %s and %s with %s as peer"
			, ocb, pcb, pb);

#ifdef KLIPS
		    if (b->held)
		    {
			/* Replace HOLD with PASS.
			 * The type of replacement *ought* to be
			 * specified by policy.
			 */
			(void) replace_bare_shunt(&b->our_client, &b->peer_client
			    , BOTTOM_PRIO
			    , SPI_PASS	/* fail into PASS */
			    , TRUE, b->transport_proto
			    , "no suitable connection");
		    }
#endif
		}
		else
		{
		    /* If we are to proceed asynchronously, b->whackfd will be NULL_FD. */
		    passert(c->kind == CK_INSTANCE);
		    passert(c->gw_info != NULL);
		    passert(HAS_IPSEC_POLICY(c->policy));
		    passert(LHAS(LELEM(RT_UNROUTED) | LELEM(RT_ROUTED_PROSPECTIVE), c->spd.routing));
#ifdef KLIPS
		    if (b->held)
		    {
			/* what should we do on failure? */
			(void) assign_hold(c, &c->spd
					   , b->transport_proto
					   , &b->our_client, &b->peer_client);
		    }
#endif
		    c->gw_info->key->last_tried_time = now();
		    openswan_log("initiate on demand from %s:%d to %s:%d proto=%d state: %s because: %s"
				 , ours, ourport, his, hisport, b->transport_proto
				 , oppo_step_name[b->step], b->want);

		    ipsecdoi_initiate(b->whackfd, c, c->policy, 1
				      , SOS_NOBODY, pcim_local_crypto);
		    b->whackfd = NULL_FD;	/* protect from close */
		}
	    }
	    break;

	default:
	    bad_case(b->step);
	}

	/* the second chunk: initiate the next DNS query (if any) */
	DBG(DBG_CONTROL,
	{
	    char ours[ADDRTOT_BUF];
	    char his[ADDRTOT_BUF];

	    addrtot(&b->our_client, 0, ours, sizeof(ours));
	    addrtot(&b->peer_client, 0, his, sizeof(his));
	    DBG_log("initiate on demand from %s to %s new state: %s with ugh: %s"
		    , ours, his, oppo_step_name[b->step], ugh ? ugh : "ok");
	});

	if (ugh != NULL)
	{
	    b->policy_prio = c->prio;
	    b->failure_shunt = shunt_policy_spi(c, FALSE);
	    cannot_oppo(c, b, ugh);
	}
	else if (next_step == fos_done)
	{
	    /* nothing to do */
	}
	else
	{
	    /* set up the next query */
	    struct find_oppo_continuation *cr = alloc_thing(struct find_oppo_continuation
		, "opportunistic continuation");
	    struct id id;

	    b->policy_prio = c->prio;
	    b->failure_shunt = shunt_policy_spi(c, FALSE);
	    cr->b = *b;	/* copy; start hand off of whackfd */
	    cr->b.failure_ok = FALSE;
	    cr->b.step = next_step;

	    for (sr = &c->spd
	    ; sr!=NULL && !sameaddr(&sr->this.host_addr, &b->our_client)
	    ; sr = sr->next)
		;

	    if (sr == NULL)
		sr = &c->spd;

	    /* If a %hold shunt has replaced the eroute for this template,
	     * record this fact.
	     */
	    if (b->held
	    && sr->routing == RT_ROUTED_PROSPECTIVE && eclipsable(sr))
	    {
		sr->routing = RT_ROUTED_ECLIPSED;
		eclipse_count++;
	    }

	    /* Switch to issue next query.
	     * A case may turn out to be unnecessary.  If so, it falls
	     * through to the next case.
	     * Figuring out what %myid can stand for must be done before
	     * our client credentials are looked up: we must know what
	     * the client credentials may use to identify us.
	     * On the other hand, our own credentials should be looked
	     * up after our clients in case our credentials are not
	     * needed at all.
	     * XXX this is a wasted effort if we don't have credentials
	     * BUT they are not needed.
	     */
	    switch (next_step)
	    {
	    case fos_myid_ip_txt:
		if (c->spd.this.id.kind == ID_MYID
		&& myid_state != MYID_SPECIFIED)
		{
		    cr->b.failure_ok = TRUE;
		    cr->b.want = b->want = "TXT record for IP address as %myid";
		    ugh = start_adns_query(&myids[MYID_IP]
			, &myids[MYID_IP]
			, ns_t_txt
			, continue_oppo
			, &cr->ac);
		    break;
		}
		cr->b.step = fos_myid_hostname_txt;
		/* fall through */

	    case fos_myid_hostname_txt:
		if (c->spd.this.id.kind == ID_MYID
		&& myid_state != MYID_SPECIFIED)
		{
#ifdef USE_KEYRR
		    cr->b.failure_ok = TRUE;
#else
		    cr->b.failure_ok = FALSE;
#endif
		    cr->b.want = b->want = "TXT record for hostname as %myid";
		    ugh = start_adns_query(&myids[MYID_HOSTNAME]
			, &myids[MYID_HOSTNAME]
			, ns_t_txt
			, continue_oppo
			, &cr->ac);
		    break;
		}

#ifdef USE_KEYRR
		cr->b.step = fos_myid_ip_key;
		/* fall through */

	    case fos_myid_ip_key:
		if (c->spd.this.id.kind == ID_MYID
		&& myid_state != MYID_SPECIFIED)
		{
		    cr->b.failure_ok = TRUE;
		    cr->b.want = b->want = "KEY record for IP address as %myid (no good TXT)";
		    ugh = start_adns_query(&myids[MYID_IP]
			, (const struct id *) NULL	/* security gateway meaningless */
			, ns_t_key
			, continue_oppo
			, &cr->ac);
		    break;
		}
		cr->b.step = fos_myid_hostname_key;
		/* fall through */

	    case fos_myid_hostname_key:
		if (c->spd.this.id.kind == ID_MYID
		&& myid_state != MYID_SPECIFIED)
		{
		    cr->b.failure_ok = FALSE;		/* last attempt! */
		    cr->b.want = b->want = "KEY record for hostname as %myid (no good TXT)";
		    ugh = start_adns_query(&myids[MYID_HOSTNAME]
			, (const struct id *) NULL	/* security gateway meaningless */
			, ns_t_key
			, continue_oppo
			, &cr->ac);
		    break;
		}
#endif
		cr->b.step = fos_our_client;
		/* fall through */

	    case fos_our_client:	/* TXT for our client */
		if (!sameaddr(&c->spd.this.host_addr, &b->our_client))
		{
		    /* Check that at least one TXT(reverse(b->our_client)) is workable.
		     * Note: {unshare|free}_id_content not needed for id: ephemeral.
		     */
		    cr->b.want = b->want = "our client's TXT record";
		    iptoid(&b->our_client, &id);
		    ugh = start_adns_query(&id
			, &c->spd.this.id	/* we are the security gateway */
			, ns_t_txt
			, continue_oppo
			, &cr->ac);
		    break;
		}
		cr->b.step = fos_our_txt;
		/* fall through */

	    case fos_our_txt:	/* TXT for us */
		cr->b.failure_ok = b->failure_ok = TRUE;
		cr->b.want = b->want = "our TXT record";
		ugh = start_adns_query(&sr->this.id
		    , &sr->this.id	/* we are the security gateway XXX - maybe ignore? mcr */
		    , ns_t_txt
		    , continue_oppo
		    , &cr->ac);
		break;

#ifdef USE_KEYRR
	    case fos_our_key:	/* KEY for us */
		cr->b.want = b->want = "our KEY record";
		cr->b.failure_ok = b->failure_ok = FALSE;
		ugh = start_adns_query(&sr->this.id
		    , (const struct id *) NULL	/* security gateway meaningless */
		    , ns_t_key
		    , continue_oppo
		    , &cr->ac);
		break;
#endif /* USE_KEYRR */

	    case fos_his_client:	/* TXT for his client */
		/* note: {unshare|free}_id_content not needed for id: ephemeral */
		cr->b.want = b->want = "target's TXT record";
		cr->b.failure_ok = b->failure_ok = FALSE;
		iptoid(&b->peer_client, &id);
		ugh = start_adns_query(&id
		    , (const struct id *) NULL	/* security gateway unconstrained */
		    , ns_t_txt
		    , continue_oppo
		    , &cr->ac);
		break;

	    default:
		bad_case(next_step);
	    }

	    if (ugh == NULL)
		b->whackfd = NULL_FD;	/* complete hand-off */
	    else
		cannot_oppo(c, b, ugh);
	}
    }
    close_any(b->whackfd);
}

void
terminate_connection(const char *nm)
{
    /* Loop because more than one may match (master and instances)
     * But at least one is required (enforced by con_by_name).
     */
    struct connection *c, *n;

    for (c = con_by_name(nm, TRUE); c != NULL; c = n)
    {
	n = c->ac_next;	/* grab this before c might disappear */
	if (streq(c->name, nm)
	&& c->kind >= CK_PERMANENT
	&& !NEVER_NEGOTIATE(c->policy))
	{
	    set_cur_connection(c);
	    openswan_log("terminating SAs using this connection");
	    c->policy &= ~POLICY_UP;
	    flush_pending_by_connection(c);
	    delete_states_by_connection(c, FALSE);
	    reset_cur_connection();
	}
    }
}

/* check nexthop safety
 * Our nexthop must not be within a routed client subnet, and vice versa.
 * Note: we don't think this is true.  We think that KLIPS will
 * not process a packet output by an eroute.
 */
#ifdef NEVER
//bool
//check_nexthop(const struct connection *c)
//{
//    struct connection *d;
//
//    if (addrinsubnet(&c->spd.this.host_nexthop, &c->spd.that.client))
//    {
//	loglog(RC_LOG_SERIOUS, "cannot perform routing for connection \"%s\""
//	    " because nexthop is within peer's client network",
//	    c->name);
//	return FALSE;
//    }
//
//    for (d = connections; d != NULL; d = d->next)
//    {
//	if (d->routing != RT_UNROUTED)
//	{
//	    if (addrinsubnet(&c->spd.this.host_nexthop, &d->spd.that.client))
//	    {
//		loglog(RC_LOG_SERIOUS, "cannot do routing for connection \"%s\"
//		    " because nexthop is contained in"
//		    " existing routing for connection \"%s\"",
//		    c->name, d->name);
//		return FALSE;
//	    }
//	    if (addrinsubnet(&d->spd.this.host_nexthop, &c->spd.that.client))
//	    {
//		loglog(RC_LOG_SERIOUS, "cannot do routing for connection \"%s\"
//		    " because it contains nexthop of"
//		    " existing routing for connection \"%s\"",
//		    c->name, d->name);
//		return FALSE;
//	    }
//	}
//    }
//    return TRUE;
//}
#endif /* NEVER */

/* an ISAKMP SA has been established.
 * Note the serial number, and release any connections with
 * the same peer ID but different peer IP address.
 */
bool uniqueIDs = FALSE;	/* --uniqueids? */

void
ISAKMP_SA_established(struct connection *c, so_serial_t serial)
{
    c->newest_isakmp_sa = serial;

    if (uniqueIDs
#ifdef XAUTH
	 && (!c->spd.this.xauth_server)
#endif
	)
{
	/* for all connections: if the same Phase 1 peer ID is used
	 * for a different IP address, unorient that connection.
	 */
	struct connection *d;

	for (d = connections; d != NULL; )
	{
	    struct connection *next = d->ac_next;	/* might move underneath us */

	    if (d->kind >= CK_PERMANENT
	    && same_id(&c->spd.that.id, &d->spd.that.id)
	    && !sameaddr(&c->spd.that.host_addr, &d->spd.that.host_addr))
	    {
		release_connection(d, FALSE);
	    }
	    d = next;
	}
    }
}

/* Find the connection to connection c's peer's client with the
 * largest value of .routing.  All other things being equal,
 * preference is given to c.  If none is routed, return NULL.
 *
 * If erop is non-null, set *erop to a connection sharing both
 * our client subnet and peer's client subnet with the largest value
 * of .routing.  If none is erouted, set *erop to NULL.
 *
 * The return value is used to find other connections sharing a route.
 * *erop is used to find other connections sharing an eroute.
 */
struct connection *
route_owner(struct connection *c
	    , struct spd_route **srp
	    , struct connection **erop
	    , struct spd_route **esrp)
{
    struct connection *d
	, *best_ro = c
	, *best_ero = c;
    struct spd_route *srd, *src;
    struct spd_route *best_sr, *best_esr;
    enum routing_t best_routing, best_erouting;

    passert(oriented(*c));
    best_sr  = NULL;
    best_esr = NULL;
    best_routing = c->spd.routing;
    best_erouting = best_routing;

    for (d = connections; d != NULL; d = d->ac_next)
    {
	for (srd = &d->spd; srd; srd = srd->next)
	{
	    if (srd->routing == RT_UNROUTED)
		continue;

	    for (src = &c->spd; src; src=src->next)
	    {
		if (!samesubnet(&src->that.client, &srd->that.client))
		    continue;
		if (src->that.protocol != srd->that.protocol)
		    continue;
		if (src->that.port != srd->that.port)
		    continue;
		passert(oriented(*d));
		if (srd->routing > best_routing)
		{
		    best_ro = d;
		    best_sr = srd;
		    best_routing = srd->routing;
		}

		if (!samesubnet(&src->this.client, &srd->this.client))
		    continue;
		if (src->this.protocol != srd->this.protocol)
		    continue;
		if (src->this.port != srd->this.port)
		    continue;
		if (srd->routing > best_erouting)
		{
		    best_ero = d;
		    best_esr = srd;
		    best_erouting = srd->routing;
		}
	    }
	}
    }

    DBG(DBG_CONTROL,
	{
	    char cib[CONN_INST_BUF];
	    err_t m = builddiag("route owner of \"%s\"%s %s:"
		, c->name
		, (fmt_conn_instance(c, cib), cib)
		, enum_name(&routing_story, c->spd.routing));

	    if (!routed(best_ro->spd.routing))
		m = builddiag("%s NULL", m);
	    else if (best_ro == c)
		m = builddiag("%s self", m);
	    else
		m = builddiag("%s \"%s\"%s %s", m
		    , best_ro->name
		    , (fmt_conn_instance(best_ro, cib), cib)
		    , enum_name(&routing_story, best_ro->spd.routing));

	    if (erop != NULL)
	    {
		m = builddiag("%s; eroute owner:", m);
		if (!erouted(best_ero->spd.routing))
		    m = builddiag("%s NULL", m);
		else if (best_ero == c)
		    m = builddiag("%s self", m);
		else
		    m = builddiag("%s \"%s\"%s %s", m
			, best_ero->name
			, (fmt_conn_instance(best_ero, cib), cib)
			, enum_name(&routing_story, best_ero->spd.routing));
	    }

	    DBG_log("%s", m);
	});

    if (erop != NULL)
	*erop = erouted(best_erouting)? best_ero : NULL;

    if (srp != NULL )
    {
	*srp = best_sr;
	if (esrp != NULL )
	    *esrp = best_esr;
    }

    return routed(best_routing)? best_ro : NULL;
}

/* Find a connection that owns the shunt eroute between subnets.
 * There ought to be only one.
 * This might get to be a bottleneck -- try hashing if it does.
 */
struct connection *
shunt_owner(const ip_subnet *ours, const ip_subnet *his)
{
    struct connection *c;
    struct spd_route *sr;

    for (c = connections; c != NULL; c = c->ac_next)
    {
	for (sr = &c->spd; sr; sr = sr->next)
	{
	    if (shunt_erouted(sr->routing)
	    && samesubnet(ours, &sr->this.client)
	    && samesubnet(his, &sr->that.client))
		return c;
	}
    }
    return NULL;
}

/* Find some connection with this pair of hosts.
 * We don't know enough to chose amongst those available.
 * ??? no longer usefully different from find_host_pair_connections
 */
struct connection *
find_host_connection2(const char *func
		     , const ip_address *me, u_int16_t my_port
		     , const ip_address *him, u_int16_t his_port, lset_t policy)
{
    struct connection *c;
    DBG(DBG_CONTROLMORE,
	DBG_log("find_host_connection called from %s policy=%s", func
		, bitnamesof(sa_policy_bit_names, policy)));
    c = find_host_pair_connections(__FUNCTION__, me, my_port, him, his_port);

    if (policy != LEMPTY) {
	/*
	 * if we have requirements for the policy, choose the first matching
	 * connection.
	 */
	for (; c != NULL; c = c->hp_next) {
	    DBG(DBG_CONTROLMORE,
		DBG_log("searching for policy=%s, found=%s (%s)" 
			, bitnamesof(sa_policy_bit_names, policy)
			, bitnamesof(sa_policy_bit_names, c->policy)
			, c->name));
	    if(NEVER_NEGOTIATE(c->policy)) continue;

	    if ((c->policy & policy) == policy)
		break;
	}

    }

    for(; c != NULL && NEVER_NEGOTIATE(c->policy); c = c->hp_next);

    DBG(DBG_CONTROLMORE,
	DBG_log("find_host_connection returns %s", c ? c->name : "empty"));
    return c;
}

/*
 * extracts the peer's ca from the chained list of public keys
 */
static chunk_t
get_peer_ca(const struct id *peer_id)
{
    struct pubkey_list *p;

    for (p = pluto_pubkeys; p != NULL; p = p->next)
    {
       struct pubkey *key = p->key;

       if (key->alg == PUBKEY_ALG_RSA && same_id(peer_id, &key->id))
       {
           return key->issuer;
       }
    }
    return empty_chunk;
}



/* given an up-until-now satisfactory connection, find the best connection
 * now that we just got the Phase 1 Id Payload from the peer.
 *
 * Comments in the code describe the (tricky!) matching criteria.
 * Although this routine could handle the initiator case,
 * it isn't currently called in this case.
 * If it were, it could "upgrade" an Opportunistic Connection
 * to a Road Warrior Connection if a suitable Peer ID were found.
 *
 * In RFC 2409 "The Internet Key Exchange (IKE)",
 * in 5.1 "IKE Phase 1 Authenticated With Signatures", describing Main
 * Mode:
 *
 *         Initiator                          Responder
 *        -----------                        -----------
 *         HDR, SA                     -->
 *                                     <--    HDR, SA
 *         HDR, KE, Ni                 -->
 *                                     <--    HDR, KE, Nr
 *         HDR*, IDii, [ CERT, ] SIG_I -->
 *                                     <--    HDR*, IDir, [ CERT, ] SIG_R
 *
 * In 5.4 "Phase 1 Authenticated With a Pre-Shared Key":
 *
 *               HDR, SA             -->
 *                                   <--    HDR, SA
 *               HDR, KE, Ni         -->
 *                                   <--    HDR, KE, Nr
 *               HDR*, IDii, HASH_I  -->
 *                                   <--    HDR*, IDir, HASH_R
 *
 * refine_host_connection could be called in two case:
 *
 * - the Responder receives the IDii payload:
 *   + [PSK] after using PSK to decode this message
 *   + before sending its IDir payload
 *   + before using its ID in HASH_R computation
 *   + [DSig] before using its private key to sign SIG_R
 *   + before using the Initiator's ID in HASH_I calculation
 *   + [DSig] before using the Initiator's public key to check SIG_I
 *
 * - the Initiator receives the IDir payload:
 *   + [PSK] after using PSK to encode previous message and decode this message
 *   + after sending its IDii payload
 *   + after using its ID in HASH_I computation
 *   + [DSig] after using its private key to sign SIG_I
 *   + before using the Responder's ID to compute HASH_R
 *   + [DSig] before using Responder's public key to check SIG_R
 *
 * refine_host_connection can choose a different connection, as long as
 * nothing already used is changed.
 *
 * In the Initiator case, the particular connection might have been
 * specified by whatever provoked Pluto to initiate.  For example:
 *	whack --initiate connection-name
 * The advantages of switching connections when we're the Initiator seem
 * less important than the disadvantages, so after FreeS/WAN 1.9, we
 * don't do this.
 */
struct connection *
refine_host_connection(const struct state *st, const struct id *peer_id
, bool initiator, bool aggrmode)
{
    struct connection *c = st->st_connection;
    u_int16_t auth = st->st_oakley.auth;
    struct connection *d;
    struct connection *best_found = NULL;
    lset_t auth_policy;
    lset_t p1mode_policy = aggrmode ? POLICY_AGGRESSIVE : LEMPTY;
    const struct RSA_private_key *my_RSA_pri = NULL;
    bool wcpip;	/* wildcard Peer IP? */
    int wildcards, best_wildcards;
    int our_pathlen, best_our_pathlen, peer_pathlen, best_peer_pathlen;
    chunk_t peer_ca;
    const chunk_t *psk;

    psk = NULL;

    our_pathlen = peer_pathlen = 0;
    best_our_pathlen  = 0;
    best_peer_pathlen = 0;
    wildcards = best_wildcards = 0;

    DBG(DBG_CONTROLMORE
	 , DBG_log("refine_connection: starting with %s"
		   , c->name));

    peer_ca = get_peer_ca(peer_id);

    if (same_id(&c->spd.that.id, peer_id)
	&& trusted_ca(peer_ca, c->spd.that.ca, &peer_pathlen)
	&& peer_pathlen == 0
	&& match_requested_ca(c->requested_ca, c->spd.this.ca, &our_pathlen)
	&& our_pathlen == 0
	) {

	DBG(DBG_CONTROLMORE
	    , DBG_log("refine_connection: happy with starting point: %s"
		      , c->name));

	return c;	/* peer ID matches current connection -- look no further */
    }

#if defined(XAUTH)
    auth = xauth_calcbaseauth(auth);
#endif
    switch (auth)
    {
    case OAKLEY_PRESHARED_KEY:
	auth_policy = POLICY_PSK;
	psk = get_preshared_secret(c);
	/* It should be virtually impossible to fail to find PSK:
	 * we just used it to decode the current message!
	 */
	if (psk == NULL)
	    return NULL;	/* cannot determine PSK! */
	break;
		
    case OAKLEY_RSA_SIG:
	auth_policy = POLICY_RSASIG;
	if (initiator && c->spd.this.sc == NULL)
	{
	    /* at this point, we've committed to our RSA private key:
	     * we used it in our previous message.
	     */
	    my_RSA_pri = get_RSA_private_key(c);
	    if (my_RSA_pri == NULL)
		return NULL;	/* cannot determine my RSA private key! */
	}
	break;

    default:
	bad_case(auth);
    }

    /* The current connection won't do: search for one that will.
     * First search for one with the same pair of hosts.
     * If that fails, search for a suitable Road Warrior or Opportunistic
     * connection (i.e. wildcard peer IP).
     * We need to match:
     * - peer_id (slightly complicated by instantiation)
     * - if PSK auth, the key must not change (we used it to decode message)
     * - policy-as-used must be acceptable to new connection
     * - if initiator, also:
     *   + our ID must not change (we sent it in previous message)
     *   + our RSA key must not change (we used in in previous message)
     */
    d = c->host_pair->connections;
    for (wcpip = FALSE; ; wcpip = TRUE)
    {
	for (; d != NULL; d = d->hp_next)
	{
	    bool match1 = match_id(peer_id, &d->spd.that.id, &wildcards);
	    bool match2 = trusted_ca(peer_ca, d->spd.that.ca, &peer_pathlen);
	    bool match3 = match_requested_ca(c->requested_ca, d->spd.this.ca, &our_pathlen);
	    bool match = match1 && match2 && match3;

	    DBG(DBG_CONTROLMORE
		, DBG_log("refine_connection: checking %s against %s, best=%s with match=%d(id=%d/ca=%d/reqca=%d)"
			  , c->name, d->name, best_found ? best_found->name : "(none)"
			  , match, match1, match2, match3));

	    /* ignore group connections */
	    if (d->policy & POLICY_GROUP)
		continue;

	    /* check if peer_id matches, exactly or after instantiation */
	    if (!match)
		continue;

	    /* if initiator, our ID must match exactly */
	    if (initiator && !same_id(&c->spd.this.id, &d->spd.this.id))
		continue;

	    /* authentication used must fit policy of this connection */
	    if ((d->policy & auth_policy) == LEMPTY)
		continue;	/* our auth isn't OK for this connection */

	    if ((d->policy & POLICY_AGGRESSIVE) ^ p1mode_policy)
		continue;   /* disallow phase1 main/aggressive mode mismatch */

#ifdef XAUTH
	    if (d->spd.this.xauth_server != c->spd.this.xauth_server)
		continue;	/* disallow xauth/no xauth mismatch */

	    if (d->spd.this.xauth_client != c->spd.this.xauth_client)
		continue;	/* disallow xauth/no xauth mismatch */
#endif

	    DBG(DBG_CONTROLMORE
		, DBG_log("refine_connection: checked %s against %s, now for see if best"
			  , c->name, d->name));

	    switch (auth)
	    {
	    case OAKLEY_PRESHARED_KEY:
		/* secret must match the one we already used */
		{
		    const chunk_t *dpsk = get_preshared_secret(d);

		    if (dpsk == NULL)
			continue;	/* no secret */

		    if (psk != dpsk)
			if (psk->len != dpsk->len
			|| memcmp(psk->ptr, dpsk->ptr, psk->len) != 0)
			    continue;	/* different secret */
		}
		break;

	    case OAKLEY_RSA_SIG:
		/* We must at least be able to find our private key.
		 * If we initiated, it must match the one we
		 * used in the SIG_I payload that we sent previously.
		 */
 		if (d->spd.this.sc == NULL) /* no smartcard */
		{
		    const struct RSA_private_key *pri
			= get_RSA_private_key(d);

		    if (pri == NULL
		    || (initiator && (c->spd.this.sc != NULL
			|| !same_RSA_public_key(&my_RSA_pri->pub, &pri->pub))))
			    continue;
		}
		else if (initiator && c->spd.this.sc != d->spd.this.sc)
		    continue;
		break;

	    default:
		bad_case(auth);
	    }

	    /* d has passed all the tests.
	     * We'll go with it if the Peer ID was an exact match.
	     */
	    if (match && wildcards == 0 && peer_pathlen == 0 && our_pathlen == 0)
		return d;

	    /* We'll remember it as best_found in case an exact
	     * match doesn't come along.
	     */
	    if (best_found == NULL || wildcards < best_wildcards
	    || ((wildcards == best_wildcards && peer_pathlen < best_peer_pathlen)
		|| (peer_pathlen == best_peer_pathlen && our_pathlen < best_our_pathlen)))
	    {
		DBG(DBG_CONTROLMORE
		    , DBG_log("refine_connection: picking new best %s (wild=%d, peer_pathlen=%d/our=%d)"
			       , d->name
			       , wildcards, peer_pathlen, our_pathlen));
		best_found = d;
		best_wildcards = wildcards;
		best_peer_pathlen = peer_pathlen;
		best_our_pathlen = our_pathlen;
	    }
	}
	if (wcpip)
	    return best_found;	/* been around twice already */

	/* Starting second time around.
	 * We're willing to settle for a connection that needs Peer IP
	 * instantiated: Road Warrior or Opportunistic.
	 * Look on list of connections for host pair with wildcard Peer IP
	 */
	d = find_host_pair_connections(__FUNCTION__, &c->spd.this.host_addr
				       , c->spd.this.host_port
				       , (ip_address *)NULL
				       , c->spd.that.host_port);
    }
}

#ifdef VIRTUAL_IP
/**
 * With virtual addressing, we must not allow someone to use an already
 * used (by another id) addr/net.
 */
static bool
is_virtual_net_used(struct connection *c, const ip_subnet *peer_net, const struct id *peer_id)
{
    struct connection *d;
    char cbuf[CONN_INST_BUF];

    for (d = connections; d != NULL; d = d->ac_next)
    {
	switch (d->kind) {
	    case CK_PERMANENT:
	    case CK_TEMPLATE:
	    case CK_INSTANCE:
		if ((subnetinsubnet(peer_net,&d->spd.that.client) ||
		     subnetinsubnet(&d->spd.that.client,peer_net)) &&
		     !same_id(&d->spd.that.id, peer_id))
		{
		    char buf[IDTOA_BUF];
		    char client[SUBNETTOT_BUF];
		    const char *cname;
		    const char *doesnot = " does not";
		    const char *esses = "";
		
		    subnettot(peer_net, 0, client, sizeof(client));
		    idtoa(&d->spd.that.id, buf, sizeof(buf));

		    openswan_log("Virtual IP %s overlaps with connection %s\"%s\" (kind=%s) '%s'"
				 , client
				 , d->name, fmt_conn_instance(d, cbuf)
				 , enum_name(&connection_kind_names, d->kind)
				 , buf);

		    if(!kernel_ops->overlap_supported) {
			openswan_log("Kernel method '%s' does not support overlapping IP ranges"
				     , kernel_ops->kern_name);
			return TRUE;

		    } else if(LIN(POLICY_OVERLAPIP, c->policy)
			      && LIN(POLICY_OVERLAPIP, d->policy)) {
			openswan_log("overlap is okay by mutual consent");
			
			/* look for another overlap to report on */
			break;

		    } else if(LIN(POLICY_OVERLAPIP, c->policy)
			      && !LIN(POLICY_OVERLAPIP, d->policy)) {
			/* redundant */
			cname = d->name;
			fmt_conn_instance(d, cbuf); 
		    } else if(!LIN(POLICY_OVERLAPIP, c->policy)
			      && LIN(POLICY_OVERLAPIP, d->policy)) {
			cname = c->name;
			fmt_conn_instance(c, cbuf);
		    } else {
			cbuf[0]='\0';
			doesnot="";
			esses="s";
			cname="neither";
		    }

		    openswan_log("overlap is forbidded (%s%s%s agree%s to overlap)"
				 , cname
				 , cbuf
				 , doesnot
				 , esses);

		    idtoa(peer_id, buf, sizeof(buf));
		    openswan_log("Your ID is '%s'", buf);

		    return TRUE; /* already used by another one */
		}
		break;
	    case CK_GOING_AWAY:
	    default:
		break;
	}
    }
    return FALSE; /* you can safely use it */
}
#endif

/* find_client_connection: given a connection suitable for ISAKMP
 * (i.e. the hosts match), find a one suitable for IPSEC
 * (i.e. with matching clients).
 *
 * If we don't find an exact match (not even our current connection),
 * we try for one that still needs instantiation.  Try Road Warrior
 * abstract connections and the Opportunistic abstract connections.
 * This requires inverse instantiation: abstraction.
 *
 * After failing to find an exact match, we abstract the peer
 * to be NO_IP (the wildcard value).  This enables matches with
 * Road Warrior and Opportunistic abstract connections.
 *
 * After failing that search, we also abstract the Phase 1 peer ID
 * if possible.  If the peer's ID was the peer's IP address, we make
 * it NO_ID; instantiation will make it the peer's IP address again.
 *
 * If searching for a Road Warrior abstract connection fails,
 * and conditions are suitable, we search for the best Opportunistic
 * abstract connection.
 *
 * Note: in the end, both Phase 1 IDs must be preserved, after any
 * instantiation.  They are the IDs that have been authenticated.
 */

#define PATH_WEIGHT	1
#define WILD_WEIGHT	(MAX_CA_PATH_LEN+1)
#define PRIO_WEIGHT	(MAX_WILDCARDS+1)*WILD_WEIGHT

/* fc_try: a helper function for find_client_connection */
static struct connection *
fc_try(const struct connection *c
       , struct host_pair *hp
       , const struct id *peer_id UNUSED
       , const ip_subnet *our_net
       , const ip_subnet *peer_net
       , const u_int8_t our_protocol
       , const u_int16_t our_port
       , const u_int8_t peer_protocol
       , const u_int16_t peer_port)
{
    struct connection *d;
    struct connection *best = NULL;
    policy_prio_t best_prio = BOTTOM_PRIO;
    int wildcards, pathlen;
    const bool peer_net_is_host = subnetisaddr(peer_net, &c->spd.that.host_addr);
    err_t virtualwhy = NULL;
    char s1[SUBNETTOT_BUF],d1[SUBNETTOT_BUF];

    subnettot(our_net,  0, s1, sizeof(s1));
    subnettot(peer_net, 0, d1, sizeof(d1));

    for (d = hp->connections; d != NULL; d = d->hp_next)
    {
	struct spd_route *sr;

	if (d->policy & POLICY_GROUP)
	    continue;

	if (!(same_id(&c->spd.this.id, &d->spd.this.id)
	      && match_id(&c->spd.that.id, &d->spd.that.id, &wildcards)
	      && trusted_ca(c->spd.that.ca, d->spd.that.ca, &pathlen)))
	    continue;

    	/* compare protocol and ports */
	if (d->spd.this.protocol != our_protocol
	    ||  (d->spd.this.port && d->spd.this.port != our_port)
	    ||  d->spd.that.protocol != peer_protocol
            || (d->spd.that.port != peer_port && !d->spd.that.has_port_wildcard))
	    continue;

	/* non-Opportunistic case:
	 * our_client must match.
	 *
	 * So must peer_client, but the testing is complicated
	 * by the fact that the peer might be a wildcard
	 * and if so, the default value of that.client
	 * won't match the default peer_net.  The appropriate test:
	 *
	 * If d has a peer client, it must match peer_net.
	 * If d has no peer client, peer_net must just have peer itself.
	 */

	for (sr = &d->spd; best != d && sr != NULL; sr = sr->next)
	{
	    policy_prio_t prio;
#ifdef DEBUG
	    char s3[SUBNETTOT_BUF],d3[SUBNETTOT_BUF];

	    if (DBGP(DBG_CONTROLMORE))
	    {
		subnettot(&sr->this.client,  0, s3, sizeof(s3));
		subnettot(&sr->that.client,  0, d3, sizeof(d3));
		DBG_log("  fc_try trying "
			"%s:%s:%d/%d -> %s:%d/%d%s vs %s:%s:%d/%d -> %s:%d/%d%s"
			, c->name, s1, c->spd.this.protocol, c->spd.this.port
				 , d1, c->spd.that.protocol, c->spd.that.port
			, is_virtual_connection(c) ? "(virt)" : ""
			, d->name, s3, sr->this.protocol, sr->this.port
				 , d3, sr->that.protocol, sr->that.port
			, is_virtual_sr(sr) ? "(virt)" : "");
	    }
#endif /* DEBUG */

	    if (!samesubnet(&sr->this.client, our_net)) {
		DBG(DBG_CONTROLMORE
		     , DBG_log("   our client(%s) not in our_net (%s)"
			       , s3, s1));
		
		continue;
	    }

	    if (sr->that.has_client)
	    {
		if (sr->that.has_client_wildcard) {
		    if (!subnetinsubnet(peer_net, &sr->that.client))
			continue;
		} else {
		    if ((!samesubnet(&sr->that.client, peer_net))
#ifdef VIRTUAL_IP
			&& (!is_virtual_sr(sr))
#endif
			) {
			DBG(DBG_CONTROLMORE
			     , DBG_log("   their client(%s) not in same peer_net (%s)"
				       , d3, d1));
			continue;
		    }

#ifdef VIRTUAL_IP
		    virtualwhy=is_virtual_net_allowed(d, peer_net, &sr->that.host_addr);
		    
		    if ((is_virtual_sr(sr)) &&
			( (virtualwhy != NULL) ||
			  (is_virtual_net_used(d, peer_net, peer_id?peer_id:&sr->that.id)) )) {
			DBG(DBG_CONTROLMORE
			     , DBG_log("   virtual net not allowed"));
			continue;
		    }
#endif
		}
	    }
	    else
	    {
		if (!peer_net_is_host)
		    continue;
	    }

	    /* We've run the gauntlet -- success:
	     * We've got an exact match of subnets.
	     * The connection is feasible, but we continue looking for the best.
	     * The highest priority wins, implementing eroute-like rule.
	     * - a routed connection is preferrred
	     * - given that, the smallest number of ID wildcards are preferred
	     * - given that, the shortest CA pathlength is preferred
	     */
	    prio = PRIO_WEIGHT * routed(sr->routing)
		 + WILD_WEIGHT * (MAX_WILDCARDS - wildcards)
		 + PATH_WEIGHT * (MAX_CA_PATH_LEN - pathlen)
		 + 1;
	    if (prio > best_prio)
	    {
		best = d;
		best_prio = prio;
	    }
	}
    }

    if (best != NULL && NEVER_NEGOTIATE(best->policy))
	best = NULL;

    DBG(DBG_CONTROLMORE,
	DBG_log("  fc_try concluding with %s [%ld]"
		, (best ? best->name : "none"), best_prio)
    )

    if(best == NULL) {
	openswan_log("the peer proposed: %s:%d/%d -> %s:%d/%d"
		     , s1, c->spd.this.protocol, c->spd.this.port
		     , d1, c->spd.that.protocol, c->spd.that.port);
	if(virtualwhy != NULL) {
	    openswan_log("this was reject in a virtual connection policy because:");
	    openswan_log("  %s", virtualwhy);
	}
    }

    return best;
}

static struct connection *
fc_try_oppo(const struct connection *c
, struct host_pair *hp
, const ip_subnet *our_net
, const ip_subnet *peer_net
, const u_int8_t our_protocol
, const u_int16_t our_port
, const u_int8_t peer_protocol
, const u_int16_t peer_port)
{
    struct connection *d;
    struct connection *best = NULL;
    policy_prio_t best_prio = BOTTOM_PRIO;
    int wildcards, pathlen;

    for (d = hp->connections; d != NULL; d = d->hp_next)
    {
	struct spd_route *sr;
	policy_prio_t prio;

	if (d->policy & POLICY_GROUP)
	    continue;

	if (!(same_id(&c->spd.this.id, &d->spd.this.id)
	&& match_id(&c->spd.that.id, &d->spd.that.id, &wildcards)
	&& trusted_ca(c->spd.that.ca, d->spd.that.ca, &pathlen)))
	    continue;

	/* compare protocol and ports */
	if (d->spd.this.protocol != our_protocol
	    ||  (d->spd.this.port && d->spd.this.port != our_port)
	    ||  d->spd.that.protocol != peer_protocol
            || (d->spd.that.port != peer_port && !d->spd.that.has_port_wildcard))
	    continue;

	/* Opportunistic case:
	 * our_net must be inside d->spd.this.client
	 * and peer_net must be inside d->spd.that.client
	 * Note: this host_pair chain also has shunt
	 * eroute conns (clear, drop), but they won't
	 * be marked as opportunistic.
	 */
	for (sr = &d->spd; sr != NULL; sr = sr->next)
	{
#ifdef DEBUG
	    if (DBGP(DBG_CONTROLMORE))
	    {
		char s1[SUBNETTOT_BUF],d1[SUBNETTOT_BUF];
		char s3[SUBNETTOT_BUF],d3[SUBNETTOT_BUF];

		subnettot(our_net,  0, s1, sizeof(s1));
		subnettot(peer_net, 0, d1, sizeof(d1));
		subnettot(&sr->this.client,  0, s3, sizeof(s3));
		subnettot(&sr->that.client,  0, d3, sizeof(d3));
		DBG_log("  fc_try_oppo trying %s:%s -> %s vs %s:%s -> %s"
			, c->name, s1, d1, d->name, s3, d3);
	    }
#endif /* DEBUG */

	    if (!subnetinsubnet(our_net, &sr->this.client)
	    || !subnetinsubnet(peer_net, &sr->that.client))
		continue;

	    /* The connection is feasible, but we continue looking for the best.
	     * The highest priority wins, implementing eroute-like rule.
	     * - our smallest client subnet is preferred (longest mask)
	     * - given that, his smallest client subnet is preferred
	     * - given that, a routed connection is preferrred
	     * - given that, the smallest number of ID wildcards are preferred
	     * - given that, the shortest CA pathlength is preferred
	     */
	    prio = PRIO_WEIGHT * (d->prio + routed(sr->routing))
	    	 + WILD_WEIGHT * (MAX_WILDCARDS - wildcards)
		 + PATH_WEIGHT * (MAX_CA_PATH_LEN - pathlen);
	    if (prio > best_prio)
	    {
		best = d;
		best_prio = prio;
	    }
	}
    }

    /* if the best wasn't opportunistic, we fail: it must be a shunt */
    if (best != NULL
    && (NEVER_NEGOTIATE(best->policy)
	|| (best->policy & POLICY_OPPO) == LEMPTY))
    {
	best = NULL;
    }

    DBG(DBG_CONTROLMORE,
	DBG_log("  fc_try_oppo concluding with %s [%ld]"
		, (best ? best->name : "none"), best_prio)
    )
    return best;

}

struct connection *
find_client_connection(struct connection *c
		       , const ip_subnet *our_net
		       , const ip_subnet *peer_net
		       , const u_int8_t our_protocol
		       , const u_int16_t our_port
		       , const u_int8_t peer_protocol
		       , const u_int16_t peer_port)
{
    struct connection *d;
    struct spd_route *sr;

#ifdef DEBUG
    if (DBGP(DBG_CONTROLMORE))
    {
	char s1[SUBNETTOT_BUF],d1[SUBNETTOT_BUF];

	subnettot(our_net,  0, s1, sizeof(s1));
	subnettot(peer_net, 0, d1, sizeof(d1));

	DBG_log("find_client_connection starting with %s"
	    , (c ? c->name : "(none)"));
	DBG_log("  looking for %s:%d/%d -> %s:%d/%d"
	    , s1, our_protocol, our_port
	    , d1, peer_protocol, peer_port);
    }
#endif /* DEBUG */

    /* give priority to current connection
     * but even greater priority to a routed concrete connection
     */
    {
	struct connection *unrouted = NULL;
	int srnum = -1;

	for (sr = &c->spd; unrouted == NULL && sr != NULL; sr = sr->next)
	{
	    srnum++;

#ifdef DEBUG
	    if (DBGP(DBG_CONTROLMORE))
	    {
		char s2[SUBNETTOT_BUF],d2[SUBNETTOT_BUF];

		subnettot(&sr->this.client, 0, s2, sizeof(s2));
		subnettot(&sr->that.client, 0, d2, sizeof(d2));
		DBG_log("  concrete checking against sr#%d %s -> %s"
			, srnum, s2, d2);
	    }
#endif /* DEBUG */

	    if (samesubnet(&sr->this.client, our_net)
		&& samesubnet(&sr->that.client, peer_net)
		&& (sr->this.protocol == our_protocol)
		&& (!sr->this.port || (sr->this.port == our_port))
		&& (sr->that.protocol == peer_protocol)
		&& (!sr->that.port || (sr->that.port == peer_port)))
	    {
		passert(oriented(*c));
		if (routed(sr->routing))
		    return c;

		unrouted = c;
	    }
	}

	/* exact match? */
	d = fc_try(c, c->host_pair, NULL, our_net, peer_net
	    , our_protocol, our_port, peer_protocol, peer_port);

	DBG(DBG_CONTROLMORE,
	    DBG_log("  fc_try %s gives %s"
		    , c->name
		    , (d ? d->name : "none"))
	)

	if (d == NULL)
	    d = unrouted;
    }

    if (d == NULL)
    {
	/* look for an abstract connection to match */
	struct spd_route *sr;
	struct host_pair *hp = NULL;

	for (sr = &c->spd; hp==NULL && sr != NULL; sr = sr->next)
	{
	    hp = find_host_pair(&sr->this.host_addr
				, sr->this.host_port
				, NULL
				, sr->that.host_port);
#ifdef DEBUG
	    if (DBGP(DBG_CONTROLMORE))
	    {
		char s2[SUBNETTOT_BUF],d2[SUBNETTOT_BUF];

		subnettot(&sr->this.client, 0, s2, sizeof(s2));
		subnettot(&sr->that.client, 0, d2, sizeof(d2));

		DBG_log("  checking hostpair %s -> %s is %s"
			, s2, d2
			, (hp ? "found" : "not found"));
	    }
#endif /* DEBUG */
	}

	if (hp != NULL)
	{
	    /* RW match with actual peer_id or abstract peer_id? */
	    d = fc_try(c, hp, NULL, our_net, peer_net
		, our_protocol, our_port, peer_protocol, peer_port);

	    if (d == NULL
	    && subnetishost(our_net)
	    && subnetishost(peer_net))
	    {
		/* Opportunistic match?
		 * Always use abstract peer_id.
		 * Note that later instantiation will result in the same peer_id.
		 */
		d = fc_try_oppo(c, hp, our_net, peer_net
		    , our_protocol, our_port, peer_protocol, peer_port);
	    }
	}
    }

    DBG(DBG_CONTROLMORE,
	DBG_log("  concluding with d = %s"
		, (d ? d->name : "none"))
    )
    return d;
}

int
connection_compare(const struct connection *ca
, const struct connection *cb)
{
    int ret;

    /* DBG_log("comparing %s to %s", ca->name, cb->name);  */

    ret = strcasecmp(ca->name, cb->name);
    if (ret != 0)
	return ret;

    ret = ca->kind - cb->kind;	/* note: enum connection_kind behaves like int */
    if (ret != 0)
	return ret;

    /* same name, and same type */
    switch (ca->kind)
    {
    case CK_INSTANCE:
	return ca->instance_serial < cb->instance_serial ? -1
	    : ca->instance_serial > cb->instance_serial ? 1
	    : 0;

    default:
	return ca->prio < cb->prio ? -1
	    : ca->prio > cb->prio ? 1
	    : 0;
    }
}

static int
connection_compare_qsort(const void *a, const void *b)
{
    return connection_compare(*(const struct connection *const *)a
			    , *(const struct connection *const *)b);
}

void
show_connections_status(void)
{
    struct connection *c;
    int count, i;
    struct connection **array;


    /* make an array of connections, and sort it */
    count=0;
    for (c = connections; c != NULL; c = c->ac_next)
    {
	count++;
    }
    array = alloc_bytes(sizeof(struct connection *)*count, "connection array");

    count=0;
    for (c = connections; c != NULL; c = c->ac_next)
    {
	array[count++]=c;
    }

    /* sort it! */
    qsort(array, count, sizeof(struct connection *), connection_compare_qsort);

    for (i=0; i<count; i++)
    {
	const char *ifn;
	char instance[1 + 10 + 1];
	char prio[POLICY_PRIO_BUF];

	c = array[i];

	ifn = oriented(*c)? c->interface->ip_dev->id_rname : "";

	instance[0] = '\0';
	if (c->kind == CK_INSTANCE && c->instance_serial != 0)
	    snprintf(instance, sizeof(instance), "[%lu]", c->instance_serial);

	/* show topology */
	{
	    char topo[CONN_BUF_LEN];
	    struct spd_route *sr = &c->spd;
	    int num=0;

	    while (sr != NULL)
	    {
		char srcip[ADDRTOT_BUF], dstip[ADDRTOT_BUF];
		char thissemi[3+sizeof("srcup=")];
		char thatsemi[3+sizeof("dstup=")];
		char thiscertsemi[3+sizeof("srccert=")+PATH_MAX];
		char thatcertsemi[3+sizeof("dstcert=")+PATH_MAX];
		char *thisup, *thatup;

		(void) format_connection(topo, sizeof(topo), c, sr);
		whack_log(RC_COMMENT, "\"%s\"%s: %s; %s; eroute owner: #%lu"
			  , c->name, instance, topo
			  , enum_name(&routing_story, sr->routing)
			  , sr->eroute_owner);
		if(addrbytesptr(&c->spd.this.host_srcip, NULL) == 0
		   || isanyaddr(&c->spd.this.host_srcip)) {
		    strcpy(srcip, "unset");
		} else {
		    addrtot(&sr->this.host_srcip, 0, srcip, sizeof(srcip));
		}
		if(addrbytesptr(&c->spd.that.host_srcip, NULL) == 0
		   || isanyaddr(&c->spd.that.host_srcip)) {
		    strcpy(dstip, "unset");
		} else {
		    addrtot(&sr->that.host_srcip, 0, dstip, sizeof(dstip));
		}

		thissemi[0]='\0';
		thisup=thissemi;
		if(sr->this.updown) {
		    thissemi[0]=';';
		    thissemi[1]=' ';
		    thissemi[2]='\0';
		    strcat(thissemi, "srcup=");
		    thisup=sr->this.updown;
		}
		
		thatsemi[0]='\0';
		thatup=thatsemi;
		if(sr->that.updown) {
		    thatsemi[0]=';';
		    thatsemi[1]=' ';
		    thatsemi[2]='\0';
		    strcat(thatsemi, "dstup=");
		    thatup=sr->that.updown;
		}
		
		thiscertsemi[0]='\0';
		if(sr->this.cert_filename) {
		    snprintf(thiscertsemi, sizeof(thiscertsemi)-1
			     , "; srccert=%s"
			     , sr->this.cert_filename);
		}

		thatcertsemi[0]='\0';
		if(sr->that.cert_filename) {
		    snprintf(thatcertsemi, sizeof(thatcertsemi)-1
			     , "; dstcert=%s"
			     , sr->that.cert_filename);
		}
		
		whack_log(RC_COMMENT, "\"%s\"%s:     srcip=%s; dstip=%s%s%s%s%s%s%s;"
			  , c->name, instance, srcip, dstip
			  , thissemi, thisup
			  , thatsemi, thatup
			  , thiscertsemi
			  , thatcertsemi);
		sr = sr->next;
		num++;
	    }
	}

	/* show CAs */
	if (c->spd.this.ca.ptr != NULL || c->spd.that.ca.ptr != NULL)
	{
	    char this_ca[IDTOA_BUF], that_ca[IDTOA_BUF];

	    dntoa_or_null(this_ca, IDTOA_BUF, c->spd.this.ca, "%any");
	    dntoa_or_null(that_ca, IDTOA_BUF, c->spd.that.ca, "%any");

	    whack_log(RC_COMMENT
		, "\"%s\"%s:   CAs: '%s'...'%s'"
		, c->name
		, instance
		, this_ca
		, that_ca);
	}

	whack_log(RC_COMMENT
	    , "\"%s\"%s:   ike_life: %lus; ipsec_life: %lus;"
	    " rekey_margin: %lus; rekey_fuzz: %lu%%; keyingtries: %lu"
	    , c->name
	    , instance
	    , (unsigned long) c->sa_ike_life_seconds
	    , (unsigned long) c->sa_ipsec_life_seconds
	    , (unsigned long) c->sa_rekey_margin
	    , (unsigned long) c->sa_rekey_fuzz
	    , (unsigned long) c->sa_keying_tries);

	if (c->policy_next)
	{
	    whack_log(RC_COMMENT
		      , "\"%s\"%s:   policy_next: %s"
		      , c->name, instance, c->policy_next->name);
	}

	/* Note: we display key_from_DNS_on_demand as if policy [lr]KOD */
	fmt_policy_prio(c->prio, prio);
	whack_log(RC_COMMENT
	    , "\"%s\"%s:   policy: %s%s%s; prio: %s; interface: %s; "
	    , c->name
	    , instance
	    , prettypolicy(c->policy)
	    , c->spd.this.key_from_DNS_on_demand? "+lKOD" : ""
	    , c->spd.that.key_from_DNS_on_demand? "+rKOD" : ""
	    , prio
	    , ifn);

	/* slightly complicated stuff to avoid extra crap */
	if(c->dpd_timeout > 0 || DBGP(DBG_DPD)) {
	    whack_log(RC_COMMENT
		      , "\"%s\"%s:   dpd: %s; delay:%lu; timeout:%lu; "
		      , c->name
		      , instance
		      , enum_name(&dpd_action_names, c->dpd_action)
		      , (unsigned long)c->dpd_delay
		      , (unsigned long)c->dpd_timeout);
	}

	if(c->extra_debugging) {
	    whack_log(RC_COMMENT, "\"%s\"%s:   debug: %s"
		      , c->name
		      , instance
		      , bitnamesof(debug_bit_names
				   , c->extra_debugging));
	}

	whack_log(RC_COMMENT
	    , "\"%s\"%s:   newest ISAKMP SA: #%ld; newest IPsec SA: #%ld; "
	    , c->name
	    , instance
	    , c->newest_isakmp_sa
	    , c->newest_ipsec_sa);
#ifdef IKE_ALG
	ike_alg_show_connection(c, instance);
#endif
#ifdef KERNEL_ALG
	kernel_alg_show_connection(c, instance);
#endif
    }
    pfree(array);
}

/* Delete a connection if it is an instance and it is no longer in use.
 * We must be careful to avoid circularity:
 * we don't touch it if it is CK_GOING_AWAY.
 */
void
connection_discard(struct connection *c)
{
    if (c->kind == CK_INSTANCE)
    {
	if(in_pending_use(c)) {
	    return;
	}

	if (!states_use_connection(c))
	    delete_connection(c, FALSE);
    }
}


/* A template connection's eroute can be eclipsed by
 * either a %hold or an eroute for an instance iff
 * the template is a /32 -> /32.  This requires some special casing.
 */

long eclipse_count = 0;

struct connection *
eclipsed(struct connection *c, struct spd_route **esrp)
{
    struct connection *ue;
    struct spd_route *sr1 = &c->spd;

    ue = NULL;

    while (sr1 != NULL && ue != NULL)
    {
	for (ue = connections; ue != NULL; ue = ue->ac_next)
	{
	    struct spd_route *srue = &ue->spd;

	    while (srue != NULL
	    && srue->routing == RT_ROUTED_ECLIPSED
	    && !(samesubnet(&sr1->this.client, &srue->this.client)
		 && samesubnet(&sr1->that.client, &srue->that.client)))
	    {
		srue = srue->next;
	    }
	    if (srue != NULL && srue->routing==RT_ROUTED_ECLIPSED)
	    {
		*esrp = srue;
		break;
	    }
	}
    }
    return ue;
}

#define PENDING_PHASE2_INTERVAL (60*2) /*time between scans of pending phase2*/

/*
 * call me periodically to check to see if pending phase2s ever got
 * unstuck, and if not, perform DPD action.
 */
void connection_check_phase2(void)
{
    struct connection *c, *cnext;
    
    /* reschedule */
    event_schedule(EVENT_PENDING_PHASE2, PENDING_PHASE2_INTERVAL, NULL);

    for (c = connections; c!=NULL; c = cnext) {
	cnext = c->ac_next;

	if(NEVER_NEGOTIATE(c->policy)) {
	    DBG(DBG_CONTROL,
		DBG_log("pending review: connection \"%s\" has no negotiated policy, skipped", c->name));
	    continue;
	}

	if(!(c->policy & POLICY_UP)) {
	    DBG(DBG_CONTROL,
		DBG_log("pending review: connection \"%s\" was not up, skipped", c->name));
	    continue;
	}

	DBG(DBG_CONTROL,
	    DBG_log("pending review: connection \"%s\" checked", c->name));
	
	if(pending_check_timeout(c)) {
	    struct state *p1st;
	    enum connection_kind kind;
	    openswan_log("pending Quick Mode with %s \"%s\" took too long -- replacing phase 1" 
			 , ip_str(&c->spd.that.host_addr)
			 , c->name);

	    kind = c->kind;

	    p1st = find_phase1_state(c, ISAKMP_SA_ESTABLISHED_STATES|PHASE1_INITIATOR_STATES);
	    
	    /* arrange to rekey the phase 1 */
	    delete_event(p1st);
	    event_schedule(EVENT_SA_REPLACE, 0, p1st);
	}
    }
}

void init_connections(void)
{
    event_schedule(EVENT_PENDING_PHASE2, PENDING_PHASE2_INTERVAL, NULL);
}

/*
 * Local Variables:
 * c-basic-offset:4
 * c-style: pluto
 * End:
 */<|MERGE_RESOLUTION|>--- conflicted
+++ resolved
@@ -1279,9 +1279,6 @@
 #ifdef KERNEL_ALG
 	if (wm->esp)  
 	{
-<<<<<<< HEAD
-		c->alg_info_esp = alg_info_esp_create_from_str(wm->esp? wm->esp : "", &ugh, FALSE);
-=======
 		DBG(DBG_CONTROL, DBG_log("from whack: got --esp=%s", wm->esp ? wm->esp: "NULL"));
 
 		if(c->policy & POLICY_ENCRYPT) {
@@ -1292,7 +1289,6 @@
 		    loglog(RC_NOALGO, "Can only do AH, or ESP, not AH+ESP\n");
 		    return;
 		}
->>>>>>> e4438fbc
 
 		DBG(DBG_CRYPT|DBG_CONTROL, 
 			static char buf[256]="<NULL>";
