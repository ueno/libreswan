/* pfkey interface to the NetBSD/FreeBSD/OSX IPsec mechanism
 *
 * based upon kernel_klips.c.
 *
 * Copyright (C) 2006 Michael Richardson <mcr@xelerance.com>
<<<<<<< HEAD
 * Copyright (C) 2019 Andrew Cagney <cagney@gnu.org>
 * Copyright (C) 2019 Paul Wouters <pwouters@redhat.com>
=======
 * Copyright (C) 2017 Mayank Totale <mtotale@gmail.com>
>>>>>>> 83a28c7e
 *
 * This program is free software; you can redistribute it and/or modify it
 * under the terms of the GNU General Public License as published by the
 * Free Software Foundation; either version 2 of the License, or (at your
 * option) any later version.  See <https://www.gnu.org/licenses/gpl2.txt>.
 *
 * This program is distributed in the hope that it will be useful, but
 * WITHOUT ANY WARRANTY; without even the implied warranty of MERCHANTABILITY
 * or FITNESS FOR A PARTICULAR PURPOSE.  See the GNU General Public License
 * for more details.
 */

#include <errno.h>
#include <fcntl.h>
#include <stddef.h>
#include <stdlib.h>
#include <string.h>
#include <unistd.h>

#include <sys/select.h>
#include <sys/time.h>
#include <sys/socket.h>
#include <sys/types.h>

#include <net/pfkeyv2.h>
#include <netinet/in.h>
#include <netipsec/ipsec.h>
#include "libbsdkame/libpfkey.h"         /* this is a copy of a freebsd libipsec/ file */

#include "sysdep.h"
#include "constants.h"
#include "lswlog.h"

#include "defs.h"
#include "id.h"
#include "connections.h"
#include "state.h"
#include "kernel.h"
#include "kernel_pfkey.h"
#include "timer.h"
#include "log.h"
#include "whack.h"      /* for RC_LOG_SERIOUS */
#include "packet.h"     /* for pb_stream in nat_traversal.h */
#include "nat_traversal.h"
#include "kernel_alg.h"
#include "kernel_sadb.h"

int pfkeyfd = NULL_FD;
unsigned int pfkey_seq = 1;
bool nat_traversal_support_port_floating;


typedef struct pfkey_item {
	TAILQ_ENTRY(pfkey_item) list;
	struct sadb_msg        *msg;
} pfkey_item;

TAILQ_HEAD(, pfkey_item) pfkey_iq;

static void bsdkame_init_pfkey(void)
{
	int pid = getpid();

	/* open PF_KEY socket */

	TAILQ_INIT(&pfkey_iq);

	pfkeyfd = socket(PF_KEY, SOCK_RAW, PF_KEY_V2);

	if (pfkeyfd == -1)
		EXIT_LOG_ERRNO(errno, "socket() in init_pfkeyfd()");

#ifdef NEVER    /* apparently unsupported! */
	if (fcntl(pfkeyfd, F_SETFL, O_NONBLOCK) != 0)
		EXIT_LOG_ERRNO(errno, "fcntl(O_NONBLOCK) in init_pfkeyfd()");
#endif
	if (fcntl(pfkeyfd, F_SETFD, FD_CLOEXEC) != 0)
		EXIT_LOG_ERRNO(errno, "fcntl(FD_CLOEXEC) in init_pfkeyfd()");

	DBG(DBG_KERNEL,
	    DBG_log("process %u listening for PF_KEY_V2 on file descriptor %d",
		    (unsigned)pid, pfkeyfd));
}

static void bsdkame_process_raw_ifaces(struct raw_iface *rifaces)
{
	struct raw_iface *ifp;

	/*
	 * There are no virtual interfaces, so all interfaces are valid
	 */
	for (ifp = rifaces; ifp != NULL; ifp = ifp->next) {
		bool after = FALSE; /* has vfp passed ifp on the list? */
		bool bad = FALSE;
		struct raw_iface *vfp;

		for (vfp = rifaces; vfp != NULL; vfp = vfp->next) {
			if (vfp == ifp) {
				after = TRUE;
			} else if (sameaddr(&ifp->addr, &vfp->addr)) {
				if (after) {
					ipstr_buf b;

					loglog(RC_LOG_SERIOUS,
					       "IP interfaces %s and %s share address %s!",
					       ifp->name, vfp->name,
					       ipstr(&ifp->addr, &b));
				}
				bad = TRUE;
			}
		}

		if (bad)
			continue;

		/* We've got all we need; see if this is a new thing:
		 * search old interfaces list.
		 */
		{
			struct iface_port **p = &interfaces;

			for (;; ) {
				struct iface_port *q = *p;
				struct iface_dev *id = NULL;

				/* search is over if at end of list */
				if (q == NULL) {
					/* matches nothing -- create a new entry */
					int fd = create_socket(ifp, ifp->name,
<<<<<<< HEAD
							       pluto_port);
=======
							       pluto_port, IPPROTO_UDP);
					ipstr_buf b;

>>>>>>> 83a28c7e
					if (fd < 0)
						break;

					q = alloc_thing(struct iface_port,
							"struct iface_port");
					id = alloc_thing(struct iface_dev,
							 "struct iface_dev");

					LIST_INSERT_HEAD(&interface_dev, id,
							 id_entry);

					q->ip_dev = id;
					id->id_rname = clone_str(ifp->name,
								 "real device name");
					id->id_vname = clone_str(ifp->name,
								 "virtual device name bsd");
					id->id_count++;

					q->local_endpoint = endpoint(&ifp->addr, pluto_port);
					q->fd = fd;
					q->next = interfaces;
					q->change = IFN_ADD;
					q->ike_float = FALSE;

					interfaces = q;

					endpoint_buf b;
					libreswan_log(
						"adding interface %s/%s %s",
						q->ip_dev->id_vname,
						q->ip_dev->id_rname,
						str_endpoint(&q->local_endpoint, &b));

					/*
					 * right now, we do not support NAT-T on IPv6, because
					 * the kernel did not support it, and gave an error
					 * it one tried to turn it on.
					 */
					if (nat_traversal_support_port_floating
					    &&
					    addrtypeof(&ifp->addr) == AF_INET)
					{
						fd = create_socket(ifp,
								   id->id_vname,
								   pluto_nat_port, IPPROTO_UDP);
						if (fd < 0)
							break;
						nat_traversal_espinudp_socket(
							fd, "IPv4");
						q = alloc_thing(
							struct iface_port,
							"struct iface_port");
						q->ip_dev = id;
						id->id_count++;

						q->local_endpoint = endpoint(&ifp->addr, pluto_nat_port);
						q->fd = fd;
						q->next = interfaces;
						q->change = IFN_ADD;
						q->ike_float = TRUE;
						interfaces = q;
						endpoint_buf b;
						libreswan_log(
							"adding interface %s/%s %s",
							q->ip_dev->id_vname, q->ip_dev->id_rname,
							str_endpoint(&q->local_endpoint, &b));
					}
					break;
				}

				/* search over if matching old entry found */
				if (streq(q->ip_dev->id_rname, ifp->name) &&
				    streq(q->ip_dev->id_vname, ifp->name) &&
				    sameaddr(&q->local_endpoint, &ifp->addr)) {
					/* matches -- rejuvinate old entry */
					q->change = IFN_KEEP;

					/* look for other interfaces to keep (due to NAT-T) */
					for (q = q->next; q; q = q->next) {
						if (streq(q->ip_dev->id_rname,
							  ifp->name) &&
						    streq(q->ip_dev->id_vname,
							  ifp->name) &&
						    sameaddr(&q->local_endpoint,
							     &ifp->addr))
							q->change = IFN_KEEP;
					}

					break;
				}

				/* try again */
				p = &q->next;
			} /* for (;;) */
		}
	}

	/* delete the raw interfaces list */
	while (rifaces != NULL) {
		struct raw_iface *t = rifaces;

		rifaces = t->next;
		pfree(t);
	}
}

static bool bsdkame_do_command(const struct connection *c, const struct spd_route *sr,
			       const char *verb, const char *verb_suffix, struct state *st)
{
	char cmd[1536]; /* arbitrary limit on shell command length */
	char common_shell_out_str[1024];

	if (!fmt_common_shell_out(common_shell_out_str,
				  sizeof(common_shell_out_str), c, sr,
				  st)) {
		loglog(RC_LOG_SERIOUS, "%s%s command too long!", verb,
		       verb_suffix);
		return FALSE;
	}

	if (-1 == snprintf(cmd, sizeof(cmd),
			   "2>&1 "      /* capture stderr along with stdout */
			   "PLUTO_VERB='%s%s' "
			   "%s"         /* other stuff   */
			   "%s",        /* actual script */
			   verb, verb_suffix,
			   common_shell_out_str,
			   sr->this.updown)) {
		loglog(RC_LOG_SERIOUS, "%s%s command too long!", verb,
		       verb_suffix);
		return FALSE;
	}

	return invoke_command(verb, verb_suffix, cmd);
}

static void bsdkame_algregister(int satype, int supp_exttype,
				struct sadb_alg *alg)
{
	switch (satype) {

	case SADB_SATYPE_AH:
		kernel_add_sadb_alg(satype, supp_exttype, alg);
		DBG(DBG_KERNEL,
		    DBG_log("algregister_ah(%p) exttype=%d alg_id=%d, alg_ivlen=%d, alg_minbits=%d, alg_maxbits=%d",
			    alg, supp_exttype,
			    alg->sadb_alg_id,
			    alg->sadb_alg_ivlen,
			    alg->sadb_alg_minbits,
			    alg->sadb_alg_maxbits));
		break;

	case SADB_SATYPE_ESP:
		kernel_add_sadb_alg(satype, supp_exttype, alg);
		DBG(DBG_KERNEL,
			DBG_log("algregister(%p) alg_id=%d, alg_ivlen=%d, alg_minbits=%d, alg_maxbits=%d",
				alg,
				alg->sadb_alg_id,
				alg->sadb_alg_ivlen,
				alg->sadb_alg_minbits,
				alg->sadb_alg_maxbits));
		break;

	case SADB_X_SATYPE_IPCOMP:
		DBG(DBG_KERNEL,
			DBG_log("ipcomp algregister(%p) alg_id=%d, alg_ivlen=%d, alg_minbits=%d, alg_maxbits=%d",
				alg,
				alg->sadb_alg_id,
				alg->sadb_alg_ivlen,
				alg->sadb_alg_minbits,
				alg->sadb_alg_maxbits));
		can_do_IPcomp = TRUE;
		break;

	default:
		break;
	}
}

static void bsdkame_pfkey_register(void)
{
	DBG_log("pfkey_register AH");
	pfkey_send_register(pfkeyfd, SADB_SATYPE_AH);
	pfkey_recv_register(pfkeyfd);

	DBG_log("pfkey_register ESP");
	pfkey_send_register(pfkeyfd, SADB_SATYPE_ESP);
	pfkey_recv_register(pfkeyfd);

	can_do_IPcomp = FALSE; /* until we get a response from KLIPS */
	pfkey_send_register(pfkeyfd, SADB_X_SATYPE_IPCOMP);
	pfkey_recv_register(pfkeyfd);

	foreach_supported_alg(bsdkame_algregister);
}

static void bsdkame_pfkey_register_response(const struct sadb_msg *msg)
{
	pfkey_set_supported(msg, msg->sadb_msg_len);
}

static void bsdkame_pfkey_acquire(struct sadb_msg *msg UNUSED)
{
	DBG_log("received acquire --- discarded");
}

/* processs a pfkey message */
static void bsdkame_pfkey_async(struct sadb_msg *reply)
{
	switch (reply->sadb_msg_type) {
	case SADB_REGISTER:
		bsdkame_pfkey_register_response(reply);
		break;

	case SADB_ACQUIRE:
		bsdkame_pfkey_acquire(reply);
		break;

	/* case SADB_NAT_T UPDATE STUFF  */

	default:
		break;
	}

}

/* asynchronous messages from our queue */
static void bsdkame_dequeue(void)
{
	struct pfkey_item *pi, *pinext;

	for (pi = pfkey_iq.tqh_first; pi; pi = pinext) {
		pinext = pi->list.tqe_next;
		TAILQ_REMOVE(&pfkey_iq, pi, list);

		bsdkame_pfkey_async(pi->msg);
		free(pi->msg);	/* was malloced by pfkey_recv() */
		pfree(pi);
	}
}

/* asynchronous messages directly from PF_KEY socket */
static void bsdkame_process_msg(int i UNUSED)
{
	struct sadb_msg *reply = pfkey_recv(pfkeyfd);

	bsdkame_pfkey_async(reply);
	free(reply);	/* was malloced by pfkey_recv() */
}

static void bsdkame_consume_pfkey(int pfkeyfd, unsigned int pfkey_seq)
{
	struct sadb_msg *reply = pfkey_recv(pfkeyfd);

	while (reply != NULL && reply->sadb_msg_seq != pfkey_seq) {
		struct pfkey_item *pi;
		pi = alloc_thing(struct pfkey_item, "pfkey item");

		pi->msg = reply;
		TAILQ_INSERT_TAIL(&pfkey_iq, pi, list);

		reply = pfkey_recv(pfkeyfd);
	}
}

/*
 * We are were to install a set of policy, when there is in fact an SA
 * that is already setup.
 *
 * Well, the code is actually shared with shunt_eroute, since for KAME,
 * we set up the policy in an abstracted sense.
 *
 */
static bool bsdkame_raw_eroute(const ip_address *this_host,
			       const ip_subnet *this_client,
			       const ip_address *that_host,
			       const ip_subnet *that_client,
			       ipsec_spi_t cur_spi,
			       ipsec_spi_t new_spi UNUSED,
			       const struct ip_protocol *sa_proto,
			       unsigned int transport_proto,
			       enum eroute_type esatype UNUSED,
			       const struct pfkey_proto_info *proto_info UNUSED,
			       deltatime_t use_lifetime UNUSED,
			       uint32_t sa_priority UNUSED,
			       const struct sa_marks *sa_marks UNUSED,
			       enum pluto_sadb_operations op,
			       const char *text_said UNUSED,
			       const char *policy_label UNUSED)
{
	const struct sockaddr *saddr =
		(const struct sockaddr *)&this_client->addr;
	const struct sockaddr *daddr =
		(const struct sockaddr *)&that_client->addr;
	char pbuf[512];
	struct sadb_x_policy *policy_struct = (struct sadb_x_policy *)pbuf;
	struct sadb_x_ipsecrequest *ir;
	int policylen;
	int ret;
	int policy = -1;

	switch (cur_spi) {
	case 0:
		/* we're supposed to end up with no eroute: rejig op and opname */
		switch (op) {
		case ERO_REPLACE:
			/* replace with nothing == delete */
			op = ERO_DELETE;
			break;
		case ERO_ADD:
			/* add nothing == do nothing */
			return TRUE;

		case ERO_DELETE:
			/* delete remains delete */
			break;

		case ERO_ADD_INBOUND:
			break;

		case ERO_DEL_INBOUND:
			break;

		default:
			bad_case(op);
		}
		break;

	case SPI_TRAP:
		policy = IPSEC_POLICY_IPSEC;
		break;

	case SPI_PASS:
		policy = IPSEC_POLICY_NONE; /* BYPASS is for sockets only */
		break;

	case SPI_REJECT:
	case SPI_DROP:
		policy = IPSEC_POLICY_DISCARD;
		break;

	default:
		DBG_log("shunt_eroute called with cur_spi=%08x", cur_spi);
		policy = IPSEC_POLICY_IPSEC;
	}

	zero(&pbuf);	/* OK: no pointer fields */

	passert(policy != -1);

	policy_struct->sadb_x_policy_exttype = SADB_X_EXT_POLICY;
	policy_struct->sadb_x_policy_type = policy;
	policy_struct->sadb_x_policy_dir  = IPSEC_DIR_OUTBOUND;
	policy_struct->sadb_x_policy_id   = 0; /* needs to be set, and recorded */

	policylen = sizeof(*policy_struct);

	switch (sa_proto->protoid) {
	case IPPROTO_ESP:
	case IPPROTO_AH:
	case IPPROTO_IPCOMP:
		break;

	default:
		DBG_log("bsdkame_raw_eroute not installing eroute to proto=%s",
			sa_proto->name);
		return TRUE;
	}

	if (policy == IPSEC_POLICY_IPSEC) {
		ip_sockaddr local_sa, remote_sa;
		size_t local_sa_len = endpoint_to_sockaddr(this_host, &local_sa);
		size_t remote_sa_len = endpoint_to_sockaddr(that_host, &remote_sa);

		ir = (struct sadb_x_ipsecrequest *)&policy_struct[1];

		ir->sadb_x_ipsecrequest_len = (sizeof(struct sadb_x_ipsecrequest) +
					       local_sa_len + remote_sa_len);
		ir->sadb_x_ipsecrequest_proto = sa_proto->protoid;

		if (sa_proto->protoid == ET_IPIP)
			ir->sadb_x_ipsecrequest_mode = IPSEC_MODE_TUNNEL;
		else
			ir->sadb_x_ipsecrequest_mode = IPSEC_MODE_TRANSPORT;
		ir->sadb_x_ipsecrequest_level = IPSEC_LEVEL_REQUIRE;
		ir->sadb_x_ipsecrequest_reqid = 0; /* not used for now */

		uint8_t *addrmem = (uint8_t*)&ir[1];
		memcpy(addrmem, &local_sa.sa,  local_sa_len);
		addrmem += local_sa_len;
		memcpy(addrmem, &remote_sa.sa, remote_sa_len);
		addrmem += remote_sa_len;

		policylen += ir->sadb_x_ipsecrequest_len;

		DBG_log("request_len=%u policylen=%u",
			ir->sadb_x_ipsecrequest_len, policylen);
	} else {
		DBG_log("setting policy=%d", policy);
	}

	policy_struct->sadb_x_policy_len = PFKEY_UNIT64(policylen);

	pfkey_seq++;

	ret = pfkey_send_spdadd(pfkeyfd,
				saddr, this_client->maskbits,
				daddr, that_client->maskbits,
				transport_proto ? transport_proto : 255 /* proto */,
				(caddr_t)policy_struct, policylen,
				pfkey_seq);

	bsdkame_consume_pfkey(pfkeyfd, pfkey_seq);

	if (ret < 0) {
		DBG_log("ret = %d from send_spdadd: %s addr=%p/%p seq=%u opname=eroute", ret,
			ipsec_strerror(),
			saddr, daddr, pfkey_seq);
		return FALSE;
	}
	return TRUE;
}

/* Add/replace/delete a shunt eroute.
 * Such an eroute determines the fate of packets without the use
 * of any SAs.  These are defaults, in effect.
 * If a negotiation has not been attempted, use %trap.
 * If negotiation has failed, the choice between %trap/%pass/%drop/%reject
 * is specified in the policy of connection c.
 */
static bool bsdkame_shunt_eroute(const struct connection *c,
				 const struct spd_route *sr,
				 enum routing_t rt_kind,
				 enum pluto_sadb_operations op,
				 const char *opname)
{
	ipsec_spi_t spi =
		shunt_policy_spi(c, rt_kind == RT_ROUTED_PROSPECTIVE);
	int policy = -1;

	switch (spi) {
	case 0:
		/* we're supposed to end up with no eroute: rejig op and opname */
		switch (op) {
		case ERO_REPLACE:
			/* replace with nothing == delete */
			op = ERO_DELETE;
			opname = "delete";
			break;
		case ERO_ADD:
			/* add nothing == do nothing */
			return TRUE;

		case ERO_DELETE:
			/* delete remains delete */
			break;

		case ERO_ADD_INBOUND:
			break;

		case ERO_DEL_INBOUND:
			break;

		default:
			bad_case(op);
		}
		break;

	case SPI_TRAP:
		policy = IPSEC_POLICY_IPSEC;
		break;

	case SPI_PASS:
		policy = IPSEC_POLICY_NONE; /* BYPASS is for sockets only */
		break;

	case SPI_REJECT:
	case SPI_DROP:
		policy = IPSEC_POLICY_DISCARD;
		break;

	default:
		DBG_log("shunt_eroute called with spi=%08x", spi);
	}

	if (sr->routing == RT_ROUTED_ECLIPSED && c->kind == CK_TEMPLATE) {
		/* We think that we have an eroute, but we don't.
		 * Adjust the request and account for eclipses.
		 */
		passert(eclipsable(sr));
		switch (op) {
		case ERO_REPLACE:
			/* really an add */
			op = ERO_ADD;
			opname = "replace eclipsed";
			eclipse_count--;
			break;

		case ERO_DELETE:
			/* delete unnecessary: we don't actually have an eroute */
			eclipse_count--;
			return TRUE;

		case ERO_ADD:
		default:
			bad_case(op);
		}
	} else if (eclipse_count > 0 && op == ERO_DELETE && eclipsable(sr)) {
		/* maybe we are uneclipsing something */
		struct spd_route *esr;
		const struct connection *ue = eclipsed(c, &esr);

		if (ue != NULL) {
			esr->routing = RT_ROUTED_PROSPECTIVE;
			return bsdkame_shunt_eroute(ue, esr,
						    RT_ROUTED_PROSPECTIVE,
						    ERO_REPLACE,
						    "restoring eclipsed");
		}
	}

	switch (op) {
	case ERO_REPLACE:
	case ERO_ADD:
	{
		const ip_subnet *mine   = &sr->this.client;
		const ip_subnet *his    = &sr->that.client;
		const struct sockaddr *saddr =
			(const struct sockaddr *)&mine->addr;
		const struct sockaddr *daddr =
			(const struct sockaddr *)&his->addr;
		char pbuf[512];
		char buf2[256];
		struct sadb_x_policy *policy_struct =
			(struct sadb_x_policy *)pbuf;
		struct sadb_x_ipsecrequest *ir;
		int policylen;
		int ret;

		snprintf(buf2, sizeof(buf2),
			 "eroute_connection %s", opname);

		zero(&pbuf);	/* OK: no pointer fields */

		/* XXX need to fix this for v6 */
#if 1
		dbg("blatting mine/his sin_len");
#else
		mine->addr.u.v4.sin_len  = sizeof(struct sockaddr_in);
		his->addr.u.v4.sin_len   = sizeof(struct sockaddr_in);
#endif

		passert(policy != -1);

		policy_struct->sadb_x_policy_exttype = SADB_X_EXT_POLICY;
		policy_struct->sadb_x_policy_type = policy;
		policy_struct->sadb_x_policy_dir  = IPSEC_DIR_OUTBOUND;
		policy_struct->sadb_x_policy_id   = 0; /* needs to be set, and recorded */

		policylen = sizeof(*policy_struct);

		if (policy == IPSEC_POLICY_IPSEC) {
			ip_sockaddr local_sa, remote_sa;
			size_t local_sa_len = endpoint_to_sockaddr(&sr->this.host_addr, &local_sa);
			size_t remote_sa_len = endpoint_to_sockaddr(&sr->that.host_addr, &remote_sa);

			ir = (struct sadb_x_ipsecrequest *)&policy_struct[1];

			ir->sadb_x_ipsecrequest_len = (sizeof(struct sadb_x_ipsecrequest) +
						       local_sa_len + remote_sa_len);
			if (c->policy & POLICY_ENCRYPT) {
				/* maybe should look at IPCOMP too */
				ir->sadb_x_ipsecrequest_proto = IPPROTO_ESP;
			} else {
				ir->sadb_x_ipsecrequest_proto = IPPROTO_AH;
			}

			if (c->policy & POLICY_TUNNEL)
				ir->sadb_x_ipsecrequest_mode =
					IPSEC_MODE_TUNNEL;
			else
				ir->sadb_x_ipsecrequest_mode =
					IPSEC_MODE_TRANSPORT;
			ir->sadb_x_ipsecrequest_level = IPSEC_LEVEL_REQUIRE;
			ir->sadb_x_ipsecrequest_reqid = 0; /* not used for now */

			uint8_t *addrmem = (uint8_t *)&ir[1];
			memcpy(addrmem, &local_sa.sa,  local_sa_len);
			addrmem += local_sa_len;
			memcpy(addrmem, &remote_sa.sa, remote_sa_len);
			addrmem += remote_sa_len;

			policylen += ir->sadb_x_ipsecrequest_len;

			DBG_log("request_len=%u policylen=%u",
				ir->sadb_x_ipsecrequest_len, policylen);

		} else {
			DBG_log("setting policy=%d", policy);
		}

		policy_struct->sadb_x_policy_len = PFKEY_UNIT64(policylen);

		pfkey_seq++;
		ret = pfkey_send_spdadd(pfkeyfd,
					saddr, mine->maskbits,
					daddr, his->maskbits,
					255 /* proto */,
					(caddr_t)policy_struct, policylen,
					pfkey_seq);

		bsdkame_consume_pfkey(pfkeyfd, pfkey_seq);

		if (ret < 0) {
			DBG_log("ret = %d from send_spdadd: %s addr=%p/%p seq=%u opname=%s", ret,
				ipsec_strerror(),
				saddr, daddr, pfkey_seq, opname);
			return FALSE;
		}
		return TRUE;
	}

	case ERO_DELETE:
	{
		/* need to send a delete message */
		const ip_subnet *mine   = &sr->this.client;
		const ip_subnet *his    = &sr->that.client;
		const struct sockaddr *saddr =
			(const struct sockaddr *)&mine->addr;
		const struct sockaddr *daddr =
			(const struct sockaddr *)&his->addr;
		char pbuf[512];
		char buf2[256];
		struct sadb_x_policy *policy_struct =
			(struct sadb_x_policy *)pbuf;
		int policylen;
		int ret;

		DBG_log("need to send a delete message");

		snprintf(buf2, sizeof(buf2),
			 "eroute_connection %s", opname);

		/* XXX need to fix this for v6 */
#if 1
		dbg("blatting mine/his sin_len");
#else
		mine->addr.u.v4.sin_len  = sizeof(struct sockaddr_in);
		his->addr.u.v4.sin_len   = sizeof(struct sockaddr_in);
#endif

		policy_struct->sadb_x_policy_exttype = SADB_X_EXT_POLICY;

		/* this might be wrong! --- probably should use spddelete2() */
		policy_struct->sadb_x_policy_type = IPSEC_POLICY_IPSEC;
		policy_struct->sadb_x_policy_dir  = IPSEC_DIR_OUTBOUND;
		policy_struct->sadb_x_policy_id = 0;

		policylen = sizeof(*policy_struct);

		policy_struct->sadb_x_policy_len = PFKEY_UNIT64(policylen);

		pfkey_seq++;
		ret = pfkey_send_spddelete(pfkeyfd,
					   saddr, mine->maskbits,
					   daddr, his->maskbits,
					   255 /* proto */,
					   (caddr_t)policy_struct, policylen,
					   pfkey_seq);

		bsdkame_consume_pfkey(pfkeyfd, pfkey_seq);

		if (ret < 0) {
			DBG_log("ret = %d from send_spdadd: %s addr=%p/%p seq=%u opname=%s", ret,
				ipsec_strerror(),
				saddr, daddr, pfkey_seq, opname);
			return FALSE;
		}
		return TRUE;

		break;
	}
	case ERO_ADD_INBOUND:
	case ERO_REPLACE_INBOUND:
	case ERO_DEL_INBOUND:
		bad_case(op);
	}
	return FALSE;
}

/*
 * install or remove eroute for SA Group
 * must just install the appropriate SPD entries, as the
 * SA has already been negotiated, either due to manual intervention,
 * or because we are the responder.
 *
 * Funny thing about KAME/BSD, we don't actually need to know the state
 * information to install the policy, since they are not strongly linked.
 *
 */
static bool bsdkame_sag_eroute(const struct state *st,
			       const struct spd_route *sr,
			       enum pluto_sadb_operations op UNUSED,
			       const char *opname UNUSED)
{
	const struct ip_protocol *proto;

	DBG_log("sag eroute called");

	proto = 0;
	if (st->st_ah.present)
		proto = SA_AH;
	else if (st->st_esp.present)
		proto = SA_ESP;
	else if (st->st_ipcomp.present)
		proto = SA_COMP;

	if (!sr->this.has_port_wildcard) {
		passert(subnet_hport(&sr->this.client) == sr->this.port);
	}
	if (!sr->that.has_port_wildcard) {
		passert(subnet_hport(&sr->that.client) == sr->that.port);
	}

	return bsdkame_raw_eroute(&sr->this.host_addr,
				  &sr->this.client,
				  &sr->that.host_addr,
				  &sr->that.client,
				  SPI_TRAP,	/* cur_spi */
				  0,		/* new_spi */
				  proto,
				  sr->this.protocol,
				  0,            /* esatype unused */
				  NULL,         /* proto_info unused */
				  deltatime(0),            /* use lifetime unused */
				  0,		/* sa_priority */
				  NULL,		/* sa_marks */
				  op,
				  NULL,         /* text_said unused */
				  NULL);        /*unused*/
}

static bool bsdkame_add_sa(const struct kernel_sa *sa, bool replace)
{
	const struct sockaddr *saddr = (const struct sockaddr *)sa->src;
	const struct sockaddr *daddr = (const struct sockaddr *)sa->dst;
	char keymat[256];
	int ret, mode, satype;

	if (sa->encapsulation == ENCAPSULATION_MODE_TUNNEL)
		mode = IPSEC_MODE_TUNNEL;
	else
		mode = IPSEC_MODE_TRANSPORT;

	switch (sa->esatype) {
	case ET_AH:
		satype = SADB_SATYPE_AH;
		break;
	case ET_ESP:
		satype = SADB_SATYPE_ESP;
		break;
	case ET_IPCOMP:
		satype = SADB_X_SATYPE_IPCOMP;
		break;
#if 0
	case ET_IPIP:
		satype = K_SADB_X_SATYPE_IPIP;
		break;
#endif

	default:
	case ET_INT:
	case ET_UNSPEC:
		bad_case(sa->esatype);
	}

	if ((sa->enckeylen + sa->authkeylen) > sizeof(keymat)) {
		libreswan_log(
			"Key material is too big for kernel interface: %d>%zu",
			(sa->enckeylen + sa->authkeylen),
			sizeof(keymat));
		return FALSE;
	}

	pfkey_seq++;

	memcpy(keymat, sa->enckey, sa->enckeylen);
	memcpy(keymat + sa->enckeylen, sa->authkey, sa->authkeylen);

	DBG(DBG_KERNEL,
	    DBG_log("calling pfkey_send_x1 for pfkeyseq=%d encalg=%s/%d authalg=%s/%d spi=%08x, reqid=%u, satype=%d",
		    pfkey_seq,
		    sa->encrypt->common.fqn, sa->enckeylen,
		    sa->integ->common.fqn, sa->authkeylen,
		    sa->spi, sa->reqid, satype));

	ret = pfkey_send_x1(pfkeyfd, (replace ? SADB_UPDATE : SADB_ADD),
			    satype, mode,
			    saddr, daddr,
			    sa->spi,
			    sa->reqid,  /* reqid */
			    64,         /* wsize, replay window size */
			    keymat,
			    sa->encrypt->common.ikev1_esp_id,
			    sa->enckeylen,
			    sa->integ->common.ikev1_esp_id,
			    sa->authkeylen,
			    0,                  /*flags */
			    0,                  /* l_alloc */
			    0,                  /* l_bytes */
			    deltasecs(sa->sa_lifetime),    /* l_addtime */
			    0,                  /* l_usetime, */
			    pfkey_seq);

	bsdkame_consume_pfkey(pfkeyfd, pfkey_seq);

	if (ret < 0) {
		libreswan_log("ret = %d from add_sa: %s seq=%d", ret,
			      ipsec_strerror(), pfkey_seq);
		return FALSE;
	}

	return TRUE;
}

static bool bsdkame_del_sa(const struct kernel_sa *sa UNUSED)
{
	return TRUE;
}

/* Check if there was traffic on given SA during the last idle_max
 * seconds. If TRUE, the SA was idle and DPD exchange should be performed.
 * If FALSE, DPD is not necessary. We also return TRUE for errors, as they
 * could mean that the SA is broken and needs to be replace anyway.
 */
static bool bsdkame_was_eroute_idle(struct state *st UNUSED,
				    deltatime_t idle_max UNUSED)
{
	passert(FALSE);
	return FALSE;
}

static void bsdkame_remove_orphaned_holds(int transport_proto UNUSED,
					  const ip_subnet *ours UNUSED,
					  const ip_subnet *his UNUSED)
{
	passert(FALSE);
}

static bool bsdkame_except_socket(int socketfd, int family)
{
	struct sadb_x_policy policy;
	int level, optname;

	switch (family) {
	case AF_INET:
		level = IPPROTO_IP;
		optname = IP_IPSEC_POLICY;
		break;
#ifdef INET6
	case AF_INET6:
		level = IPPROTO_IPV6;
		optname = IPV6_IPSEC_POLICY;
		break;
#endif
	default:
		libreswan_log("unsupported address family (%d)", family);
		return FALSE;
	}

	zero(&policy);	/* OK: no pointer fields */
	policy.sadb_x_policy_len = PFKEY_UNIT64(sizeof(policy));
	policy.sadb_x_policy_exttype = SADB_X_EXT_POLICY;
	policy.sadb_x_policy_type = IPSEC_POLICY_BYPASS;
	policy.sadb_x_policy_dir = IPSEC_DIR_INBOUND;
	if (setsockopt(socketfd, level, optname, &policy,
		       sizeof(policy)) == -1) {
		libreswan_log("bsdkame except socket setsockopt: %s", strerror(
				      errno));
		return FALSE;
	}
	policy.sadb_x_policy_dir = IPSEC_DIR_OUTBOUND;
	if (setsockopt(socketfd, level, optname, &policy,
		       sizeof(policy)) == -1) {
		libreswan_log("bsdkame except socket setsockopt: %s", strerror(
				      errno));
		return FALSE;
	}
	return TRUE;
}

const struct kernel_ops bsdkame_kernel_ops = {
	type: USE_BSDKAME,
	kern_name: "bsdkame",
	async_fdp: &pfkeyfd,
	replay_window: 64,

	.pfkey_register = bsdkame_pfkey_register,
	.pfkey_register_response = bsdkame_pfkey_register_response,
	.process_queue = bsdkame_dequeue,
	.process_msg = bsdkame_process_msg,
	.raw_eroute = bsdkame_raw_eroute,
	.shunt_eroute = bsdkame_shunt_eroute,
	.sag_eroute = bsdkame_sag_eroute,
	.add_sa = bsdkame_add_sa,
	.grp_sa = NULL,
	.del_sa = bsdkame_del_sa,
	.get_spi = NULL,
	.eroute_idle = bsdkame_was_eroute_idle,
	.inbound_eroute = FALSE,
	.scan_shunts = expire_bare_shunts,
	.init = bsdkame_init_pfkey,
	.exceptsocket = bsdkame_except_socket,
	.docommand = bsdkame_do_command,
	.remove_orphaned_holds = bsdkame_remove_orphaned_holds,
	.process_raw_ifaces = bsdkame_process_raw_ifaces,
	.overlap_supported = FALSE,
	.sha2_truncbug_support = FALSE,
	.v6holes = NULL,
};<|MERGE_RESOLUTION|>--- conflicted
+++ resolved
@@ -3,12 +3,9 @@
  * based upon kernel_klips.c.
  *
  * Copyright (C) 2006 Michael Richardson <mcr@xelerance.com>
-<<<<<<< HEAD
  * Copyright (C) 2019 Andrew Cagney <cagney@gnu.org>
  * Copyright (C) 2019 Paul Wouters <pwouters@redhat.com>
-=======
  * Copyright (C) 2017 Mayank Totale <mtotale@gmail.com>
->>>>>>> 83a28c7e
  *
  * This program is free software; you can redistribute it and/or modify it
  * under the terms of the GNU General Public License as published by the
@@ -138,13 +135,7 @@
 				if (q == NULL) {
 					/* matches nothing -- create a new entry */
 					int fd = create_socket(ifp, ifp->name,
-<<<<<<< HEAD
-							       pluto_port);
-=======
 							       pluto_port, IPPROTO_UDP);
-					ipstr_buf b;
-
->>>>>>> 83a28c7e
 					if (fd < 0)
 						break;
 
