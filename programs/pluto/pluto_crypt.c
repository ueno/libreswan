/* 
 * Cryptographic helper function.
 * Copyright (C) 2004 Michael C. Richardson <mcr@xelerance.com>
 *
 * This program is free software; you can redistribute it and/or modify it
 * under the terms of the GNU General Public License as published by the
 * Free Software Foundation; either version 2 of the License, or (at your
 * option) any later version.  See <http://www.fsf.org/copyleft/gpl.txt>.
 *
 * This program is distributed in the hope that it will be useful, but
 * WITHOUT ANY WARRANTY; without even the implied warranty of MERCHANTABILITY
 * or FITNESS FOR A PARTICULAR PURPOSE.  See the GNU General Public License
 * for more details.
 *
 * This code was developed with the support of IXIA communications.
 *
 * Modifications to use OCF interface written by
 * Daniel Djamaludin <danield@cyberguard.com>
 * Copyright (C) 2004-2005 Intel Corporation.  All Rights Reserved.
 *
 */

#include <stdlib.h>
#include <string.h>
#include <ctype.h>
#include <errno.h>
#include <sys/socket.h>
#include <netinet/in.h>
#include <arpa/inet.h>
#include <unistd.h>
#include <sys/time.h>
#include <sys/resource.h>
#include <sys/types.h>
#if defined(macintosh) || (defined(__MACH__) && defined(__APPLE__))
#include <sys/sysctl.h>
#endif

#include <sys/stat.h>
#include <fcntl.h>

#include <signal.h>
#include <sys/wait.h>

#include <openswan.h>
#include <openswan/ipsec_policy.h>

#include "sysdep.h"
#include "constants.h"
#include "defs.h"
#include "packet.h"
#include "demux.h"
#include "oswlog.h"
#include "log.h"
#include "state.h"
#include "demux.h"
#include "rnd.h"
#include "pluto_crypt.h"

#ifdef HAVE_OCF_AND_OPENSSL
#include "id.h"
#include "pgp.h"
#include "x509.h"
#include "certs.h"
#include "keys.h"
#include "ocf_cryptodev.h"
#endif

struct pluto_crypto_worker {
    int   pcw_helpernum;
    pid_t pcw_pid;
    int   pcw_pipe;
    int   pcw_work;         /* how many items outstanding */
    int   pcw_maxbasicwork; /* how many basic things can be queued */
    int   pcw_maxcritwork;  /* how many critical things can be queued */
    bool  pcw_dead;         /* worker is dead, waiting for reap */
    bool  pcw_reaped;       /* worker has been reaped, waiting for dealloc */
    struct pluto_crypto_req_cont *pcw_cont;
};

static struct pluto_crypto_req_cont *backlogqueue;
static int                           backlogqueue_len;

static void init_crypto_helper(struct pluto_crypto_worker *w, int n);
static void cleanup_crypto_helper(struct pluto_crypto_worker *w, int status);
static void handle_helper_comm(struct pluto_crypto_worker *w);
extern void free_preshared_secrets(void);

/* may be NULL if we are to do all the work ourselves */
struct pluto_crypto_worker *pc_workers = NULL;
int pc_workers_cnt = 0;
int pc_worker_num;
pcr_req_id pcw_id;

bool using_vulcan_hack=FALSE;

/* local in child */
int pc_helper_num=-1;

void pluto_do_crypto_op(struct pluto_crypto_req *r)
{
    DBG(DBG_CONTROL
	, DBG_log("helper %d doing %s op id: %u"
		  , pc_helper_num
		  , enum_show(&pluto_cryptoop_names, r->pcr_type)
		  , r->pcr_id));

#ifdef DEBUG
    {
	char *d = getenv("PLUTO_CRYPTO_HELPER_DELAY");
	if(d != NULL) {
	    int delay=atoi(d);

	    DBG_log("helper is pausing for %d seconds", delay);
	    sleep(delay);
	}
    }
#endif

    /* now we have the entire request in the buffer, process it */
    switch(r->pcr_type) {
    case pcr_build_kenonce:
	calc_ke(r);
	calc_nonce(r);
	break;

    case pcr_build_nonce:
	calc_nonce(r);
	break;

    case pcr_compute_dh_iv:
	calc_dh_iv(r);
	break;

    case pcr_compute_dh:
	calc_dh(r);
	break;

    case pcr_rsa_sign:
    case pcr_rsa_check:
    case pcr_x509cert_fetch:
    case pcr_x509crl_fetch:
	break;
    }
}

static void catchhup(int signo UNUSED)
{
    /* socket closed die */
    exit(0);
}

static void catchusr1(int signo UNUSED)
{
    return;
}

static void
helper_passert_fail(const char *pred_str
		    , const char *file_str
		    , unsigned long line_no) NEVER_RETURNS;

static void
helper_passert_fail(const char *pred_str
		    , const char *file_str
		    , unsigned long line_no)
{
    static bool dying_breath = 0;

    /* we will get a possibly unplanned prefix.  Hope it works */
    loglog(RC_LOG_SERIOUS, "ASSERTION FAILED at %s:%lu: %s", file_str, line_no, pred_str);
    if (!dying_breath)
    {
	dying_breath = TRUE;
    }
    chdir("helper");
    abort();
}


void pluto_crypto_helper(int fd, int helpernum)
{
    FILE *io = fdopen(fd, "ab+");
    long reqbuf[PCR_REQ_SIZE/sizeof(long)];
    struct pluto_crypto_req *r;

    signal(SIGHUP, catchhup);
    signal(SIGUSR1, catchusr1);

    pc_worker_num = helpernum;
    /* make us lower priority that average */
    setpriority(PRIO_PROCESS, 0, 10);

    DBG(DBG_CONTROL, DBG_log("helper %d waiting on fd: %d"
			     , helpernum, fileno(io)));

    memset(reqbuf, 0, sizeof(reqbuf));
    while(fread((char*)reqbuf, sizeof(r->pcr_len), 1, io) == 1) {
	int restlen;
	int actnum;
	unsigned char *reqrest = ((unsigned char *)reqbuf)+sizeof(r->pcr_len);

	r = (struct pluto_crypto_req *)reqbuf;
	restlen = r->pcr_len-sizeof(r->pcr_len);
	
	passert(restlen < (signed)PCR_REQ_SIZE);

	actnum = fread(reqrest, restlen, 1, io);
	/* okay, got a basic size, read the rest of it */
	if(actnum != 1) {
	    /* faulty read. die, parent will restart us */
	    loglog(RC_LOG_SERIOUS, "cryptographic helper(%d) fread(%d)=%d failed: %s\n",
		   getpid(), restlen, actnum, strerror(errno));

#ifdef DEBUG
	    if(getenv("PLUTO_CRYPTO_HELPER_COREDUMP")) {
		if(fork()==0) { /* in child */
		    passert(actnum == 1);
		}
	    }
#endif
	    exit(1);
	}

	pluto_do_crypto_op(r);

	actnum = fwrite((unsigned char *)r, r->pcr_len, 1, io);

	if(actnum != 1) {
	    loglog(RC_LOG_SERIOUS, "failed to write answer: %d", actnum);
	    exit(2);
	}
	memset(reqbuf, 0, sizeof(reqbuf));
    }

    if(!feof(io)) {
	loglog(RC_LOG_SERIOUS, "helper %d got error: %s", helpernum, strerror(ferror(io)));
    }

    /* probably normal EOF */
    fclose(io);
    exit(0);
}


/*
 * this function is called with a request to do some cryptographic operations
 * along with a continuation structure, which will be used to deal with
 * the response.
 *
 * This may fail if there are no helpers that can take any data, in which
 * case an error is returned. 
 *
 */
err_t send_crypto_helper_request(struct pluto_crypto_req *r
				 , struct pluto_crypto_req_cont *cn
				 , bool *toomuch)
{
    struct pluto_crypto_worker *w;
    int cnt;

    /* do it all ourselves? */
    if(pc_workers == NULL) {
	reset_cur_state();

	pluto_do_crypto_op(r);
	/* call the continuation */
	(*cn->pcrc_func)(cn, r, NULL);

	/* indicate that we did everything ourselves */
	*toomuch = TRUE;

	pfree(cn);
	pfree(r);
	return NULL;
    }

    /* set up the id */
    r->pcr_id = pcw_id++;
    cn->pcrc_id = r->pcr_id;
    cn->pcrc_pcr = r;

    pc_worker_num++;
    if(pc_worker_num >= pc_workers_cnt) {
	pc_worker_num = 0;
    }

    cnt = pc_workers_cnt;

    /* find an available worker, restarting one if it was found to be dead */
    w = &pc_workers[pc_worker_num];

    DBG(DBG_CONTROL
	, DBG_log("%d: w->pcw_dead: %d w->pcw_work: %d cnt: %d",
		  pc_worker_num, w->pcw_dead, w->pcw_work, cnt));
    
    while((w->pcw_dead || (w->pcw_work >= w->pcw_maxbasicwork))
	  && --cnt > 0) {
	
	pc_worker_num++;
	w = &pc_workers[pc_worker_num];

	/* see if there is something to clean up after */
	if(w->pcw_dead      == TRUE
	   && w->pcw_reaped == TRUE) {
	    cleanup_crypto_helper(w, 0);
	}
	DBG(DBG_CONTROL
	    , DBG_log("%d: w->pcw_dead: %d w->pcw_work: %d cnt: %d",
		      pc_worker_num, w->pcw_dead, w->pcw_work, cnt));
    }

    if(cnt == 0 && r->pcr_pcim > pcim_ongoing_crypto) {
	cnt = pc_workers_cnt;
	while((w->pcw_dead || (w->pcw_work >= w->pcw_maxcritwork))
	      && --cnt > 0) {
	
	    pc_worker_num++;
	    w = &pc_workers[pc_worker_num];

	    /* see if there is something to clean up after */
	    if(w->pcw_dead      == TRUE
	       && w->pcw_reaped == TRUE) {
		cleanup_crypto_helper(w, 0);
	    }
	    DBG(DBG_CONTROL
		, DBG_log("crit %d: w->pcw_dead: %d w->pcw_work: %d cnt: %d",
			  pc_worker_num, w->pcw_dead, w->pcw_work, cnt));
	}
    }

    if(cnt == 0 && r->pcr_pcim >= pcim_demand_crypto) {
	/* it is very important. Put it all on a queue for later */
	cn->pcrc_next = backlogqueue;
	backlogqueue  = cn;
	
	backlogqueue_len++;
	DBG(DBG_CONTROL
	    , DBG_log("critical demand crypto operation queued as item %d"
		      , backlogqueue_len));
	*toomuch = FALSE;
	return NULL;
    }

    if(cnt == 0) {
	/* didn't find any workers */
	DBG(DBG_CONTROL
	    , DBG_log("failed to find any available worker (import=%s)"
		      , enum_name(&pluto_cryptoimportance_names,r->pcr_pcim)));

	*toomuch = TRUE;
	return "failed to find any available worker";
    }

    /* w points to a work. Make sure it is live */
    if(w->pcw_pid == -1) {
	init_crypto_helper(w, pc_worker_num);
	if(w->pcw_pid == -1) {
	    DBG(DBG_CONTROL
		, DBG_log("found only a dead helper, and failed to restart it"));
	    *toomuch = TRUE;
	    return "failed to start a new helper";
	}
    }

    /* link it to the active worker list */
    cn->pcrc_next = w->pcw_cont;
    w->pcw_cont = cn;

    passert(w->pcw_pid != -1);
    passert(w->pcw_pipe != -1);
    passert(w->pcw_work < w->pcw_maxcritwork);
    
    DBG(DBG_CONTROL
	, DBG_log("asking helper %d to do %s op on seq: %u"
		  , w->pcw_helpernum
		  , enum_show(&pluto_cryptoop_names, r->pcr_type)
		  , r->pcr_id));

    /* send the request, and then mark the work as having more work */
    cnt = write(w->pcw_pipe, r, r->pcr_len);
    if(cnt == -1) {
	return "failed to write";
    } 

    w->pcw_work++;
    *toomuch = FALSE;
    return NULL;
}

/*
 * send 1 unit of backlog, if any, to indicated worker.
 */
static void crypto_send_backlog(struct pluto_crypto_worker *w)
{
    struct pluto_crypto_req *r;
    struct pluto_crypto_req_cont *cn;

    if(backlogqueue_len > 0) {
	int cnt;

	passert(backlogqueue != NULL);
	
	cn = backlogqueue;
	backlogqueue = cn->pcrc_next;
	backlogqueue_len--;
	
	r = cn->pcrc_pcr;
      
	DBG(DBG_CONTROL
	    , DBG_log("removing backlog item (%d) from queue: %d left"
		      , r->pcr_id, backlogqueue_len));

	/* w points to a work. Make sure it is live */
	if(w->pcw_pid == -1) {
	    init_crypto_helper(w, pc_worker_num);
	    if(w->pcw_pid == -1) {
		DBG(DBG_CONTROL
		    , DBG_log("found only a dead helper, and failed to restart it"));
		/* XXX invoke callback with failure */
		passert(0);
		return;
	    }
	}
	
	/* link it to the active worker list */
	cn->pcrc_next = w->pcw_cont;
	w->pcw_cont = cn;
	
	passert(w->pcw_pid != -1);
	passert(w->pcw_pipe != -1);
	passert(w->pcw_work > 0);
    
	DBG(DBG_CONTROL
	    , DBG_log("asking helper %d to do %s op on seq: %u"
		      , w->pcw_helpernum
		      , enum_show(&pluto_cryptoop_names, r->pcr_type)
		      , r->pcr_id));
	
	/* send the request, and then mark the work as having more work */
	cnt = write(w->pcw_pipe, r, r->pcr_len);
	if(cnt == -1) {
	    /* XXX invoke callback with failure */
	    passert(0);
	    return;
	} 
	
	w->pcw_work++;
    }
}

bool pluto_crypt_handle_dead_child(int pid, int status)
{
    int cnt;
    struct pluto_crypto_worker *w = pc_workers;

    for(cnt = 0; cnt < pc_workers_cnt; cnt++, w++) {
	if(w->pcw_pid == pid) {
	    w->pcw_reaped = TRUE;
	    
	    if(w->pcw_dead == TRUE) {
		cleanup_crypto_helper(w, status);
	    }
	    return TRUE;
	}
    }
    return FALSE;
}    

/*
 * look for any states attaches to continuations
 */
void delete_cryptographic_continuation(struct state *st)
{
    int i;

    for(i=0; i<pc_workers_cnt; i++) {
	struct pluto_crypto_worker *w = &pc_workers[i];
	struct pluto_crypto_req_cont *cn, **cnp;

	cn = w->pcw_cont;
	cnp = &w->pcw_cont;
	while(cn && st->st_serialno != cn->pcrc_serialno) {
	    cnp = &cn->pcrc_next;
	    cn = cn->pcrc_next;
	}
	
	if(cn == NULL) {
	    DBG(DBG_CRYPT, DBG_log("no suspended cryptographic state for %lu\n"
				   , st->st_serialno));
	    return;
	}

	/* unlink it, and free it */
	*cnp = cn->pcrc_next;
	cn->pcrc_next = NULL;
 
	if(cn->pcrc_free) {
	    /*
	     * use special free function which can deal with other
	     * saved structures.
	     */
	    (*cn->pcrc_free)(cn, cn->pcrc_pcr, "state removed");
	} else {
	    pfree(cn);
	}
    }
}
	
/*
 * this function is called when there is a helper pipe that is ready.
 * we read the request from the pipe, and find the associated continuation,
 * and dispatch to that continuation.
 *
 * this function should process only a single answer, and then go back
 * to the select call to get called again. This is not most efficient,
 * but is is most fair.
 *
 */
void handle_helper_comm(struct pluto_crypto_worker *w)
{
    long reqbuf[PCR_REQ_SIZE/sizeof(long)];
    unsigned char *inloc;
    struct pluto_crypto_req *r;
    int restlen;
    int actlen;
    struct pluto_crypto_req_cont *cn, **cnp;

    /* we can accept more work now that we are about to read from the pipe */
    w->pcw_work--;

    DBG(DBG_CRYPT, DBG_log("helper %u has work (cnt now %d)"
			   ,w->pcw_helpernum
			   ,w->pcw_work));

    /* read from the pipe */
    actlen = read(w->pcw_pipe, (char *)reqbuf, sizeof(r->pcr_len));

    if(actlen != sizeof(r->pcr_len)) {
	if(actlen != 0) {
	    loglog(RC_LOG_SERIOUS, "read failed with %d: %s"
		   , actlen, strerror(errno));
	}
	/*
	 * eof, mark worker as dead. If already reaped, then free.
	 */
	w->pcw_dead = TRUE;
	if(w->pcw_reaped) {
	    cleanup_crypto_helper(w, 0);
	}
	return;
    }

    r = (struct pluto_crypto_req *)reqbuf;

    if(r->pcr_len > sizeof(reqbuf)) {
	loglog(RC_LOG_SERIOUS, "helper(%d) pid=%d screwed up length: %lu > %lu, killing it"
	       , w->pcw_helpernum
	       , w->pcw_pid, (unsigned long)r->pcr_len
               , (unsigned long)sizeof(reqbuf));
    killit:
	kill(w->pcw_pid, SIGTERM);
	w->pcw_dead = TRUE;
	return;
    }

    restlen = r->pcr_len-sizeof(r->pcr_len);
    inloc = ((unsigned char*)reqbuf)+sizeof(r->pcr_len);

    while(restlen > 0) {
	/* okay, got a basic size, read the rest of it */
	actlen = read(w->pcw_pipe, inloc, restlen);

	if(actlen <= 0) {
	    /* faulty read. note this fact, and close pipe. */
	    /* we actually need to restart this query, but we'll do that
	     * another day.
	     */
	    loglog(RC_LOG_SERIOUS
		   , "cryptographic handler(%d) read(%d)=%d failed: %s\n"
		   , w->pcw_pipe, restlen, actlen, strerror(errno));
	    goto killit;
	}

	restlen -= actlen;
	inloc   += actlen;
    }

    DBG(DBG_CRYPT, DBG_log("helper %u replies to sequence %u"
			   ,w->pcw_helpernum
			   ,r->pcr_id));

    /*
     * if there is work queued, then send it off after reading, since this
     * avoids the most deadlocks
     */
    crypto_send_backlog(w);

    /* now match up request to continuation, and invoke it */
    cn = w->pcw_cont;
    cnp = &w->pcw_cont;
    while(cn && r->pcr_id != cn->pcrc_id) {
	cnp = &cn->pcrc_next;
	cn = cn->pcrc_next;
    }

    if(cn == NULL) {
	loglog(RC_LOG_SERIOUS
	       , "failed to find continuation associated with req %u\n",
	       (unsigned int)r->pcr_id);
	return;
    }

    /* unlink it */
    *cnp = cn->pcrc_next;
    cn->pcrc_next = NULL;
 
    passert(cn->pcrc_func != NULL);

    DBG(DBG_CRYPT, DBG_log("calling callback function %p"
			   ,cn->pcrc_func));

    /* call the continuation */
    (*cn->pcrc_func)(cn, r, NULL);

    /* now free up the continuation */
    pfree(cn);
}


/*
 * initialize a helper.
 */
static void init_crypto_helper(struct pluto_crypto_worker *w, int n)
{
    int fds[2];
    int errno2;

    /* reset this */
    w->pcw_pid = -1;

    if(socketpair(PF_UNIX, SOCK_STREAM, 0, fds) != 0) {
	loglog(RC_LOG_SERIOUS, "could not create socketpair for helpers: %s",
	       strerror(errno));
	return;
    }

    w->pcw_helpernum = n;
    w->pcw_pipe = fds[0];
    w->pcw_maxbasicwork  = 2;
    w->pcw_maxcritwork   = 4;
    w->pcw_work     = 0;
    w->pcw_reaped = FALSE;
    w->pcw_dead   = FALSE;

    /* set the send/received queue length to be at least maxcritwork
     * times sizeof(pluto_crypto_req) in size
     */
    {
	int qlen = w->pcw_maxcritwork * sizeof(struct pluto_crypto_req) + 10;
	
	if(setsockopt(fds[0], SOL_SOCKET, SO_SNDBUF,&qlen, sizeof(qlen))==-1
	   || setsockopt(fds[0],SOL_SOCKET,SO_SNDBUF,&qlen,sizeof(qlen))==-1
	   || setsockopt(fds[1],SOL_SOCKET,SO_RCVBUF,&qlen,sizeof(qlen))==-1
	   || setsockopt(fds[1],SOL_SOCKET,SO_RCVBUF,&qlen,sizeof(qlen))==-1) {
	    loglog(RC_LOG_SERIOUS, "could not set socket queue to %d", qlen);
	    return;
	}
    }

    /* flush various descriptors so that they don't get written twice */
    fflush(stdout);
    fflush(stderr);
    close_log();
    close_peerlog();

    /* set local so that child inheirits it */
    pc_helper_num = n;

    w->pcw_pid = fork();
    errno2 = errno;
    if(w->pcw_pid == 0) { 

	/* this is the CHILD */
	int fd;
	int maxfd;
	struct rlimit nf;

#ifdef HAVE_SETPROCTITLE
	setproctitle("pluto helper %s #%3d   ", pluto_ifn_inst, n);
#else
	/* diddle with our proc title */
	{
	    int i;
	    memset(global_argv[0], '\0', strlen(global_argv[0])+1);
	    sprintf(global_argv[0], "pluto helper %s #%3d   ", pluto_ifn_inst, n);
	    for(i = 1; i < global_argc; i++) {
		if(global_argv[i]) {
		    int l = strlen(global_argv[i]);
		    memset(global_argv[i], '\0', l);
		}
		global_argv[i]=NULL;
	    }
	}
#endif

	if(getenv("PLUTO_CRYPTO_HELPER_DEBUG")) {
	    sprintf(global_argv[0], "pluto helper %s #%3d (waiting for GDB) "
		    , pluto_ifn_inst, n);
	    sleep(60); /* for debugger to attach */
	    sprintf(global_argv[0], "pluto helper %s #%3d                   "
		    , pluto_ifn_inst, n);
	}

	if(getrlimit(RLIMIT_NOFILE, &nf) == -1) {
	    maxfd = 256;
	} else {
	    maxfd = nf.rlim_max;
	}

	/* in child process, close all non-essential fds */
	for(fd = 3; fd < maxfd; fd++) {
	    if(fd != fds[1]) close(fd);
	}
	
	pluto_init_log();
	init_rnd_pool();
#ifdef HAVE_OCF_AND_OPENSSL
	load_cryptodev();
#endif
	free_preshared_secrets();
	openswan_passert_fail = helper_passert_fail;
	debug_prefix='!';

#ifdef VULCAN_PK
	if(using_vulcan_hack) {
	    vulcanpk_mapping = mapvulcanpk();
	    /* initialize chip */
	    vulcanpk_init(vulcanpk_mapping);
	}
#endif	

	pluto_crypto_helper(fds[1], n);

#ifdef VULCAN_PK
	if(using_vulcan_hack) {
	    /* shut down */
	    unmapvulcanpk(vulcanpk_mapping);
	}
#endif

	exit(0);
	/* NOTREACHED */
    }

    /* open the log files again */
    pluto_init_log();
	
    if(w->pcw_pid == -1) {
	loglog(RC_LOG_SERIOUS, "failed to start child, error = %s"
	       , strerror(errno2));
	close(fds[1]);
	close(fds[0]);
	w->pcw_dead   = TRUE;
	return;
    }

    /* PARENT */
    openswan_log("started helper pid=%d (fd:%d)", w->pcw_pid,  w->pcw_pipe);
    
    /* close client side of socket pair in parent */
    close(fds[1]);
}

/*
 * clean up after a crypto helper
 */
static void cleanup_crypto_helper(struct pluto_crypto_worker *w
				  , int status)
{
    if(w->pcw_pipe) {
	loglog(RC_LOG_SERIOUS, "closing helper(%u) pid=%d fd=%d killed=%s(%d%s) exit=%d"
	       , w->pcw_helpernum, w->pcw_pid, w->pcw_pipe
	       , WIFEXITED(status) ? "no" : "yes"
	       , WIFEXITED(status) ? 0 : WTERMSIG(status) 
	       , WIFEXITED(status) && WCOREDUMP(status) ? ":core" : ""
	       , WEXITSTATUS(status));
	close(w->pcw_pipe);
    }

    w->pcw_pid = -1;
    w->pcw_reaped = FALSE;
    w->pcw_dead   = FALSE;   /* marking is not dead lets it live again */
}


/*
 * initialize the helpers.
 *
 * Later we will have to make provisions for helpers that have hardware
 * underneath them, in which case, they may be able to accept many
 * more requests than average.
 *
 */
void init_crypto_helpers(int nhelpers)
{
    int i;

    pc_workers = NULL;
    pc_workers_cnt = 0;
    pcw_id = 1;

<<<<<<< HEAD
    cryptodev.calc_dh_shared = calc_dh_shared_gmp;
=======
>>>>>>> 3cdcf787
#ifdef VULCAN_PK
    if(please_use_vulcan_hack) {
	int vfd;

	vfd = open("/dev/vulcanpk", O_RDWR);
	if(vfd != -1) {
<<<<<<< HEAD
	    cryptodev.calc_dh_shared = calc_dh_shared_vulcanpk;
=======
	    calc_dh_shared = calc_dh_shared_vulcanpk;
>>>>>>> 3cdcf787
	    using_vulcan_hack = TRUE;
	    openswan_log("Enabling direct Vulcan Public Key interface\n");
	    close(vfd);

	    if(nhelpers == -1) {
		/* only need one helper for this situation, in theory */
		nhelpers = 1;
	    }
	}
    }
#endif

    /* find out how many CPUs there are, if nhelpers is -1 */
    /* if nhelpers == 0, then we do all the work ourselves */
    if(nhelpers == -1) {
	int ncpu_online;
#if !(defined(macintosh) || (defined(__MACH__) && defined(__APPLE__)))
      ncpu_online = sysconf(_SC_NPROCESSORS_ONLN);
#else
      int mib[2], numcpu;
           size_t len;

           mib[0] = CTL_HW;
           mib[1] = HW_NCPU;
           len = sizeof(numcpu);
           ncpu_online = sysctl(mib, 2, &numcpu, &len, NULL, 0);
#endif

	if(ncpu_online > 2) {
	    nhelpers = ncpu_online - 1;
	} else {
	    /*
	     * if we have 2 CPUs or less, then create 1 helper, since
	     * we still want to deal with head-of-queue problem.
	     */
	    nhelpers = 1;
	}
    }

    if(nhelpers > 0) {
	openswan_log("starting up %d cryptographic helpers", nhelpers);
	pc_workers = alloc_bytes(sizeof(*pc_workers)*nhelpers
				 , "pluto helpers");
	pc_workers_cnt = nhelpers;
	
	for(i=0; i<nhelpers; i++) {
	    init_crypto_helper(&pc_workers[i], i);
	}
    } else {
	openswan_log("no helpers will be started, all cryptographic operations will be done inline");
    }
	
    pc_worker_num = 0;

}

void pluto_crypto_helper_sockets(fd_set *readfds)
{
    int cnt;
    struct pluto_crypto_worker *w = pc_workers;

    for(cnt = 0; cnt < pc_workers_cnt; cnt++, w++) {
	if(w->pcw_pid != -1 && !w->pcw_dead) {
	    passert(w->pcw_pipe > 0);

	    FD_SET(w->pcw_pipe, readfds);
	}
    }
}

int pluto_crypto_helper_ready(fd_set *readfds)
{
    int cnt;
    struct pluto_crypto_worker *w = pc_workers;
    int ndes;

    ndes = 0;

    for(cnt = 0; cnt < pc_workers_cnt; cnt++, w++) {
	if(w->pcw_pid != -1 && !w->pcw_dead) {
	    passert(w->pcw_pipe > 0);

	    if(FD_ISSET(w->pcw_pipe, readfds)) {
		handle_helper_comm(w);
		ndes++;
	    }
	}
    }
    
    return ndes;
}

/*
 * Local Variables:
 * c-basic-offset:4
 * c-style: pluto
 * End:
 */<|MERGE_RESOLUTION|>--- conflicted
+++ resolved
@@ -809,21 +809,14 @@
     pc_workers_cnt = 0;
     pcw_id = 1;
 
-<<<<<<< HEAD
     cryptodev.calc_dh_shared = calc_dh_shared_gmp;
-=======
->>>>>>> 3cdcf787
 #ifdef VULCAN_PK
     if(please_use_vulcan_hack) {
 	int vfd;
 
 	vfd = open("/dev/vulcanpk", O_RDWR);
 	if(vfd != -1) {
-<<<<<<< HEAD
 	    cryptodev.calc_dh_shared = calc_dh_shared_vulcanpk;
-=======
-	    calc_dh_shared = calc_dh_shared_vulcanpk;
->>>>>>> 3cdcf787
 	    using_vulcan_hack = TRUE;
 	    openswan_log("Enabling direct Vulcan Public Key interface\n");
 	    close(vfd);
