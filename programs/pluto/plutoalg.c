--- conflicted
+++ resolved
@@ -201,26 +201,16 @@
 
 	ptr=buf;
 
-<<<<<<< HEAD
-	ALG_INFO_ESP_FOREACH(alg_info, esp_info, cnt) {
-	    if (kernel_alg_esp_enc_ok(esp_info->esp_ealg_id, 0, NULL)) {
-		DBG_log("algid=%d not available", esp_info->esp_ealg_id);
-=======
 	buf[0]=0; strncat(buf, "none", buflen);
 
 	ALG_INFO_ESP_FOREACH(alg_info, esp_info, cnt) {
 	    if (kernel_alg_esp_enc_ok(esp_info->esp_ealg_id, 0, NULL)) {
 		DBG_log("esp algid=%d not available", esp_info->esp_ealg_id);
->>>>>>> 4b62df4d
 		continue;
 	    }
 
 	    if (kernel_alg_esp_auth_ok(esp_info->esp_aalg_id, NULL)) {
-<<<<<<< HEAD
-		DBG_log("algid=%d not available", esp_info->esp_aalg_id);
-=======
 		DBG_log("auth algid=%d not available", esp_info->esp_aalg_id);
->>>>>>> 4b62df4d
 		continue;
 	    }
 	    
@@ -230,13 +220,9 @@
 	    aklen=esp_info->esp_aalg_keylen;
 	    if (!aklen) 
 		aklen=kernel_alg_esp_auth_keylen(esp_info->esp_aalg_id)*BITS_PER_BYTE;
-<<<<<<< HEAD
-	    ret=snprintf(ptr, buflen, "%s(%d)_%03d-%s(%d)_%03d, "
-=======
 	    
 	    ret=snprintf(ptr, buflen, "%s%s(%d)_%03d-%s(%d)_%03d"
 			 , sep
->>>>>>> 4b62df4d
 			 , enum_name(&esp_transformid_names, esp_info->esp_ealg_id)+sizeof("ESP")
 			 , esp_info->esp_ealg_id, eklen
 			 , enum_name(&auth_alg_names, esp_info->esp_aalg_id)+sizeof("AUTH_ALGORITHM_HMAC")
@@ -244,8 +230,6 @@
 	    ptr+=ret;
 	    buflen-=ret;
 	    if (buflen<0) break;
-<<<<<<< HEAD
-=======
 
 	    sep = ", ";
 	}
@@ -271,7 +255,6 @@
 	buf[0]=0; strncat(buf, "none", buflen);
 
 	ALG_INFO_ESP_FOREACH(alg_info, esp_info, cnt) {
-
 	    if (kernel_alg_esp_auth_ok(esp_info->esp_aalg_id, NULL)) {
 		DBG_log("auth algid=%d not available", esp_info->esp_aalg_id);
 		continue;
@@ -290,7 +273,6 @@
 	    if (buflen<0) break;
 
 	    sep = ", ";
->>>>>>> 4b62df4d
 	}
 	return ptr-buf;
 }
