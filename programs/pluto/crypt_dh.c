--- conflicted
+++ resolved
@@ -64,11 +64,7 @@
  * We make the leap that the length should be that of the group
  * (see quoted passage at start of ACCEPT_KE).
  */
-<<<<<<< HEAD
 void
-=======
-static void
->>>>>>> 3cdcf787
 calc_dh_shared_gmp(chunk_t *shared, const chunk_t g
 		   , const chunk_t *secchunk
 		   , const struct oakley_group_desc *group)
@@ -131,7 +127,6 @@
 
 #ifdef VULCAN_PK
 #include "vulcan/crypto_dh_vulcanpk.c"
-<<<<<<< HEAD
 #else
 
 /*
@@ -224,11 +219,6 @@
 	return;
 }
 #endif
-=======
-#endif
-
-calc_dh_shared_t calc_dh_shared = calc_dh_shared_gmp;
->>>>>>> 3cdcf787
 
 /* SKEYID for preshared keys.
  * See draft-ietf-ipsec-ike-01.txt 4.1
@@ -478,11 +468,7 @@
       setchunk_fromwire(g, &dhq.gr, &dhq);
     }
 
-<<<<<<< HEAD
     (*cryptodev.calc_dh_shared)(&shared, g, &sec, group);
-=======
-    (*calc_dh_shared)(&shared, g, &sec, group);
->>>>>>> 3cdcf787
     
     memset(&skeyid, 0, sizeof(skeyid));
     memset(&skeyid_d, 0, sizeof(skeyid_d));
@@ -557,11 +543,7 @@
     } else {
       setchunk_fromwire(g, &dhq.gr, &dhq);
     }
-<<<<<<< HEAD
     (*cryptodev.calc_dh_shared)(&shared, g, &sec, group);
-=======
-    (*calc_dh_shared)(&shared, g, &sec, group);
->>>>>>> 3cdcf787
 
     /* now translate it back to wire chunks, freeing the chunks */
     setwirechunk_fromchunk(skr->shared,   shared,   skr);
