--- conflicted
+++ resolved
@@ -10,13 +10,9 @@
  * Copyright (C) 2012-2018 Paul Wouters <pwouters@redhat.com>
  * Copyright (C) 2013 David McCullough <ucdevel@gmail.com>
  * Copyright (C) 2013 Matt Rogers <mrogers@redhat.com>
-<<<<<<< HEAD
  * Copyright (C) 2014-2019 Andrew Cagney <cagney@gnu.org>
  * Copyright (C) 2017-2018 Antony Antony <antony@phenome.org>
-=======
- * Copyright (C) 2014,2017 Andrew Cagney <cagney@gmail.com>
  * Copyright (C) 2017 Mayank Totale <mtotale@gmail.com>
->>>>>>> 83a28c7e
  *
  * This program is free software; you can redistribute it and/or modify it
  * under the terms of the GNU General Public License as published by the
@@ -554,18 +550,18 @@
 		bool tcp = st->st_interface->proto == IPPROTO_TCP;
 
 		if (nat)
-<<<<<<< HEAD
 			dbg("NAT-T: NAT Traversal detected - their IKE port is '%d'",
 			     c->spd.that.host_port);
 
 		dbg("NAT-T: encaps is '%s'",
 		     c->encaps == yna_auto ? "auto" : bool_str(c->encaps == yna_yes));
 
-		lswlogf(buf, "%sESP%s%s%s=>0x%08" PRIx32 " <0x%08" PRIx32 "",
+		lswlogf(buf, "%sESP%s%s%s%s=>0x%08" PRIx32 " <0x%08" PRIx32 "",
 			ini,
 			nat ? "/NAT" : "",
 			esn ? "/ESN" : "",
 			tfc ? "/TFC" : "",
+			tcp ? "/TCP" : "",
 			ntohl(st->st_esp.attrs.spi),
 			ntohl(st->st_esp.our_spi));
 		lswlogf(buf, " xfrm=%s", st->st_esp.attrs.transattrs.ta_encrypt->common.fqn);
@@ -574,34 +570,6 @@
 		    (st->st_esp.attrs.transattrs.enckeylen != 0 &&
 		     st->st_esp.attrs.transattrs.enckeylen != st->st_esp.attrs.transattrs.ta_encrypt->keydeflen)) {
 			lswlogf(buf, "_%u", st->st_esp.attrs.transattrs.enckeylen);
-=======
-			DBG(DBG_NATT, DBG_log("NAT-T: NAT Traversal detected - their IKE port is '%d'",
-				    c->spd.that.host_port));
-
-		DBG(DBG_NATT, DBG_log("NAT-T: encaps is '%s'",
-			    c->encaps == encaps_auto ? "auto" :
-				bool_str(c->encaps == encaps_yes)));
-
-		snprintf(b, sad_len - (b - sadetails),
-			 "%sESP%s%s%s%s=>0x%08lx <0x%08lx xfrm=%s_%d-%s",
-			 ini,
-			 nat ? "/NAT" : "",
-			 esn ? "/ESN" : "",
-			 tfc ? "/TFC" : "",
-			 tcp ? "/TCP" : "",
-			 (unsigned long)ntohl(st->st_esp.attrs.spi),
-			 (unsigned long)ntohl(st->st_esp.our_spi),
-			 st->st_esp.attrs.transattrs.ta_encrypt->common.fqn,
-			 st->st_esp.attrs.transattrs.enckeylen,
-			 st->st_esp.attrs.transattrs.ta_integ->common.fqn);
-
-		/* advance b to end of string */
-		b = b + strlen(b);
-
-		if (st->st_ikev2 && st->st_pfs_group != NULL)  {
-			b = add_str(sadetails, sad_len , b, "-");
-			b = add_str(sadetails, sad_len, b, st->st_pfs_group->common.name);
->>>>>>> 83a28c7e
 		}
 		lswlogf(buf, "-%s", st->st_esp.attrs.transattrs.ta_integ->common.fqn);
 
