<?xml version="1.0" encoding="UTF-8"?>
<!DOCTYPE refentry PUBLIC "-//OASIS//DTD DocBook XML V4.1.2//EN"
"http://www.oasis-open.org/docbook/xml/4.1.2/docbookx.dtd">
<!-- lifted from troff+man by doclifter -->
<refentry id="pluto8">
  <refentryinfo>
    <date>19 March 2006</date>
  </refentryinfo>

  <refmeta>
    <refentrytitle>IPSEC_PLUTO</refentrytitle>

    <manvolnum>8</manvolnum>

    <refmiscinfo class="date">28 March 1999</refmiscinfo>
  </refmeta>

  <refnamediv id="name">
    <refname>ipsec pluto</refname>

    <refpurpose>IPsec IKE keying daemon</refpurpose>
  </refnamediv>

  <!-- body begins here -->

  <refsynopsisdiv id="synopsis">
    <cmdsynopsis>
      <command>ipsec</command>

      <arg choice="plain"><replaceable>pluto</replaceable></arg>

      <arg choice="opt">--help</arg>

      <arg choice="opt">--version</arg>

      <arg choice="opt"><arg choice="plain">--optionsfrom
      <replaceable>c</replaceable></arg><arg
      choice="plain"><replaceable>filename</replaceable></arg></arg>

      <arg choice="opt">--nofork</arg>

      <arg choice="opt">--stderrlog</arg>

      <arg choice="opt">--noklips</arg>

      <arg choice="opt">--uniqueids</arg>

      <arg choice="opt">--interface
      <replaceable>interfacename</replaceable></arg>

      <arg choice="opt"><arg choice="plain">--ikeport
      <replaceable>c</replaceable></arg><arg
      choice="plain"><replaceable>portnumber</replaceable></arg></arg>

      <arg choice="opt"><arg choice="plain">--ctlbase
      <replaceable>c</replaceable></arg><arg
      choice="plain"><replaceable>path</replaceable></arg></arg>

      <arg choice="opt"><arg choice="plain">--secretsfile
      <replaceable>c</replaceable></arg><arg
      choice="plain"><replaceable>secrets-file</replaceable></arg></arg>

      <arg choice="opt">--adns <replaceable>pathname</replaceable></arg>

      <arg choice="opt">--lwdnsq <replaceable>pathname</replaceable></arg>

      <arg choice="opt">--perpeerlog</arg>

      <arg choice="opt"><arg choice="plain">--perpeerlogbase
      <replaceable>c</replaceable></arg><arg
      choice="plain"><replaceable>dirname</replaceable></arg></arg>

      <arg choice="opt"><arg choice="plain">--ipsecdir
      <replaceable>c</replaceable></arg><arg
      choice="plain"><replaceable>dirname</replaceable></arg></arg>

      <arg choice="opt"><arg choice="plain">--coredir
      <replaceable>c</replaceable></arg><arg
      choice="plain"><replaceable>dirname</replaceable></arg></arg>

      <arg choice="opt">--noretransmits</arg>

      <arg choice="opt">--debug-none</arg>

      <arg choice="opt">--debug-all</arg>

      <arg choice="opt">--debug-raw</arg>

      <arg choice="opt">--debug-crypt</arg>

      <arg choice="opt">--debug-parsing</arg>

      <arg choice="opt">--debug-emitting</arg>

      <arg choice="opt">--debug-control</arg>

      <arg choice="opt">--debug-lifecycle</arg>

      <arg choice="opt">--debug-klips</arg>

      <arg choice="opt">--debug-dns</arg>

      <arg choice="opt">--debug-oppo</arg>

      <arg choice="opt">--debug-private</arg>

      <arg choice="plain"><replaceable>ipsec</replaceable></arg>

      <arg choice="plain"><replaceable>whack</replaceable></arg>

      <arg choice="opt">--help</arg>

      <arg choice="opt">--version</arg>

      <arg choice="plain"><replaceable>ipsec</replaceable></arg>

      <arg choice="plain"><replaceable>ipsec whack</replaceable></arg>

      <arg choice="plain">--name <replaceable>c</replaceable></arg>

      <arg choice="plain"><replaceable>connection-name</replaceable></arg>

      <sbr />

      <arg choice="opt"><arg choice="plain">--id
      <replaceable>c</replaceable></arg><arg
      choice="plain"><replaceable>id</replaceable></arg></arg>

      <arg choice="plain"><replaceable>c</replaceable></arg>

      <arg choice="opt"><arg choice="plain">--host
      <replaceable>c</replaceable></arg><arg
      choice="plain"><replaceable>ip-address</replaceable></arg></arg>

      <arg choice="opt"><arg choice="plain">--ikeport
      <replaceable>c</replaceable></arg><arg
      choice="plain"><replaceable>port-number</replaceable></arg></arg>

      <arg choice="opt"><arg choice="plain">--nexthop
      <replaceable>c</replaceable></arg><arg
      choice="plain"><replaceable>ip-address</replaceable></arg></arg>

      <arg choice="opt"><arg choice="plain">--client
      <replaceable>c</replaceable></arg><arg
      choice="plain"><replaceable>subnet</replaceable></arg></arg>

      <arg choice="opt">--dnskeyondemand</arg>

      <arg choice="opt"><arg choice="plain">--updown
      <replaceable>c</replaceable></arg><arg
      choice="plain"><replaceable>updown</replaceable></arg></arg>

      <sbr />

      <arg choice="plain">--to</arg>

      <sbr />

      <arg choice="opt"><arg choice="plain">--id
      <replaceable>c</replaceable></arg><arg
      choice="plain"><replaceable>id</replaceable></arg></arg>

      <arg choice="opt"><arg choice="plain">--host
      <replaceable>c</replaceable></arg><arg
      choice="plain"><replaceable>ip-address</replaceable></arg></arg>

      <arg choice="opt"><arg choice="plain">--ikeport
      <replaceable>c</replaceable></arg><arg
      choice="plain"><replaceable>port-number</replaceable></arg></arg>

      <arg choice="opt"><arg choice="plain">--nexthop
      <replaceable>c</replaceable></arg><arg
      choice="plain"><replaceable>ip-address</replaceable></arg></arg>

      <arg choice="opt"><arg choice="plain">--client
      <replaceable>c</replaceable></arg><arg
      choice="plain"><replaceable>subnet</replaceable></arg></arg>

      <arg choice="opt">--dnskeyondemand</arg>

      <arg choice="opt"><arg choice="plain">--updown
      <replaceable>c</replaceable></arg><arg
      choice="plain"><replaceable>updown</replaceable></arg></arg>

      <sbr />

      <arg choice="opt">--aggrmode</arg>

      <arg choice="opt">--psk</arg>

      <arg choice="opt">--rsasig</arg>

      <arg choice="opt">--encrypt</arg>

      <arg choice="opt">--authenticate</arg>

      <arg choice="opt">--compress</arg>

      <arg choice="opt">--tunnel</arg>

      <arg choice="opt">--pfs</arg>

      <arg choice="opt">--disablearrivalcheck</arg>

      <arg choice="opt">--ipv4</arg>

      <arg choice="opt">--ipv6</arg>

      <arg choice="opt">--tunnelipv4</arg>

      <arg choice="opt">--tunnelipv6</arg>

      <arg choice="opt"><arg choice="plain">--ikelifetime
      <replaceable>c</replaceable></arg><arg
      choice="plain"><replaceable>seconds</replaceable></arg></arg>

      <arg choice="opt"><arg choice="plain">--ipseclifetime
      <replaceable>c</replaceable></arg><arg
      choice="plain"><replaceable>seconds</replaceable></arg></arg>

      <arg choice="opt"><arg choice="plain">--rekeymargin
      <replaceable>c</replaceable></arg><arg
      choice="plain"><replaceable>seconds</replaceable></arg></arg>

      <arg choice="opt"><arg choice="plain">--rekeyfuzz
      <replaceable>c</replaceable></arg><arg
      choice="plain"><replaceable>percentage</replaceable></arg></arg>

      <arg choice="opt"><arg choice="plain">--keyingtries
      <replaceable>c</replaceable></arg><arg
      choice="plain"><replaceable>count</replaceable></arg></arg>

      <arg choice="opt">--dontrekey</arg>

      <arg choice="opt">--delete</arg>

      <arg choice="opt"><arg choice="plain">--ctlbase
      <replaceable>c</replaceable></arg><arg
      choice="plain"><replaceable>path</replaceable></arg></arg>

      <arg choice="opt"><arg choice="plain">--optionsfrom
      <replaceable>c</replaceable></arg><arg
      choice="plain"><replaceable>filename</replaceable></arg></arg>

      <arg choice="opt"><arg choice="plain">--label
      <replaceable>c</replaceable></arg><arg
      choice="plain"><replaceable>string</replaceable></arg></arg>

      <arg choice="plain"><replaceable>ipsec</replaceable></arg>

      <arg choice="plain"><replaceable>whack</replaceable></arg>

      <arg choice="plain">--keyid <replaceable>c</replaceable></arg>

      <arg choice="plain"><replaceable>id</replaceable></arg>

      <arg choice="opt">--addkey</arg>

      <arg choice="opt"><arg choice="plain">--pubkeyrsa
      <replaceable>c</replaceable></arg><arg
      choice="plain"><replaceable>key</replaceable></arg></arg>

      <arg choice="opt"><arg choice="plain">--ctlbase
      <replaceable>c</replaceable></arg><arg
      choice="plain"><replaceable>path</replaceable></arg></arg>

      <arg choice="opt"><arg choice="plain">--optionsfrom
      <replaceable>c</replaceable></arg><arg
      choice="plain"><replaceable>filename</replaceable></arg></arg>

      <arg choice="opt"><arg choice="plain">--label
      <replaceable>c</replaceable></arg><arg
      choice="plain"><replaceable>string</replaceable></arg></arg>

      <arg choice="plain"><replaceable>ipsec</replaceable></arg>

      <arg choice="plain"><replaceable>whack</replaceable></arg>

      <arg choice="plain">--myid <replaceable>c</replaceable></arg>

      <arg choice="plain"><replaceable>id</replaceable></arg>

      <arg choice="plain"><replaceable>ipsec</replaceable></arg>

      <arg choice="plain"><replaceable>whack</replaceable></arg>

      <group choice="plain">
        <arg choice="plain">--listen</arg>

        <arg choice="plain">--unlisten</arg>

        <arg choice="opt"><arg choice="plain">--ctlbase
        <replaceable>c</replaceable></arg><arg
        choice="plain"><replaceable>path</replaceable></arg></arg>

        <arg choice="opt"><arg choice="plain">--optionsfrom
        <replaceable>c</replaceable></arg><arg
        choice="plain"><replaceable>filename</replaceable></arg></arg>

        <arg choice="opt"><arg choice="plain">--label
        <replaceable>c</replaceable></arg><arg
        choice="plain"><replaceable>string</replaceable></arg></arg>
      </group>

      <arg choice="plain"><replaceable>ipsec</replaceable></arg>

      <arg choice="plain"><replaceable>whack</replaceable></arg>

      <group choice="plain">
        <arg choice="plain">--route</arg>

        <arg choice="plain">--unroute</arg>

        <arg choice="plain">--name <replaceable>c</replaceable></arg>

        <arg choice="plain"><replaceable>connection-name</replaceable></arg>

        <arg choice="opt"><arg choice="plain">--ctlbase
        <replaceable>c</replaceable></arg><arg
        choice="plain"><replaceable>path</replaceable></arg></arg>

        <arg choice="opt"><arg choice="plain">--optionsfrom
        <replaceable>c</replaceable></arg><arg
        choice="plain"><replaceable>filename</replaceable></arg></arg>

        <arg choice="opt"><arg choice="plain">--label
        <replaceable>c</replaceable></arg><arg
        choice="plain"><replaceable>string</replaceable></arg></arg>
      </group>

      <arg choice="plain"><replaceable>ipsec</replaceable></arg>

      <arg choice="plain"><replaceable>whack</replaceable></arg>

      <group choice="plain">
        <arg choice="plain">--initiate</arg>

        <arg choice="plain">--terminate</arg>

        <arg choice="plain">--name <replaceable>c</replaceable></arg>

        <arg choice="plain"><replaceable>connection-name</replaceable></arg>

        <arg choice="opt">--xauthuser <replaceable>user</replaceable></arg>

        <arg choice="opt">--xauthpass <replaceable>pass</replaceable></arg>

        <arg choice="opt">--asynchronous</arg>

        <arg choice="opt"><arg choice="plain">--ctlbase
        <replaceable>c</replaceable></arg><arg
        choice="plain"><replaceable>path</replaceable></arg></arg>

        <arg choice="opt"><arg choice="plain">--optionsfrom
        <replaceable>c</replaceable></arg><arg
        choice="plain"><replaceable>filename</replaceable></arg></arg>

        <arg choice="opt"><arg choice="plain">--label
        <replaceable>c</replaceable></arg><arg
        choice="plain"><replaceable>string</replaceable></arg></arg>
      </group>

      <arg choice="plain"><replaceable>ipsec</replaceable></arg>

      <arg choice="plain"><replaceable>whack</replaceable></arg>

      <arg choice="opt">--tunnelipv4</arg>

      <arg choice="opt">--tunnelipv6</arg>

      <arg choice="plain">--oppohere
      <replaceable>ip-address</replaceable></arg>

      <arg choice="plain">--oppothere
      <replaceable>ip-address</replaceable></arg>

      <arg choice="plain"><replaceable>ipsec</replaceable></arg>

      <arg choice="plain"><replaceable>whack</replaceable></arg>

      <arg choice="plain">--delete</arg>

      <arg choice="plain">--name <replaceable>c</replaceable></arg>

      <arg choice="plain"><replaceable>connection-name</replaceable></arg>

      <arg choice="opt"><arg choice="plain">--ctlbase
      <replaceable>c</replaceable></arg><arg
      choice="plain"><replaceable>path</replaceable></arg></arg>

      <arg choice="opt"><arg choice="plain">--optionsfrom
      <replaceable>c</replaceable></arg><arg
      choice="plain"><replaceable>filename</replaceable></arg></arg>

      <arg choice="opt"><arg choice="plain">--label
      <replaceable>c</replaceable></arg><arg
      choice="plain"><replaceable>string</replaceable></arg></arg>

      <arg choice="plain"><replaceable>ipsec</replaceable></arg>

      <arg choice="plain"><replaceable>whack</replaceable></arg>

      <arg choice="plain">--deletestate <replaceable>c</replaceable></arg>

      <arg choice="plain"><replaceable>state-number</replaceable></arg>

      <arg choice="opt"><arg choice="plain">--ctlbase
      <replaceable>c</replaceable></arg><arg
      choice="plain"><replaceable>path</replaceable></arg></arg>

      <arg choice="opt"><arg choice="plain">--optionsfrom
      <replaceable>c</replaceable></arg><arg
      choice="plain"><replaceable>filename</replaceable></arg></arg>

      <arg choice="opt"><arg choice="plain">--label
      <replaceable>c</replaceable></arg><arg
      choice="plain"><replaceable>string</replaceable></arg></arg>

      <arg choice="plain"><replaceable>ipsec</replaceable></arg>

      <arg choice="plain"><replaceable>whack</replaceable></arg>

      <arg choice="opt"><arg choice="plain">--name
      <replaceable>c</replaceable></arg><arg
      choice="plain"><replaceable>connection-name</replaceable></arg></arg>

      <arg choice="opt">--debug-none</arg>

      <arg choice="opt">--debug-all</arg>

      <arg choice="opt">--debug-raw</arg>

      <arg choice="opt">--debug-crypt</arg>

      <arg choice="opt">--debug-parsing</arg>

      <arg choice="opt">--debug-emitting</arg>

      <arg choice="opt">--debug-control</arg>

      <arg choice="opt">--debug-lifecycle</arg>

      <arg choice="opt">--debug-klips</arg>

      <arg choice="opt">--debug-dns</arg>

      <arg choice="opt">--debug-oppo</arg>

      <arg choice="opt">--debug-private</arg>

      <arg choice="opt"><arg choice="plain">--ctlbase
      <replaceable>c</replaceable></arg><arg
      choice="plain"><replaceable>path</replaceable></arg></arg>

      <arg choice="opt"><arg choice="plain">--optionsfrom
      <replaceable>c</replaceable></arg><arg
      choice="plain"><replaceable>filename</replaceable></arg></arg>

      <arg choice="opt"><arg choice="plain">--label
      <replaceable>c</replaceable></arg><arg
      choice="plain"><replaceable>string</replaceable></arg></arg>

      <arg choice="plain"><replaceable>ipsec</replaceable></arg>

      <arg choice="plain"><replaceable>whack</replaceable></arg>

      <arg choice="plain">--status</arg>

      <arg choice="opt"><arg choice="plain">--ctlbase
      <replaceable>c</replaceable></arg><arg
      choice="plain"><replaceable>path</replaceable></arg></arg>

      <arg choice="opt"><arg choice="plain">--optionsfrom
      <replaceable>c</replaceable></arg><arg
      choice="plain"><replaceable>filename</replaceable></arg></arg>

      <arg choice="opt"><arg choice="plain">--label
      <replaceable>c</replaceable></arg><arg
      choice="plain"><replaceable>string</replaceable></arg></arg>

      <arg choice="plain"><replaceable>ipsec</replaceable></arg>

      <arg choice="plain"><replaceable>whack</replaceable></arg>

      <arg choice="plain">--shutdown</arg>

      <arg choice="opt"><arg choice="plain">--ctlbase
      <replaceable>c</replaceable></arg><arg
      choice="plain"><replaceable>path</replaceable></arg></arg>

      <arg choice="opt"><arg choice="plain">--optionsfrom
      <replaceable>c</replaceable></arg><arg
      choice="plain"><replaceable>filename</replaceable></arg></arg>

      <arg choice="opt"><arg choice="plain">--label
      <replaceable>c</replaceable></arg><arg
      choice="plain"><replaceable>string</replaceable></arg></arg>
    </cmdsynopsis>
  </refsynopsisdiv>

  <refsect1 id="description">
    <title>DESCRIPTION</title>

    <para><emphasis remap="B">pluto</emphasis> is an IKE (“IPsec Key
    Exchange”) daemon. <emphasis remap="B">whack</emphasis> is an auxiliary
    program to allow requests to be made to a running <emphasis
    remap="B">pluto</emphasis>.</para>

    <para><emphasis remap="B">pluto</emphasis> is used to automatically build
    shared “security associations” on a system that has IPsec, the secure IP
    protocol. In other words, <emphasis remap="B">pluto</emphasis> can
    eliminate much of the work of manual keying. The actual secure
    transmission of packets is the responsibility of other parts of the system
    (see <emphasis remap="B">KLIPS</emphasis>, the companion implementation of
    IPsec). <citerefentry>
        <refentrytitle>ipsec_auto</refentrytitle>

        <manvolnum>8</manvolnum>
      </citerefentry> provides a more convenient interface to <emphasis
    remap="B">pluto</emphasis> and <emphasis
    remap="B">whack</emphasis>.</para>

    <refsect2 id="ikes_job">
      <title>IKE's Job</title>

      <para>A <emphasis remap="I">Security Association</emphasis> (<emphasis
      remap="I">SA</emphasis>) is an agreement between two network nodes on
      how to process certain traffic between them. This processing involves
      encapsulation, authentication, encryption, or compression.</para>

      <para>IKE can be deployed on a network node to negotiate Security
      Associations for that node. These IKE implementations can only negotiate
      with other IKE implementations, so IKE must be on each node that is to
      be an endpoint of an IKE-negotiated Security Association. No other nodes
      need to be running IKE.</para>

      <para>An IKE instance (i.e. an IKE implementation on a particular
      network node) communicates with another IKE instance using UDP IP
      packets, so there must be a route between the nodes in each
      direction.</para>

      <para>The negotiation of Security Associations requires a number of
      choices that involve tradeoffs between security, convenience, trust, and
      efficiency. These are policy issues and are normally specified to the
      IKE instance by the system administrator.</para>

      <para>IKE deals with two kinds of Security Associations. The first part
      of a negotiation between IKE instances is to build an ISAKMP SA. An
      ISAKMP SA is used to protect communication between the two IKEs. IPsec
      SAs can then be built by the IKEs - these are used to carry protected IP
      traffic between the systems.</para>

      <para>The negotiation of the ISAKMP SA is known as Phase 1. In theory,
      Phase 1 can be accomplished by a couple of different exchange types, but
      we only implement one called Main Mode (we don't implement Aggressive
      Mode).</para>

      <para>Any negotiation under the protection of an ISAKMP SA, including
      the negotiation of IPsec SAs, is part of Phase 2. The exchange type that
      we use to negotiate an IPsec SA is called Quick Mode.</para>

      <para>IKE instances must be able to authenticate each other as part of
      their negotiation of an ISAKMP SA. This can be done by several
      mechanisms described in the draft standards.</para>

      <para>IKE negotiation can be initiated by any instance with any other.
      If both can find an agreeable set of characteristics for a Security
      Association, and both recognize each others authenticity, they can set
      up a Security Association. The standards do not specify what causes an
      IKE instance to initiate a negotiation.</para>

      <para>In summary, an IKE instance is prepared to automate the management
      of Security Associations in an IPsec environment, but a number of issues
      are considered policy and are left in the system administrator's
      hands.</para>
    </refsect2>

    <refsect2 id="pluto">
      <title>Pluto</title>

      <para><emphasis remap="B">pluto</emphasis> is an implementation of IKE.
      It runs as a daemon on a network node. Currently, this network node must
      be a LINUX system running the <emphasis remap="B">KLIPS</emphasis>
      implementation of IPsec.</para>

      <para><emphasis remap="B">pluto</emphasis> only implements a subset of
      IKE. This is enough for it to interoperate with other instances of
      <emphasis remap="B">pluto</emphasis>, and many other IKE
      implementations. We are working on implementing more of IKE.</para>

      <para>The policy for acceptable characteristics for Security
      Associations is mostly hardwired into the code of <emphasis
      remap="B">pluto</emphasis> (spdb.c). Eventually this will be moved into
      a security policy database with reasonable expressive power and more
      convenience.</para>

      <para><emphasis remap="B">pluto</emphasis> uses shared secrets or RSA
      signatures to authenticate peers with whom it is negotiating.</para>

      <para><emphasis remap="B">pluto</emphasis> initiates negotiation of a
      Security Association when it is manually prodded: the program <emphasis
      remap="B">whack</emphasis> is run to trigger this. It will also initiate
      a negotiation when <emphasis remap="B">KLIPS</emphasis> traps an
      outbound packet for Opportunistic Encryption.</para>

      <para><emphasis remap="B">pluto</emphasis> implements ISAKMP SAs itself.
      After it has negotiated the characteristics of an IPsec SA, it directs
      <emphasis remap="B">KLIPS</emphasis> to implement it. It also invokes a
      script to adjust any firewall and issue <citerefentry>
          <refentrytitle>route</refentrytitle>

          <manvolnum>8</manvolnum>
        </citerefentry> commands to direct IP packets through <emphasis
      remap="B">KLIPS</emphasis>.</para>

      <para>When <emphasis remap="B">pluto</emphasis> shuts down, it closes
      all Security Associations.</para>
    </refsect2>

    <refsect2 id="before_running_pluto">
      <title>Before Running Pluto</title>

      <para><emphasis remap="B">pluto</emphasis> runs as a daemon with userid
      root. Before running it, a few things must be set up.</para>

      <para><emphasis remap="B">pluto</emphasis> requires <emphasis
      remap="B">KLIPS</emphasis>, the Openswan implementation of IPsec. All of
      the components of <emphasis remap="B">KLIPS</emphasis> and <emphasis
      remap="B">pluto</emphasis> should be installed.</para>

      <para><emphasis remap="B">pluto</emphasis> supports multiple public
      networks (that is, networks that are considered insecure and thus need
      to have their traffic encrypted or authenticated). It discovers the
      public interfaces to use by looking at all interfaces that are
      configured (the <option>--interface</option> option can be used to limit
      the interfaces considered). It does this only when <emphasis
      remap="B">whack</emphasis> tells it to --listen, so the interfaces must
      be configured by then. Each interface with a name of the form
      <command>ipsec</command>[<literal>0</literal>-<literal>9</literal>] is
      taken as a <emphasis remap="B">KLIPS</emphasis> virtual public
      interface. Another network interface with the same IP address (there
      should be only one) is taken as the corresponding real public interface.
      <citerefentry>
          <refentrytitle>ifconfig</refentrytitle>

          <manvolnum>8</manvolnum>
        </citerefentry> with the <option>-a</option> flag will show the name
      and status of each network interface.</para>

      <para><emphasis remap="B">pluto</emphasis> requires a database of
      preshared secrets and RSA private keys. This is described in the
      <citerefentry>
          <refentrytitle>ipsec.secrets</refentrytitle>

          <manvolnum>5</manvolnum>
        </citerefentry>. <emphasis remap="B">pluto</emphasis> is told of RSA
      public keys via <emphasis remap="B">whack</emphasis> commands. If the
      connection is Opportunistic, and no RSA public key is known, <emphasis
      remap="B">pluto</emphasis> will attempt to fetch RSA keys using the
      Domain Name System.</para>
    </refsect2>

    <refsect2 id="setting_up_fbklipsfp_for_fbplutofp">
      <title>Setting up <emphasis remap="B">KLIPS</emphasis> for <emphasis
      remap="B">pluto</emphasis></title>

      <para>The most basic network topology that <emphasis
      remap="B">pluto</emphasis> supports has two security gateways
      negotiating on behalf of client subnets. The diagram of RGB's testbed is
      a good example (see <emphasis
      remap="I">klips/doc/rgb_setup.txt</emphasis>).</para>

      <para>The file <filename>INSTALL</filename> in the base directory of
      this distribution explains how to start setting up the whole system,
      including <emphasis remap="B">KLIPS</emphasis>.</para>

      <para>Make sure that the security gateways have routes to each other.
      This is usually covered by the default route, but may require issuing
      <citerefentry>
          <refentrytitle>route</refentrytitle>

          <manvolnum>8</manvolnum>
        </citerefentry> commands. The route must go through a particular IP
      interface (we will assume it is <emphasis remap="I">eth0</emphasis>, but
      it need not be). The interface that connects the security gateway to its
      client must be a different one.</para>

      <para>It is necessary to issue a <citerefentry>
          <refentrytitle>ipsec_tncfg</refentrytitle>

          <manvolnum>8</manvolnum>
        </citerefentry> command on each gateway. The required command
      is:</para>

      <para>&nbsp;&nbsp;&nbsp;ipsec tncfg --attach&nbsp;--virtual&nbsp;ipsec0
      --physical&nbsp;eth0</para>

      <para>A command to set up the ipsec0 virtual interface will also need to
      be run. It will have the same parameters as the command used to set up
      the physical interface to which it has just been connected using
      <citerefentry>
          <refentrytitle>ipsec_tncfg</refentrytitle>

          <manvolnum>8</manvolnum>
        </citerefentry>.</para>
    </refsect2>

    <refsect2 id="ipsecsecrets_file">
      <title>ipsec.secrets file</title>

      <para>A <emphasis remap="B">pluto</emphasis> daemon and another IKE
      daemon (for example, another instance of <emphasis
      remap="B">pluto</emphasis>) must convince each other that they are who
      they are supposed to be before any negotiation can succeed. This
      authentication is accomplished by using either secrets that have been
      shared beforehand (manually) or by using RSA signatures. There are other
      techniques, but they have not been implemented in <emphasis
      remap="B">pluto</emphasis>.</para>

      <para>The file <filename>/etc/ipsec.secrets</filename> is used to keep
      preshared secret keys and RSA private keys for authentication with other
      IKE daemons. For debugging, there is an argument to the <emphasis
      remap="B">pluto</emphasis> command to use a different file. This file is
      described in <citerefentry>
          <refentrytitle>ipsec.secrets</refentrytitle>

          <manvolnum>5</manvolnum>
        </citerefentry>.</para>
    </refsect2>

    <refsect2 id="running_pluto">
      <title>Running Pluto</title>

      <para>To fire up the daemon, just type <emphasis
      remap="B">pluto</emphasis> (be sure to be running as the superuser). The
      default IKE port number is 500, the UDP port assigned by IANA for IKE
      Daemons. <emphasis remap="B">pluto</emphasis> must be run by the
      superuser to be able to use the UDP 500 port.</para>

      <para><emphasis remap="B">pluto</emphasis> attempts to create a lockfile
      with the name <filename>/var/run/pluto/pluto.pid</filename>. If the
      lockfile cannot be created, <emphasis remap="B">pluto</emphasis> exits -
      this prevents multiple <emphasis remap="B">pluto</emphasis>s from
      competing Any “leftover” lockfile must be removed before <emphasis
      remap="B">pluto</emphasis> will run. <emphasis
      remap="B">pluto</emphasis> writes its pid into this file so that scripts
      can find it. This lock will not function properly if it is on an NFS
      volume (but sharing locks on multiple machines doesn't make sense
      anyway).</para>

      <para><emphasis remap="B">pluto</emphasis> then forks and the parent
      exits. This is the conventional “daemon fork”. It can make debugging
      awkward, so there is an option to suppress this fork.</para>

      <para>All logging, including diagnostics, is sent to <citerefentry>
          <refentrytitle>syslog</refentrytitle>

          <manvolnum>3</manvolnum>
        </citerefentry> with facility=authpriv; it decides where to put these
      messages (possibly in /var/log/secure). Since this too can make
      debugging awkward, there is an option to steer logging to stderr.</para>

      <para>If the <option>--perpeerlog</option> option is given, then pluto
      will open a log file per connection. By default, this is in
      /var/log/pluto/peer, in a subdirectory formed by turning all dot (.)
      [IPv4} or colon (:) [IPv6] into slashes (/).</para>

      <para>The base directory can be changed with the
      <option>--perpeerlogbase</option>.</para>

      <para>Once <emphasis remap="B">pluto</emphasis> is started, it waits for
      requests from <emphasis remap="B">whack</emphasis>.</para>
    </refsect2>

    <refsect2 id="plutos_internal_state">
      <title>Pluto's Internal State</title>

      <para>To understand how to use <emphasis remap="B">pluto</emphasis>, it
      is helpful to understand a little about its internal state. Furthermore,
      the terminology is needed to decipher some of the diagnostic
      messages.</para>

      <para>Pluto supports <emphasis remap="B">food groups</emphasis>, and
      certificates. These are located in /etc/ipsec.d, or another directory as
      specified by <option>--ipsecdir</option>.</para>

      <para>Pluto may core dump. It will normally do so into the current
      working directory. The standard scripts have an option dumpdir=, which
      can set the current directory to determine where the core dump will go.
      In some cases, it may be more convenient to specify it on the command
      line using --coredir. A third method is to set the environment variable
      PLUTO_CORE_DIR. The command line argument takes precedence over the
      environment variable.</para>

      <para>At times it may be desireable to turn off all timed events in
      <emphasis remap="B">pluto</emphasis>, this can be done with
      <option>--noretransmits</option>.</para>

      <para>The <emphasis remap="I">(potential) connection</emphasis> database
      describes attributes of a connection. These include the IP addresses of
      the hosts and client subnets and the security characteristics desired.
      <emphasis remap="B">pluto</emphasis> requires this information (simply
      called a connection) before it can respond to a request to build an SA.
      Each connection is given a name when it is created, and all references
      are made using this name.</para>

      <para>During the IKE exchange to build an SA, the information about the
      negotiation is represented in a <emphasis remap="I">state
      object</emphasis>. Each state object reflects how far the negotiation
      has reached. Once the negotiation is complete and the SA established,
      the state object remains to represent the SA. When the SA is terminated,
      the state object is discarded. Each State object is given a serial
      number and this is used to refer to the state objects in logged
      messages.</para>

      <para>Each state object corresponds to a connection and can be thought
      of as an instantiation of that connection. At any particular time, there
      may be any number of state objects corresponding to a particular
      connection. Often there is one representing an ISAKMP SA and another
      representing an IPsec SA.</para>

      <para><emphasis remap="B">KLIPS</emphasis> hooks into the routing code
      in a LINUX kernel. Traffic to be processed by an IPsec SA must be
      directed through <emphasis remap="B">KLIPS</emphasis> by routing
      commands. Furthermore, the processing to be done is specified by
      <emphasis remap="I">ipsec eroute(8)</emphasis> commands. <emphasis
      remap="B">pluto</emphasis> takes the responsibility of managing both of
      these special kinds of routes.</para>

      <para>Each connection may be routed, and must be while it has an IPsec
      SA. The connection specifies the characteristics of the route: the
      interface on this machine, the “gateway” (the nexthop), and the peer's
      client subnet. Two connections may not be simultaneously routed if they
      are for the same peer's client subnet but use different interfaces or
      gateways (<emphasis remap="B">pluto</emphasis>'s logic does not reflect
      any advanced routing capabilities).</para>

      <para>Each eroute is associated with the state object for an IPsec SA
      because it has the particular characteristics of the SA. Two eroutes
      conflict if they specify the identical local and remote clients (unlike
      for routes, the local clients are taken into account).</para>

      <para>When <emphasis remap="B">pluto</emphasis> needs to install a route
      for a connection, it must make sure that no conflicting route is in use.
      If another connection has a conflicting route, that route will be taken
      down, as long as there is no IPsec SA instantiating that connection. If
      there is such an IPsec SA, the attempt to install a route will
      fail.</para>

      <para>There is an exception. If <emphasis remap="B">pluto</emphasis>, as
      Responder, needs to install a route to a fixed client subnet for a
      connection, and there is already a conflicting route, then the SAs using
      the route are deleted to make room for the new SAs. The rationale is
      that the new connection is probably more current. The need for this
      usually is a product of Road Warrior connections (these are explained
      later; they cannot be used to initiate).</para>

      <para>When <emphasis remap="B">pluto</emphasis> needs to install an
      eroute for an IPsec SA (for a state object), first the state object's
      connection must be routed (if this cannot be done, the eroute and SA
      will not be installed). If a conflicting eroute is already in place for
      another connection, the eroute and SA will not be installed (but note
      that the routing exception mentioned above may have already deleted
      potentially conflicting SAs). If another IPsec SA for the same
      connection already has an eroute, all its outgoing traffic is taken over
      by the new eroute. The incoming traffic will still be processed. This
      characteristic is exploited during rekeying.</para>

      <para>All of these routing characteristics are expected change when
      <emphasis remap="B">KLIPS</emphasis> is modified to use the firewall
      hooks in the LINUX 2.4.x kernel.</para>
    </refsect2>

    <refsect2 id="using_whack">
      <title>Using Whack</title>

      <para><emphasis remap="B">whack</emphasis> is used to command a running
      <emphasis remap="B">pluto</emphasis>. <emphasis
      remap="B">whack</emphasis> uses a UNIX domain socket to speak to
      <emphasis remap="B">pluto</emphasis> (by default,
      <filename>/var/pluto.ctl</filename>).</para>

      <para><emphasis remap="B">whack</emphasis> has an intricate argument
      syntax. This syntax allows many different functions to be specified. The
      help form shows the usage or version information. The connection form
      gives <emphasis remap="B">pluto</emphasis> a description of a potential
      connection. The public key form informs <emphasis
      remap="B">pluto</emphasis> of the RSA public key for a potential peer.
      The delete form deletes a connection description and all SAs
      corresponding to it. The listen form tells <emphasis
      remap="B">pluto</emphasis> to start or stop listening on the public
      interfaces for IKE requests from peers. The route form tells <emphasis
      remap="B">pluto</emphasis> to set up routing for a connection; the
      unroute form undoes this. The initiate form tells <emphasis
      remap="B">pluto</emphasis> to negotiate an SA corresponding to a
      connection. The terminate form tells <emphasis
      remap="B">pluto</emphasis> to remove all SAs corresponding to a
      connection, including those being negotiated. The status form displays
      the <emphasis remap="B">pluto</emphasis>'s internal state. The debug
      form tells <emphasis remap="B">pluto</emphasis> to change the selection
      of debugging output “on the fly”. The shutdown form tells <emphasis
      remap="B">pluto</emphasis> to shut down, deleting all SAs.</para>

      <para>Most options are specific to one of the forms, and will be
      described with that form. There are three options that apply to all
      forms.</para>

      <variablelist remap="TP">
        <varlistentry>
          <term><option>--ctlbase</option>&nbsp;<emphasis
          remap="I">path</emphasis></term>

          <listitem>
            <para><emphasis remap="I">path</emphasis>.ctl is used as the UNIX
            domain socket for talking to <emphasis remap="B">pluto</emphasis>.
            This option facilitates debugging.</para>
          </listitem>
        </varlistentry>

        <varlistentry>
          <term><option>--optionsfrom</option>&nbsp;<emphasis
          remap="I">filename</emphasis></term>

          <listitem>
            <para>adds the contents of the file to the argument list.</para>
          </listitem>
        </varlistentry>

        <varlistentry>
          <term><option>--label</option>&nbsp;<emphasis
          remap="I">string</emphasis></term>

          <listitem>
            <para>adds the string to all error messages generated by <emphasis
            remap="B">whack</emphasis>.</para>
          </listitem>
        </varlistentry>
      </variablelist>

      <para>The help form of <emphasis remap="B">whack</emphasis> is
      self-explanatory.</para>

      <variablelist remap="TP">
        <varlistentry>
          <term><option>--help</option></term>

          <listitem>
            <para>display the usage message.</para>
          </listitem>
        </varlistentry>

        <varlistentry>
          <term><option>--version</option></term>

          <listitem>
            <para>display the version of <emphasis
            remap="B">whack</emphasis>.</para>
          </listitem>
        </varlistentry>
      </variablelist>

      <para>The connection form describes a potential connection to <emphasis
      remap="B">pluto</emphasis>. <emphasis remap="B">pluto</emphasis> needs
      to know what connections can and should be negotiated. When <emphasis
      remap="B">pluto</emphasis> is the initiator, it needs to know what to
      propose. When <emphasis remap="B">pluto</emphasis> is the responder, it
      needs to know enough to decide whether is is willing to set up the
      proposed connection.</para>

      <para>The description of a potential connection can specify a large
      number of details. Each connection has a unique name. This name will
      appear in a updown shell command, so it should not contain punctuation
      that would make the command ill-formed.</para>

      <variablelist remap="TP">
        <varlistentry>
          <term><option>--name</option>&nbsp;<emphasis
          remap="I">connection-name</emphasis></term>

          <listitem>
            <para></para>

            <!-- FIXME: blank list item -->
          </listitem>
        </varlistentry>
      </variablelist>

      <para>The topology of a connection is symmetric, so to save space here
      is half a picture:</para>

      <para>&nbsp;&nbsp;&nbsp;client_subnet&lt;--&gt;host:ikeport&lt;--&gt;nexthop&lt;---</para>

      <para>A similar trick is used in the flags. The same flag names are used
      for both ends. Those before the <option>--to</option> flag describe the
      left side and those afterwards describe the right side. When <emphasis
      remap="B">pluto</emphasis> attempts to use the connection, it decides
      whether it is the left side or the right side of the connection, based
      on the IP numbers of its interfaces.</para>

      <variablelist remap="TP">
        <varlistentry>
          <term><option>--id</option>&nbsp;<emphasis
          remap="I">id</emphasis></term>

          <listitem>
            <para>the identity of the end. Currently, this can be an IP
            address (specified as dotted quad or as a Fully Qualified Domain
            Name, which will be resolved immediately) or as a Fully Qualified
            Domain Name itself (prefixed by “@” to signify that it should not
            be resolved), or as user@FQDN, or as the magic value <emphasis
            remap="B">%myid</emphasis>. <emphasis remap="B">Pluto</emphasis>
            only authenticates the identity, and does not use it for
            addressing, so, for example, an IP address need not be the one to
            which packets are to be sent. If the option is absent, the
            identity defaults to the IP address specified by
            <option>--host</option>. <emphasis remap="B">%myid</emphasis>
            allows the identity to be separately specified (by the <emphasis
            remap="B">pluto</emphasis> or <emphasis remap="B">whack</emphasis>
            option <option>--myid</option> or by the <citerefentry>
                <refentrytitle>ipsec.conf</refentrytitle>

                <manvolnum>5</manvolnum>
              </citerefentry> <emphasis remap="B">config setup</emphasis>
            parameter <emphasis remap="P-&gt;B">myid</emphasis>). Otherwise,
            <emphasis remap="B">pluto</emphasis> tries to guess what <emphasis
            remap="B">%myid</emphasis> should stand for: the IP address of
            <emphasis remap="B">%defaultroute</emphasis>, if it is supported
            by a suitable TXT record in the reverse domain for that IP
            address, or the system's hostname, if it is supported by a
            suitable TXT record in its forward domain.</para>

            <!--  The identity is transmitted in the IKE protocol, and is what is authenticated. -->
          </listitem>
        </varlistentry>

        <varlistentry>
          <term><option>--host</option>&nbsp;<emphasis
          remap="I">ip-address</emphasis></term>

          <term><option>--host</option>&nbsp;<emphasis
          remap="B">%any</emphasis></term>

          <term><option>--host</option>&nbsp;<emphasis
          remap="B">%opportunistic</emphasis></term>

          <listitem>
            <para>the IP address of the end (generally the public interface).
            If <emphasis remap="B">pluto</emphasis> is to act as a responder
            for IKE negotiations initiated from unknown IP addresses (the
            “Road Warrior” case), the IP address should be specified as
            <emphasis remap="B">%any</emphasis> (currently, the obsolete
            notation <literal>0.0.0.0</literal> is also accepted for this). If
            <emphasis remap="B">pluto</emphasis> is to opportunistically
            initiate the connection, use <emphasis
            remap="B">%opportunistic</emphasis></para>
          </listitem>
        </varlistentry>

        <varlistentry>
          <term><option>--ikeport</option>&nbsp;<emphasis
          remap="I">port-number</emphasis></term>

          <listitem>
            <para>the UDP port that IKE listens to on that host. The default
            is 500. (<emphasis remap="B">pluto</emphasis> on this machine uses
            the port specified by its own command line argument, so this only
            affects where <emphasis remap="B">pluto</emphasis> sends
            messages.)</para>
          </listitem>
        </varlistentry>

        <varlistentry>
          <term><option>--nexthop</option>&nbsp;<emphasis
          remap="I">ip-address</emphasis></term>

          <listitem>
            <para>where to route packets for the peer's client (presumably for
            the peer too, but it will not be used for this). When <emphasis
            remap="B">pluto</emphasis> installs an IPsec SA, it issues a route
            command. It uses the nexthop as the gateway. The default is the
            peer's IP address (this can be explicitly written as <emphasis
            remap="B">%direct</emphasis>; the obsolete notation
            <literal>0.0.0.0</literal> is accepted). This option is necessary
            if <emphasis remap="B">pluto</emphasis>'s host's interface used
            for sending packets to the peer is neither point-to-point nor
            directly connected to the peer.</para>
          </listitem>
        </varlistentry>

        <varlistentry>
          <term><option>--client</option>&nbsp;<emphasis
          remap="I">subnet</emphasis></term>

          <listitem>
            <para>the subnet for which the IPsec traffic will be destined. If
            not specified, the host will be the client. The subnet can be
            specified in any of the forms supported by <citerefentry>
                <refentrytitle>ipsec_atosubnet</refentrytitle>

                <manvolnum>3</manvolnum>
              </citerefentry>. The general form is <emphasis
            remap="I">address</emphasis>/<emphasis remap="I">mask</emphasis>.
            The <emphasis remap="I">address</emphasis> can be either a domain
            name or four decimal numbers (specifying octets) separated by
            dots. The most convenient form of the <emphasis
            remap="I">mask</emphasis> is a decimal integer, specifying the
            number of leading one bits in the mask. So, for example,
            10.0.0.0/8 would specify the class A network “Net 10”.</para>
          </listitem>
        </varlistentry>

        <varlistentry>
          <term><option>--dnskeyondemand]</option></term>

          <listitem>
            <para>specifies that when an RSA public key is needed to
            authenticate this host, and it isn't already known, fetch it from
            DNS.</para>
          </listitem>
        </varlistentry>

        <varlistentry>
          <term><option>--updown</option>&nbsp;<emphasis
          remap="I">updown</emphasis></term>

          <listitem>
            <para>specifies an external shell command to be run whenever
            <emphasis remap="B">pluto</emphasis> brings up or down a
            connection. The script is used to build a shell command, so it may
            contain positional parameters, but ought not to have punctuation
            that would cause the resulting command to be ill-formed. The
            default is <emphasis remap="I">ipsec _updown</emphasis>.</para>
          </listitem>
        </varlistentry>

        <varlistentry>
          <term><option>--to</option></term>

          <listitem>
            <para>separates the specification of the left and right ends of
            the connection.</para>
          </listitem>
        </varlistentry>
      </variablelist>

      <para>The potential connection description also specifies
      characteristics of rekeying and security.</para>

      <variablelist remap="TP">
        <varlistentry>
          <term><option>--aggrmode</option></term>

          <listitem>
            <para>This tunnel is using aggressive mode ISAKMP negotiation. The
            default is main mode. Aggressive mode is less secure than main
            mode as it reveals your identity to an eavesdropper, but is needed
            to support road warriors using PSK keys or to interoperate with
            other buggy implementations insisting on using aggressive
            mode.</para>
          </listitem>
        </varlistentry>

        <varlistentry>
          <term><option>--psk</option></term>

          <listitem>
            <para>Propose and allow preshared secret authentication for IKE
            peers. This authentication requires that each side use the same
            secret. May be combined with <option>--rsasig</option>; at least
            one must be specified.</para>
          </listitem>
        </varlistentry>

        <varlistentry>
          <term><option>--rsasig</option></term>

          <listitem>
            <para>Propose and allow RSA signatures for authentication of IKE
            peers. This authentication requires that each side have have a
            private key of its own and know the public key of its peer. May be
            combined with <option>--psk</option>; at least one must be
            specified.</para>
          </listitem>
        </varlistentry>

        <varlistentry>
          <term><option>--encrypt</option></term>

          <listitem>
            <para>All proposed or accepted IPsec SAs will include non-null
            ESP. The actual choices of transforms are wired into <emphasis
            remap="B">pluto</emphasis>.</para>
          </listitem>
        </varlistentry>

        <varlistentry>
          <term><option>--authenticate</option></term>

          <listitem>
            <para>All proposed IPsec SAs will include AH. All accepted IPsec
            SAs will include AH or ESP with authentication. The actual choices
            of transforms are wired into <emphasis remap="B">pluto</emphasis>.
            Note that this has nothing to do with IKE authentication.</para>
          </listitem>
        </varlistentry>

        <varlistentry>
          <term><option>--compress</option></term>

          <listitem>
            <para>All proposed IPsec SAs will include IPCOMP (compression).
            This will be ignored if KLIPS is not configured with IPCOMP
            support.</para>
          </listitem>
        </varlistentry>

        <varlistentry>
          <term><option>--tunnel</option></term>

          <listitem>
            <para>the IPsec SA should use tunneling. Implicit if the SA is for
            clients. Must only be used with <option>--authenticate</option> or
            <option>--encrypt</option>.</para>
          </listitem>
        </varlistentry>

        <varlistentry>
          <term><option>--ipv4</option></term>

          <listitem>
            <para>The host addresses will be interpreted as IPv4 addresses.
            This is the default. Note that for a connection, all host
            addresses must be of the same Address Family (IPv4 and IPv6 use
            different Address Families).</para>
          </listitem>
        </varlistentry>

        <varlistentry>
          <term><option>--ipv6</option></term>

          <listitem>
            <para>The host addresses (including nexthop) will be interpreted
            as IPv6 addresses. Note that for a connection, all host addresses
            must be of the same Address Family (IPv4 and IPv6 use different
            Address Families).</para>
          </listitem>
        </varlistentry>

        <varlistentry>
          <term><option>--tunnelipv4</option></term>

          <listitem>
            <para>The client addresses will be interpreted as IPv4 addresses.
            The default is to match what the host will be. This does not imply
            <option>--tunnel</option> so the flag can be safely used when no
            tunnel is actually specified. Note that for a connection, all
            tunnel addresses must be of the same Address Family.</para>
          </listitem>
        </varlistentry>

        <varlistentry>
          <term><option>--tunnelipv6</option></term>

          <listitem>
            <para>The client addresses will be interpreted as IPv6 addresses.
            The default is to match what the host will be. This does not imply
            <option>--tunnel</option> so the flag can be safely used when no
            tunnel is actually specified. Note that for a connection, all
            tunnel addresses must be of the same Address Family.</para>
          </listitem>
        </varlistentry>

        <varlistentry>
          <term><option>--pfs</option></term>

          <listitem>
            <para>There should be Perfect Forward Secrecy - new keying
            material will be generated for each IPsec SA rather than being
            derived from the ISAKMP SA keying material. Since the group to be
            used cannot be negotiated (a dubious feature of the standard),
            <emphasis remap="B">pluto</emphasis> will propose the same group
            that was used during Phase 1. We don't implement a stronger form
            of PFS which would require that the ISAKMP SA be deleted after the
            IPSEC SA is negotiated.</para>
          </listitem>
        </varlistentry>

        <varlistentry>
          <term><option>--disablearrivalcheck</option></term>

          <listitem>
            <para>If the connection is a tunnel, allow packets arriving
            through the tunnel to have any source and destination
            addresses.</para>
          </listitem>
        </varlistentry>
      </variablelist>

      <para>If none of the <option>--encrypt</option>,
      <option>--authenticate</option>, <option>--compress</option>, or
      <option>--pfs</option> flags is given, the initiating the connection
      will only build an ISAKMP SA. For such a connection, client subnets have
      no meaning and must not be specified.</para>

      <para>More work is needed to allow for flexible policies. Currently
      policy is hardwired in the source file spdb.c. The ISAKMP SAs may use
      Oakley groups MODP1024 and MODP1536; 3DES encryption; SHA1-96 and MD5-96
      authentication. The IPsec SAs may use 3DES and MD5-96 or SHA1-96 for
      ESP, or just MD5-96 or SHA1-96 for AH. IPCOMP Compression is always
      Deflate.</para>

      <variablelist remap="TP">
        <varlistentry>
          <term><option>--ikelifetime</option>&nbsp;<emphasis
          remap="I">seconds</emphasis></term>

          <listitem>
            <para>how long <emphasis remap="B">pluto</emphasis> will propose
            that an ISAKMP SA be allowed to live. The default is 3600 (one
            hour) and the maximum is 86400 (1 day). This option will not
            affect what is accepted. <emphasis remap="B">pluto</emphasis> will
            reject proposals that exceed the maximum.</para>
          </listitem>
        </varlistentry>

        <varlistentry>
          <term><option>--ipseclifetime</option>&nbsp;<emphasis
          remap="I">seconds</emphasis></term>

          <listitem>
            <para>how long <emphasis remap="B">pluto</emphasis> will propose
            that an IPsec SA be allowed to live. The default is 28800 (eight
            hours) and the maximum is 86400 (one day). This option will not
            affect what is accepted. <emphasis remap="B">pluto</emphasis> will
            reject proposals that exceed the maximum.</para>
          </listitem>
        </varlistentry>

        <varlistentry>
          <term><option>--rekeymargin</option>&nbsp;<emphasis
          remap="I">seconds</emphasis></term>

          <listitem>
            <para>how long before an SA's expiration should <emphasis
            remap="B">pluto</emphasis> try to negotiate a replacement SA. This
            will only happen if <emphasis remap="B">pluto</emphasis> was the
            initiator. The default is 540 (nine minutes).</para>
          </listitem>
        </varlistentry>

        <varlistentry>
          <term><option>--rekeyfuzz</option>&nbsp;<emphasis
          remap="I">percentage</emphasis></term>

          <listitem>
            <para>maximum size of random component to add to rekeymargin,
            expressed as a percentage of rekeymargin. <emphasis
            remap="B">pluto</emphasis> will select a delay uniformly
            distributed within this range. By default, the percentage will be
            100. If greater determinism is desired, specify 0. It may be
            appropriate for the percentage to be much larger than 100.</para>
          </listitem>
        </varlistentry>

        <varlistentry>
          <term><option>--keyingtries</option>&nbsp;<emphasis
          remap="I">count</emphasis></term>

          <listitem>
            <para>how many times <emphasis remap="B">pluto</emphasis> should
            try to negotiate an SA, either for the first time or for rekeying.
            A value of 0 is interpreted as a very large number: never give up.
            The default is three.</para>
          </listitem>
        </varlistentry>

        <varlistentry>
          <term><option>--dontrekey</option></term>

          <listitem>
            <para>A misnomer. Only rekey a connection if we were the Initiator
            and there was recent traffic on the existing connection. This
            applies to Phase 1 and Phase 2. This is currently the only
            automatic way for a connection to terminate. It may be useful with
            Road Warrior or Opportunistic connections. <!-- .br --> Since SA
            lifetime negotiation is take-it-or-leave it, a Responder normally
            uses the shorter of the negotiated or the configured lifetime.
            This only works because if the lifetime is shorter than
            negotiated, the Responder will rekey in time so that everything
            works. This interacts badly with <option>--dontrekey</option>. In
            this case, the Responder will end up rekeying to rectify a
            shortfall in an IPsec SA lifetime; for an ISAKMP SA, the Responder
            will accept the negotiated lifetime.</para>
          </listitem>
        </varlistentry>

        <varlistentry>
          <term><option>--delete</option></term>

          <listitem>
            <para>when used in the connection form, it causes any previous
            connection with this name to be deleted before this one is added.
            Unlike a normal delete, no diagnostic is produced if there was no
            previous connection to delete. Any routing in place for the
            connection is undone.</para>
          </listitem>
        </varlistentry>
      </variablelist>

      <para>The delete form deletes a named connection description and any SAs
      established or negotiations initiated using this connection. Any routing
      in place for the connection is undone.</para>

      <variablelist remap="TP">
        <varlistentry>
          <term><option>--delete</option></term>

          <term><option>--name</option>&nbsp;<emphasis
          remap="I">connection-name</emphasis></term>

          <listitem>
            <para></para>

            <!-- FIXME: blank list item -->
          </listitem>
        </varlistentry>
      </variablelist>

      <para>The deletestate form deletes the state object with the specified
      serial number. This is useful for selectively deleting instances of
      connections.</para>

      <variablelist remap="TP">
        <varlistentry>
          <term><option>--deletestate</option>&nbsp;<emphasis
          remap="I">state-number</emphasis></term>

          <listitem>
            <para></para>

            <!-- FIXME: blank list item -->
          </listitem>
        </varlistentry>
      </variablelist>

      <para>The route form of the <emphasis remap="B">whack</emphasis> command
      tells <emphasis remap="B">pluto</emphasis> to set up routing for a
      connection. Although like a traditional route, it uses an ipsec device
      as a virtual interface. Once routing is set up, no packets will be sent
      “in the clear” to the peer's client specified in the connection. A TRAP
      shunt eroute will be installed; if outbound traffic is caught, Pluto
      will initiate the connection. An explicit <emphasis
      remap="B">whack</emphasis> route is not always needed: if it hasn't been
      done when an IPsec SA is being installed, one will be automatically
      attempted.</para>

      <para>When a routing is attempted for a connection, there must not
      already be a routing for a different connection with the same subnet but
      different interface or destination, or if there is, it must not be being
      used by an IPsec SA. Otherwise the attempt will fail.</para>

      <variablelist remap="TP">
        <varlistentry>
          <term><option>--route</option></term>

          <term><option>--name</option>&nbsp;<emphasis
          remap="I">connection-name</emphasis></term>

          <listitem>
            <para></para>

            <!-- FIXME: blank list item -->
          </listitem>
        </varlistentry>
      </variablelist>

      <para>The unroute form of the <emphasis remap="B">whack</emphasis>
      command tells <emphasis remap="B">pluto</emphasis> to undo a routing.
      <emphasis remap="B">pluto</emphasis> will refuse if an IPsec SA is using
      the connection. If another connection is sharing the same routing, it
      will be left in place. Without a routing, packets will be sent without
      encryption or authentication.</para>

      <variablelist remap="TP">
        <varlistentry>
          <term><option>--unroute</option></term>

          <term><option>--name</option>&nbsp;<emphasis
          remap="I">connection-name</emphasis></term>

          <listitem>
            <para></para>

            <!-- FIXME: blank list item -->
          </listitem>
        </varlistentry>
      </variablelist>

      <para>The initiate form tells <emphasis remap="B">pluto</emphasis> to
      initiate a negotiation with another <emphasis remap="B">pluto</emphasis>
      (or other IKE daemon) according to the named connection. Initiation
      requires a route that <option>--route</option> would provide; if none is
      in place at the time an IPsec SA is being installed, <emphasis
      remap="B">pluto</emphasis> attempts to set one up.</para>

      <variablelist remap="TP">
        <varlistentry>
          <term><option>--initiate</option></term>

          <term><option>--name</option>&nbsp;<emphasis
          remap="I">connection-name</emphasis></term>

          <term><option>--asynchronous</option></term>

          <listitem>
            <para></para>

            <!-- FIXME: blank list item -->
          </listitem>
        </varlistentry>
      </variablelist>

      <para>The initiate form of the <emphasis remap="B">whack</emphasis>
      command will relay back from <emphasis remap="B">pluto</emphasis> status
      information via the UNIX domain socket (unless --asynchronous is
      specified). The status information is meant to look a bit like that from
      <emphasis remap="B">FTP</emphasis>. Currently <emphasis
      remap="B">whack</emphasis> simply copies this to stderr. When the
      request is finished (eg. the SAs are established or <emphasis
      remap="B">pluto</emphasis> gives up), <emphasis
      remap="B">pluto</emphasis> closes the channel, causing <emphasis
      remap="B">whack</emphasis> to terminate.</para>

      <para>The opportunistic initiate form is mainly used for
      debugging.</para>

      <variablelist remap="TP">
        <varlistentry>
          <term><option>--tunnelipv4</option></term>

          <term><option>--tunnelipv6</option></term>

          <term><option>--oppohere</option>&nbsp;<emphasis
          remap="I">ip-address</emphasis></term>

          <term><option>--oppothere</option>&nbsp;<emphasis
          remap="I">ip-address</emphasis></term>

          <listitem>
            <para></para>

            <!-- FIXME: blank list item -->
          </listitem>
        </varlistentry>
      </variablelist>

      <para>This will cause <emphasis remap="B">pluto</emphasis> to attempt to
      opportunistically initiate a connection from here to the there, even if
      a previous attempt had been made. The whack log will show the progress
      of this attempt.</para>

      <para>The terminate form tells <emphasis remap="B">pluto</emphasis> to
      delete any SAs that use the specified connection and to stop any
      negotiations in process. It does not prevent new negotiations from
      starting (the delete form has this effect).</para>

      <variablelist remap="TP">
        <varlistentry>
          <term><option>--terminate</option></term>

          <term><option>--name</option>&nbsp;<emphasis
          remap="I">connection-name</emphasis></term>

          <listitem>
            <para></para>

            <!-- FIXME: blank list item -->
          </listitem>
        </varlistentry>
      </variablelist>

      <para>The public key for informs <emphasis remap="B">pluto</emphasis> of
      the RSA public key for a potential peer. Private keys must be kept
      secret, so they are kept in <citerefentry>
          <refentrytitle>ipsec.secrets</refentrytitle>

          <manvolnum>5</manvolnum>
        </citerefentry>.</para>

      <variablelist remap="TP">
        <varlistentry>
          <term><option>--keyid&nbsp;</option><replaceable>id</replaceable></term>

          <listitem>
            <para>specififies the identity of the peer for which a public key
            should be used. Its form is identical to the identity in the
            connection. If no public key is specified, <emphasis
            remap="B">pluto</emphasis> attempts to find KEY records from DNS
            for the id (if a FQDN) or through reverse lookup (if an IP
            address). Note that there several interesting ways in which this
            is not secure.</para>
          </listitem>
        </varlistentry>

        <varlistentry>
          <term><option>--addkey</option></term>

          <listitem>
            <para>specifies that the new key is added to the collection;
            otherwise the new key replaces any old ones.</para>
          </listitem>
        </varlistentry>

        <varlistentry>
          <term><option>--pubkeyrsa&nbsp;</option><replaceable>key</replaceable></term>

          <listitem>
            <para>specifies the value of the RSA public key. It is a sequence
            of bytes as described in RFC 2537 “RSA/MD5 KEYs and SIGs in the
            Domain Name System (DNS)”. It is denoted in a way suitable for
            <citerefentry>
                <refentrytitle>ipsec_ttodata</refentrytitle>

                <manvolnum>3</manvolnum>
              </citerefentry>. For example, a base 64 numeral starts with
            0s.</para>
          </listitem>
        </varlistentry>
      </variablelist>

      <para>The listen form tells <emphasis remap="B">pluto</emphasis> to
      start listening for IKE requests on its public interfaces. To avoid race
      conditions, it is normal to load the appropriate connections into
      <emphasis remap="B">pluto</emphasis> before allowing it to listen. If
      <emphasis remap="B">pluto</emphasis> isn't listening, it is pointless to
      initiate negotiations, so it will refuse requests to do so. Whenever the
      listen form is used, <emphasis remap="B">pluto</emphasis> looks for
      public interfaces and will notice when new ones have been added and when
      old ones have been removed. This is also the trigger for <emphasis
      remap="B">pluto</emphasis> to read the <emphasis
      remap="I">ipsec.secrets</emphasis> file. So listen may useful more than
      once.</para>

      <variablelist remap="TP">
        <varlistentry>
          <term><option>--listen</option></term>

          <listitem>
            <para>start listening for IKE traffic on public interfaces.</para>
          </listitem>
        </varlistentry>

        <varlistentry>
          <term><option>--unlisten</option></term>

          <listitem>
            <para>stop listening for IKE traffic on public interfaces.</para>
          </listitem>
        </varlistentry>
      </variablelist>

      <para>The status form will display information about the internal state
      of <emphasis remap="B">pluto</emphasis>: information about each
      potential connection, about each state object, and about each shunt that
      <emphasis remap="B">pluto</emphasis> is managing without an associated
      connection.</para>

      <variablelist remap="TP">
        <varlistentry>
          <term><option>--status</option></term>

          <listitem>
            <para></para>

            <!-- FIXME: blank list item -->
          </listitem>
        </varlistentry>
      </variablelist>

      <para>The shutdown form is the proper way to shut down <emphasis
      remap="B">pluto</emphasis>. It will tear down the SAs on this machine
      that <emphasis remap="B">pluto</emphasis> has negotiated. It does not
      inform its peers, so the SAs on their machines remain.</para>

      <variablelist remap="TP">
        <varlistentry>
          <term><option>--shutdown</option></term>

          <listitem>
            <para></para>

            <!-- FIXME: blank list item -->
          </listitem>
        </varlistentry>
      </variablelist>
    </refsect2>

    <refsect2 id="examples">
      <title>Examples</title>

      <para>It would be normal to start <emphasis remap="B">pluto</emphasis>
      in one of the system initialization scripts. It needs to be run by the
      superuser. Generally, no arguments are needed. To run in manually, the
      superuser can simply type</para>

      <para>&nbsp;&nbsp;&nbsp;ipsec pluto</para>

      <para>The command will immediately return, but a <emphasis
      remap="B">pluto</emphasis> process will be left running, waiting for
      requests from <emphasis remap="B">whack</emphasis> or a peer.</para>

      <para>Using <emphasis remap="B">whack</emphasis>, several potential
      connections would be described:</para>

      <!-- .na -->

      <para>&nbsp;&nbsp;&nbsp;ipsec whack --name&nbsp;silly
      --host&nbsp;127.0.0.1 --to --host&nbsp;127.0.0.2 --ikelifetime&nbsp;900
      --ipseclifetime&nbsp;800 --keyingtries&nbsp;3</para>

      <!-- .ad -->

      <para>Since this silly connection description specifies neither
      encryption, authentication, nor tunneling, it could only be used to
      establish an ISAKMP SA.</para>

      <!-- .na -->

      <para>&nbsp;&nbsp;&nbsp;ipsec whack --name&nbsp;secret
      --host&nbsp;10.0.0.1 --client&nbsp;10.0.1.0/24 --to --host&nbsp;10.0.0.2
      --client&nbsp;10.0.2.0/24 --encrypt</para>

      <!-- .ad -->

      <para>This is something that must be done on both sides. If the other
      side is <emphasis remap="B">pluto</emphasis>, the same <emphasis
      remap="B">whack</emphasis> command could be used on it (the command
      syntax is designed to not distinguish which end is ours).</para>

      <para>Now that the connections are specified, <emphasis
      remap="B">pluto</emphasis> is ready to handle requests and replies via
      the public interfaces. We must tell it to discover those interfaces and
      start accepting messages from peers:</para>

      <para>&nbsp;&nbsp;&nbsp;ipsec whack --listen</para>

      <para>If we don't immediately wish to bring up a secure connection
      between the two clients, we might wish to prevent insecure traffic. The
      routing form asks <emphasis remap="B">pluto</emphasis> to cause the
      packets sent from our client to the peer's client to be routed through
      the ipsec0 device; if there is no SA, they will be discarded:</para>

      <para>&nbsp;&nbsp;&nbsp;ipsec whack --route secret</para>

      <para>Finally, we are ready to get <emphasis remap="B">pluto</emphasis>
      to initiate negotiation for an IPsec SA (and implicitly, an ISAKMP
      SA):</para>

      <para>&nbsp;&nbsp;&nbsp;ipsec whack
      --initiate&nbsp;--name&nbsp;secret</para>

      <para>A small log of interesting events will appear on standard output
      (other logging is sent to syslog).</para>

      <para><emphasis remap="B">whack</emphasis> can also be used to terminate
      <emphasis remap="B">pluto</emphasis> cleanly, tearing down all SAs that
      it has negotiated.</para>

      <para>&nbsp;&nbsp;&nbsp;ipsec whack --shutdown</para>

      <para>Notification of any IPSEC SA deletion, but not ISAKMP SA deletion
      is sent to the peer. Unfortunately, such Notification is not reliable.
      Furthermore, <emphasis remap="B">pluto</emphasis> itself ignores
      Notifications.</para>
    </refsect2>

    <refsect2 id="xauth">
      <title>XAUTH</title>

      <para>If <emphasis remap="B">pluto</emphasis> needs additional
      authentication, such as defined by the XAUTH specifications, then it may
      ask <emphasis remap="B">whack</emphasis> to prompt the operator for
      username or passwords. Typically, these will be entered interactively. A
      GUI that wraps around <emphasis remap="B">whack</emphasis> may look for
      the 041 (username) or 040 (password) prompts, and display them to the
      user.</para>

      <para>For testing purposes, the options
      <option>--xauthuser&nbsp;</option><replaceable>user</replaceable>
      <option>--xauthpass&nbsp;</option><replaceable>pass</replaceable> may be
      be given prior to the <option>--initiate&nbsp;</option> to provide
      responses to the username and password prompts.</para>
    </refsect2>

    <refsect2 id="the_updown_command">
      <title>The updown command</title>

      <para>Whenever <emphasis remap="B">pluto</emphasis> brings a connection
      up or down, it invokes the updown command. This command is specified
      using the <option>--updown</option> option. This allows for customized
      control over routing and firewall manipulation.</para>

      <para>The updown is invoked for five different operations. Each of these
      operations can be for our client subnet or for our host itself.</para>

      <variablelist remap="TP">
        <varlistentry>
          <term><emphasis remap="B">prepare-host</emphasis> or <emphasis
          remap="B">prepare-client</emphasis></term>

          <listitem>
            <para>is run before bringing up a new connection if no other
            connection with the same clients is up. Generally, this is useful
            for deleting a route that might have been set up before <emphasis
            remap="B">pluto</emphasis> was run or perhaps by some agent not
            known to <emphasis remap="B">pluto</emphasis>.</para>
          </listitem>
        </varlistentry>

        <varlistentry>
          <term><emphasis remap="B">route-host</emphasis> or <emphasis
          remap="B">route-client</emphasis></term>

          <listitem>
            <para>is run when bringing up a connection for a new peer client
            subnet (even if <emphasis remap="B">prepare-host</emphasis> or
            <emphasis remap="B">prepare-client</emphasis> was run). The
            command should install a suitable route. Routing decisions are
            based only on the destination (peer's client) subnet address,
            unlike eroutes which discriminate based on source too.</para>
          </listitem>
        </varlistentry>

        <varlistentry>
          <term><emphasis remap="B">unroute-host</emphasis> or <emphasis
          remap="B">unroute-client</emphasis></term>

          <listitem>
            <para>is run when bringing down the last connection for a
            particular peer client subnet. It should undo what the <emphasis
            remap="B">route-host</emphasis> or <emphasis
            remap="B">route-client</emphasis> did.</para>
          </listitem>
        </varlistentry>

        <varlistentry>
          <term><emphasis remap="B">up-host</emphasis> or <emphasis
          remap="B">up-client</emphasis></term>

          <listitem>
            <para>is run when bringing up a tunnel eroute with a pair of
            client subnets that does not already have a tunnel eroute. This
            command should install firewall rules as appropriate. It is
            generally a good idea to allow IKE messages (UDP port 500) travel
            between the hosts.</para>
          </listitem>
        </varlistentry>

        <varlistentry>
          <term><emphasis remap="B">down-host</emphasis> or <emphasis
          remap="B">down-client</emphasis></term>

          <listitem>
            <para>is run when bringing down the eroute for a pair of client
            subnets. This command should delete firewall rules as appropriate.
            Note that there may remain some inbound IPsec SAs with these
            client subnets.</para>
          </listitem>
        </varlistentry>
      </variablelist>

      <para>The script is passed a large number of environment variables to
      specify what needs to be done.</para>

      <variablelist remap="TP">
        <varlistentry>
          <term><emphasis remap="B">PLUTO_VERSION</emphasis></term>

          <listitem>
            <para>indicates what version of this interface is being used. This
            document describes version 1.1. This is upwardly compatible with
            version 1.0.</para>
          </listitem>
        </varlistentry>

        <varlistentry>
          <term><emphasis remap="B">PLUTO_VERB</emphasis></term>

          <listitem>
            <para>specifies the name of the operation to be performed
            (<emphasis remap="B">prepare-host</emphasis>,r <emphasis
            remap="B">prepare-client</emphasis>, <emphasis
            remap="B">up-host</emphasis>, <emphasis
            remap="B">up-client</emphasis>, <emphasis
            remap="B">down-host</emphasis>, or <emphasis
            remap="B">down-client</emphasis>). If the address family for
            security gateway to security gateway communications is IPv6, then
            a suffix of -v6 is added to the verb.</para>
          </listitem>
        </varlistentry>

        <varlistentry>
          <term><emphasis remap="B">PLUTO_CONNECTION</emphasis></term>

          <listitem>
            <para>is the name of the connection for which we are
            routing.</para>
          </listitem>
        </varlistentry>

        <varlistentry>
          <term><emphasis remap="B">PLUTO_NEXT_HOP</emphasis></term>

          <listitem>
            <para>is the next hop to which packets bound for the peer must be
            sent.</para>
          </listitem>
        </varlistentry>

        <varlistentry>
          <term><emphasis remap="B">PLUTO_INTERFACE</emphasis></term>

          <listitem>
            <para>is the name of the ipsec interface to be used.</para>
          </listitem>
        </varlistentry>

        <varlistentry>
          <term><emphasis remap="B">PLUTO_ME</emphasis></term>

          <listitem>
            <para>is the IP address of our host.</para>
          </listitem>
        </varlistentry>

        <varlistentry>
          <term><emphasis remap="B">PLUTO_MY_CLIENT</emphasis></term>

          <listitem>
            <para>is the IP address / count of our client subnet. If the
            client is just the host, this will be the host's own IP address /
            max (where max is 32 for IPv4 and 128 for IPv6).</para>
          </listitem>
        </varlistentry>

        <varlistentry>
          <term><emphasis remap="B">PLUTO_MY_CLIENT_NET</emphasis></term>

          <listitem>
            <para>is the IP address of our client net. If the client is just
            the host, this will be the host's own IP address.</para>
          </listitem>
        </varlistentry>

        <varlistentry>
          <term><emphasis remap="B">PLUTO_MY_CLIENT_MASK</emphasis></term>

          <listitem>
            <para>is the mask for our client net. If the client is just the
            host, this will be 255.255.255.255.</para>
          </listitem>
        </varlistentry>

        <varlistentry>
          <term><emphasis remap="B">PLUTO_PEER</emphasis></term>

          <listitem>
            <para>is the IP address of our peer.</para>
          </listitem>
        </varlistentry>

        <varlistentry>
          <term><emphasis remap="B">PLUTO_PEER_CLIENT</emphasis></term>

          <listitem>
            <para>is the IP address / count of the peer's client subnet. If
            the client is just the peer, this will be the peer's own IP
            address / max (where max is 32 for IPv4 and 128 for IPv6).</para>
          </listitem>
        </varlistentry>

        <varlistentry>
          <term><emphasis remap="B">PLUTO_PEER_CLIENT_NET</emphasis></term>

          <listitem>
            <para>is the IP address of the peer's client net. If the client is
            just the peer, this will be the peer's own IP address.</para>
          </listitem>
        </varlistentry>

        <varlistentry>
          <term><emphasis remap="B">PLUTO_PEER_CLIENT_MASK</emphasis></term>

          <listitem>
            <para>is the mask for the peer's client net. If the client is just
            the peer, this will be 255.255.255.255.</para>
          </listitem>
        </varlistentry>
      </variablelist>

      <para>All output sent by the script to stderr or stdout is logged. The
      script should return an exit status of 0 if and only if it
      succeeds.</para>

      <para><emphasis remap="B">Pluto</emphasis> waits for the script to
      finish and will not do any other processing while it is waiting. The
      script may assume that <emphasis remap="B">pluto</emphasis> will not
      change anything while the script runs. The script should avoid doing
      anything that takes much time and it should not issue any command that
      requires processing by <emphasis remap="B">pluto</emphasis>. Either of
      these activities could be performed by a background subprocess of the
      script.</para>
    </refsect2>

    <refsect2 id="rekeying">
      <title>Rekeying</title>

      <para>When an SA that was initiated by <emphasis
      remap="B">pluto</emphasis> has only a bit of lifetime left, <emphasis
      remap="B">pluto</emphasis> will initiate the creation of a new SA. This
      applies to ISAKMP and IPsec SAs. The rekeying will be initiated when the
      SA's remaining lifetime is less than the rekeymargin plus a random
      percentage, between 0 and rekeyfuzz, of the rekeymargin.</para>

      <para>Similarly, when an SA that was initiated by the peer has only a
      bit of lifetime left, <emphasis remap="B">pluto</emphasis> will try to
      initiate the creation of a replacement. To give preference to the
      initiator, this rekeying will only be initiated when the SA's remaining
      lifetime is half of rekeymargin. If rekeying is done by the responder,
      the roles will be reversed: the responder for the old SA will be the
      initiator for the replacement. The former initiator might also initiate
      rekeying, so there may be redundant SAs created. To avoid these
      complications, make sure that rekeymargin is generous.</para>

      <para>One risk of having the former responder initiate is that perhaps
      none of its proposals is acceptable to the former initiator (they have
      not been used in a successful negotiation). To reduce the chances of
      this happening, and to prevent loss of security, the policy settings are
      taken from the old SA (this is the case even if the former initiator is
      initiating). These may be stricter than those of the connection.</para>

      <para><emphasis remap="B">pluto</emphasis> will not rekey an SA if that
      SA is not the most recent of its type (IPsec or ISAKMP) for its
      potential connection. This avoids creating redundant SAs.</para>

      <para>The random component in the rekeying time (rekeyfuzz) is intended
      to make certain pathological patterns of rekeying unstable. If both
      sides decide to rekey at the same time, twice as many SAs as necessary
      are created. This could become a stable pattern without the
      randomness.</para>

      <para>Another more important case occurs when a security gateway has SAs
      with many other security gateways. Each of these connections might need
      to be rekeyed at the same time. This would cause a high peek requirement
      for resources (network bandwidth, CPU time, entropy for random numbers).
      The rekeyfuzz can be used to stagger the rekeying times.</para>

      <para>Once a new set of SAs has been negotiated, <emphasis
      remap="B">pluto</emphasis> will never send traffic on a superseded one.
      Traffic will be accepted on an old SA until it expires.</para>
    </refsect2>

    <refsect2 id="selecting_a_connection_when_responding_r">
      <title>Selecting a Connection When Responding: Road Warrior
      Support</title>

      <para>When <emphasis remap="B">pluto</emphasis> receives an initial Main
      Mode message, it needs to decide which connection this message is for.
      It picks based solely on the source and destination IP addresses of the
      message. There might be several connections with suitable IP addresses,
      in which case one of them is arbitrarily chosen. (The ISAKMP SA proposal
      contained in the message could be taken into account, but it is
      not.)</para>

      <para>The ISAKMP SA is negotiated before the parties pass further
      identifying information, so all ISAKMP SA characteristics specified in
      the connection description should be the same for every connection with
      the same two host IP addresses. At the moment, the only characteristic
      that might differ is authentication method.</para>

      <para>Up to this point, all configuring has presumed that the IP
      addresses are known to all parties ahead of time. This will not work
      when either end is mobile (or assigned a dynamic IP address for other
      reasons). We call this situation “Road Warrior”. It is fairly tricky and
      has some important limitations, most of which are features of the IKE
      protocol.</para>

      <para>Only the initiator may be mobile: the initiator may have an IP
      number unknown to the responder. When the responder doesn't recognize
      the IP address on the first Main Mode packet, it looks for a connection
      with itself as one end and <emphasis remap="B">%any</emphasis> as the
      other. If it cannot find one, it refuses to negotiate. If it does find
      one, it creates a temporary connection that is a duplicate except with
      the <emphasis remap="B">%any</emphasis> replaced by the source IP
      address from the packet; if there was no identity specified for the
      peer, the new IP address will be used.</para>

      <para>When <emphasis remap="B">pluto</emphasis> is using one of these
      temporary connections and needs to find the preshared secret or RSA
      private key in <emphasis remap="I">ipsec.secrets</emphasis>, and and the
      connection specified no identity for the peer, <emphasis
      remap="B">%any</emphasis> is used as its identity. After all, the real
      IP address was apparently unknown to the configuration, so it is
      unreasonable to require that it be used in this table.</para>

      <para>Part way into the Phase 1 (Main Mode) negotiation using one of
      these temporary connection descriptions, <emphasis
      remap="B">pluto</emphasis> will be receive an Identity Payload. At this
      point, <emphasis remap="B">pluto</emphasis> checks for a more
      appropriate connection, one with an identity for the peer that matches
      the payload but which would use the same keys so-far used for
      authentication. If it finds one, it will switch to using this better
      connection (or a temporary derived from this, if it has <emphasis
      remap="B">%any</emphasis> for the peer's IP address). It may even turn
      out that no connection matches the newly discovered identity, including
      the current connection; if so, <emphasis remap="B">pluto</emphasis>
      terminates negotiation.</para>

      <para>Unfortunately, if preshared secret authentication is being used,
      the Identity Payload is encrypted using this secret, so the secret must
      be selected by the responder without knowing this payload. This limits
      there to being at most one preshared secret for all Road Warrior systems
      connecting to a host. RSA Signature authentications does not require
      that the responder know how to select the initiator's public key until
      after the initiator's Identity Payload is decoded (using the responder's
      private key, so that must be preselected).</para>

      <para>When <emphasis remap="B">pluto</emphasis> is responding to a Quick
      Mode negotiation via one of these temporary connection descriptions, it
      may well find that the subnets specified by the initiator don't match
      those in the temporary connection description. If so, it will look for a
      connection with matching subnets, its own host address, a peer address
      of <emphasis remap="B">%any</emphasis> and matching identities. If it
      finds one, a new temporary connection is derived from this one and used
      for the Quick Mode negotiation of IPsec SAs. If it does not find one,
      <emphasis remap="B">pluto</emphasis> terminates negotiation.</para>

      <para>Be sure to specify an appropriate nexthop for the responder to
      send a message to the initiator: <emphasis remap="B">pluto</emphasis>
      has no way of guessing it (if forwarding isn't required, use an explicit
      <emphasis remap="B">%direct</emphasis> as the nexthop and the IP address
      of the initiator will be filled in; the obsolete notation
      <literal>0.0.0.0</literal> is still accepted).</para>

      <para><emphasis remap="B">pluto</emphasis> has no special provision for
      the initiator side. The current (possibly dynamic) IP address and
      nexthop must be used in defining connections. These must be properly
      configured each time the initiator's IP address changes. <emphasis
      remap="B">pluto</emphasis> has no mechanism to do this
      automatically.</para>

      <para>Although we call this Road Warrior Support, it could also be used
      to support encrypted connections with anonymous initiators. The
      responder's organization could announce the preshared secret that would
      be used with unrecognized initiators and let anyone connect. Of course
      the initiator's identity would not be authenticated.</para>

      <para>If any Road Warrior connections are supported, <emphasis
      remap="B">pluto</emphasis> cannot reject an exchange initiated by an
      unknown host until it has determined that the secret is not shared or
      the signature is invalid. This must await the third Main Mode message
      from the initiator. If no Road Warrior connection is supported, the
      first message from an unknown source would be rejected. This has
      implications for ease of debugging configurations and for denial of
      service attacks.</para>

      <para>Although a Road Warrior connection must be initiated by the mobile
      side, the other side can and will rekey using the temporary connection
      it has created. If the Road Warrior wishes to be able to disconnect, it
      is probably wise to set <option>--keyingtries</option> to 1 in the
      connection on the non-mobile side to prevent it trying to rekey the
      connection. Unfortunately, there is no mechanism to unroute the
      connection automatically.</para>
    </refsect2>

    <refsect2 id="debugging">
      <title>Debugging</title>

      <para><emphasis remap="B">pluto</emphasis> accepts several optional
      arguments, useful mostly for debugging. Except for
      <option>--interface</option>, each should appear at most once.</para>

      <variablelist remap="TP">
        <varlistentry>
          <term><option>--interface</option>
          <replaceable>interfacename</replaceable></term>

          <listitem>
            <para>specifies that the named real public network interface
            should be considered. The interface name specified should not be
            <command>ipsec</command><emphasis remap="I">N</emphasis>. If the
            option doesn't appear, all interfaces are considered. To specify
            several interfaces, use the option once for each. One use of this
            option is to specify which interface should be used when two or
            more share the same IP address.</para>
          </listitem>
        </varlistentry>

        <varlistentry>
          <term><option>--ikeport</option>
          <replaceable>port-number</replaceable></term>

          <listitem>
            <para>changes the UDP port that <emphasis
            remap="B">pluto</emphasis> will use (default, specified by IANA:
            500)</para>
          </listitem>
        </varlistentry>

        <varlistentry>
          <term><option>--ctlbase</option>
          <replaceable>path</replaceable></term>

          <listitem>
            <para>basename for control files. <emphasis
            remap="I">path</emphasis>.ctl is the socket through which
            <emphasis remap="B">whack</emphasis> communicates with <emphasis
            remap="B">pluto</emphasis>. <emphasis
            remap="I">path</emphasis>.pid is the lockfile to prevent multiple
            <emphasis remap="B">pluto</emphasis> instances. The default is
            <filename>/var/run/pluto/pluto</filename>).</para>
          </listitem>
        </varlistentry>

        <varlistentry>
          <term><option>--secretsfile</option>
          <replaceable>file</replaceable></term>

          <listitem>
            <para>specifies the file for authentication secrets (default:
            <filename>/etc/ipsec.secrets</filename>). This name is subject to
            “globbing” as in <citerefentry>
                <refentrytitle>sh</refentrytitle>

                <manvolnum>1</manvolnum>
              </citerefentry>, so every file with a matching name is
            processed. Quoting is generally needed to prevent the shell from
            doing the globbing.</para>
          </listitem>
        </varlistentry>

        <varlistentry>
          <term><option>--adns</option>
          <replaceable>pathname</replaceable></term>

          <term><option>--lwdnsq</option>
          <replaceable>pathname</replaceable></term>

          <listitem>
            <para>specifies where to find <emphasis
            remap="B">pluto</emphasis>'s helper program for asynchronous DNS
            lookup. <emphasis remap="B">pluto</emphasis> can be built to use
            one of two helper programs: <emphasis
            remap="B">_pluto_adns</emphasis> or <emphasis
            remap="B">lwdnsq</emphasis>. You must use the program for which it
            was built. By default, <emphasis remap="B">pluto</emphasis> will
            look for the program in <emphasis remap="B">$IPSEC_DIR</emphasis>
            (if that environment variable is defined) or, failing that, in the
            same directory as <emphasis remap="B">pluto</emphasis>.</para>
          </listitem>
        </varlistentry>

        <varlistentry>
          <term><option>--nofork</option></term>

          <listitem>
            <para>disable “daemon fork” (default is to fork). In addition,
            after the lock file and control socket are created, print the line
            “Pluto initialized” to standard out.</para>
          </listitem>
        </varlistentry>

        <varlistentry>
          <term><option>--noklips</option></term>

          <listitem>
            <para>don't actually implement negotiated IPsec SAs</para>
          </listitem>
        </varlistentry>

        <varlistentry>
          <term><option>--uniqueids</option></term>

          <listitem>
            <para>if this option has been selected, whenever a new ISAKMP SA
            is established, any connection with the same Peer ID but a
            different Peer IP address is unoriented (causing all its SAs to be
            deleted). This helps clean up dangling SAs when a connection is
            lost and then regained at another IP address.</para>
          </listitem>
        </varlistentry>

        <varlistentry>
          <term><option>--stderrlog</option></term>

          <listitem>
            <para>log goes to standard out {default is to use <citerefentry>
                <refentrytitle>syslogd</refentrytitle>

                <manvolnum>8</manvolnum>
              </citerefentry>)</para>
          </listitem>
        </varlistentry>
      </variablelist>

      <para>For example</para>

      <variablelist remap="TP">
        <varlistentry>
          <term>pluto --secretsfile&nbsp;ipsec.secrets
          --ctlbase&nbsp;pluto.base --ikeport&nbsp;8500 --nofork --noklips
          --stderrlog</term>

          <listitem>
            <para></para>

            <!-- FIXME: blank list item -->
          </listitem>
        </varlistentry>
      </variablelist>

      <para>lets one test <emphasis remap="B">pluto</emphasis> without using
      the superuser account.</para>

      <para><emphasis remap="B">pluto</emphasis> is willing to produce a
      prodigious amount of debugging information. To do so, it must be
      compiled with -DDEBUG. There are several classes of debugging output,
      and <emphasis remap="B">pluto</emphasis> may be directed to produce a
      selection of them. All lines of debugging output are prefixed with
      “|&nbsp;” to distinguish them from error messages.</para>

      <para>When <emphasis remap="B">pluto</emphasis> is invoked, it may be
      given arguments to specify which classes to output. The current options
      are:</para>

      <variablelist remap="TP">
        <varlistentry>
          <term><option>--debug-raw</option></term>

          <listitem>
            <para>show the raw bytes of messages</para>
          </listitem>
        </varlistentry>

        <varlistentry>
          <term><option>--debug-crypt</option></term>

          <listitem>
            <para>show the encryption and decryption of messages</para>
          </listitem>
        </varlistentry>

        <varlistentry>
          <term><option>--debug-parsing</option></term>

          <listitem>
            <para>show the structure of input messages</para>
          </listitem>
        </varlistentry>

        <varlistentry>
          <term><option>--debug-emitting</option></term>

          <listitem>
            <para>show the structure of output messages</para>
          </listitem>
        </varlistentry>

        <varlistentry>
          <term><option>--debug-control</option></term>

          <listitem>
            <para>show <emphasis remap="B">pluto</emphasis>'s decision
            making</para>
          </listitem>
        </varlistentry>

        <varlistentry>
          <term><option>--debug-lifecycle</option></term>

          <listitem>
            <para>[this option is temporary] log more detail of lifecycle of
            SAs</para>
          </listitem>
        </varlistentry>

        <varlistentry>
          <term><option>--debug-klips</option></term>

          <listitem>
            <para>show <emphasis remap="B">pluto</emphasis>'s interaction with
            <emphasis remap="B">KLIPS</emphasis></para>
          </listitem>
        </varlistentry>

        <varlistentry>
          <term><option>--debug-dns</option></term>

          <listitem>
            <para>show <emphasis remap="B">pluto</emphasis>'s interaction with
            <emphasis remap="B">DNS</emphasis> for KEY and TXT records</para>
          </listitem>
        </varlistentry>

        <varlistentry>
          <term><option>--debug-oppo</option></term>

          <listitem>
            <para>show why <emphasis remap="B">pluto</emphasis> didn't find a
            suitable DNS TXT record to authorize opportunistic
            initiation</para>
          </listitem>
        </varlistentry>

        <varlistentry>
          <term><option>--debug-all</option></term>

          <listitem>
            <para>all of the above</para>
          </listitem>
        </varlistentry>

        <varlistentry>
          <term><option>--debug-private</option></term>

          <listitem>
            <para>allow debugging output with private keys.</para>
          </listitem>
        </varlistentry>

        <varlistentry>
          <term><option>--debug-none</option></term>

          <listitem>
            <para>none of the above</para>
          </listitem>
        </varlistentry>
      </variablelist>

      <para>The debug form of the <emphasis remap="B">whack</emphasis> command
      will change the selection in a running <emphasis
      remap="B">pluto</emphasis>. If a connection name is specified, the flags
      are added whenever <emphasis remap="B">pluto</emphasis> has identified
      that it is dealing with that connection. Unfortunately, this is often
      part way into the operation being observed.</para>

      <para>For example, to start a <emphasis remap="B">pluto</emphasis> with
      a display of the structure of input and output:</para>

      <para>pluto --debug-emitting --debug-parsing</para>

      <para>To later change this <emphasis remap="B">pluto</emphasis> to only
      display raw bytes:</para>

      <para>whack --debug-raw</para>
    </refsect2>

    <refsect2 id="plutos_behaviour_when_things_go_wrong">
      <title>Pluto's Behaviour When Things Go Wrong</title>

      <para>When <emphasis remap="B">pluto</emphasis> doesn't understand or
      accept a message, it just ignores the message. It is not yet capable of
      communicating the problem to the other IKE daemon (in the future it
      might use Notifications to accomplish this in many cases). It does log a
      diagnostic.</para>

      <para>When <emphasis remap="B">pluto</emphasis> gets no response from a
      message, it resends the same message (a message will be sent at most
      three times). This is appropriate: UDP is unreliable.</para>

      <para>When pluto gets a message that it has already seen, there are many
      cases when it notices and discards it. This too is appropriate for
      UDP.</para>

      <para>Combine these three rules, and you can explain many apparently
      mysterious behaviours. In a <emphasis remap="B">pluto</emphasis> log,
      retrying isn't usually the interesting event. The critical thing is
      either earlier (<emphasis remap="B">pluto</emphasis> got a message which
      it didn't like and so ignored, so it was still awaiting an acceptable
      message and got impatient) or on the other system (<emphasis
      remap="B">pluto</emphasis> didn't send a reply because it wasn't happy
      with the previous message).</para>
    </refsect2>

    <refsect2 id="notes">
      <title>Notes</title>

      <para>If <emphasis remap="B">pluto</emphasis> is compiled without
      -DKLIPS, it negotiates Security Associations but never ask the kernel to
      put them in place and never makes routing changes. This allows <emphasis
      remap="B">pluto</emphasis> to be tested on systems without <emphasis
      remap="B">KLIPS</emphasis>, but makes it rather useless.</para>

      <para>Each IPsec SA is assigned an SPI, a 32-bit number used to refer to
      the SA. The IKE protocol lets the destination of the SA choose the SPI.
      The range 0 to 0xFF is reserved for IANA. <emphasis
      remap="B">Pluto</emphasis> also avoids choosing an SPI in the range
      0x100 to 0xFFF, leaving these SPIs free for manual keying. Remember that
      the peer, if not <emphasis remap="B">pluto</emphasis>, may well chose
      SPIs in this range.</para>
    </refsect2>

    <refsect2 id="policies">
      <title>Policies</title>

      <para>This catalogue of policies may be of use when trying to configure
      <emphasis remap="B">Pluto</emphasis> and another IKE implementation to
      interoperate.</para>

      <para>In Phase 1, only Main Mode is supported. We are not sure that
      Aggressive Mode is secure. For one thing, it does not support identity
      protection. It may allow more severe Denial Of Service attacks.</para>

      <para>No Informational Exchanges are supported. These are optional and
      since their delivery is not assured, they must not matter. It is the
      case that some IKE implementations won't interoperate without
      Informational Exchanges, but we feel they are broken.</para>

      <para>No Informational Payloads are supported. These are optional, but
      useful. It is of concern that these payloads are not authenticated in
      Phase 1, nor in those Phase 2 messages authenticated with
      HASH(3).</para>

      <variablelist remap="IP">
        <varlistentry>
          <term>•</term>

          <listitem>
            <para>Diffie Hellman Groups MODP 1024 and MODP 1536 (2 and 5) are
            supported. Group MODP768 (1) is not supported because it is too
            weak.</para>
          </listitem>
        </varlistentry>

        <varlistentry>
          <term>•</term>

          <listitem>
            <para>Host authetication can be done by RSA Signatures or
            Pre-Shared Secrets.</para>
          </listitem>
        </varlistentry>

        <varlistentry>
          <term>•</term>

          <listitem>
            <para>3DES CBC (Cypher Block Chaining mode) is the only encryption
            supported, both for ISAKMP SAs and IPSEC SAs.</para>
          </listitem>
        </varlistentry>

        <varlistentry>
          <term>•</term>

          <listitem>
            <para>MD5 and SHA1 hashing are supported for packet authentication
            in both kinds of SAs.</para>
          </listitem>
        </varlistentry>

        <varlistentry>
          <term>•</term>

          <listitem>
            <para>The ESP, AH, or AH plus ESP are supported. If, and only if,
            AH and ESP are combined, the ESP need not have its own
            authentication component. The selection is controlled by the
            --encrypt and --authenticate flags.</para>
          </listitem>
        </varlistentry>

        <varlistentry>
          <term>•</term>

          <listitem>
            <para>Each of these may be combined with IPCOMP Deflate
            compression, but only if the potential connection specifies
            compression and only if KLIPS is configured with IPCOMP
            support.</para>
          </listitem>
        </varlistentry>

        <varlistentry>
          <term>•</term>

          <listitem>
            <para>The IPSEC SAs may be tunnel or transport mode, where
            appropriate. The --tunnel flag controls this when <emphasis
            remap="B">pluto</emphasis> is initiating.</para>
          </listitem>
        </varlistentry>

        <varlistentry>
          <term>•</term>

          <listitem>
            <para>When responding to an ISAKMP SA proposal, the maximum
            acceptable lifetime is eight hours. The default is one hour. There
            is no minimum. The --ikelifetime flag controls this when <emphasis
            remap="B">pluto</emphasis> is initiating.</para>
          </listitem>
        </varlistentry>

        <varlistentry>
          <term>•</term>

          <listitem>
            <para>When responding to an IPSEC SA proposal, the maximum
            acceptable lifetime is one day. The default is eight hours. There
            is no minimum. The --ipseclifetime flag controls this when
            <emphasis remap="B">pluto</emphasis> is initiating.</para>
          </listitem>
        </varlistentry>

        <varlistentry>
          <term>•</term>

          <listitem>
            <para>PFS is acceptable, and will be proposed if the --pfs flag
            was specified. The DH group proposed will be the same as
            negotiated for Phase 1.</para>
          </listitem>
        </varlistentry>
      </variablelist>
    </refsect2>
  </refsect1>

  <refsect1 id="signals">
    <title>SIGNALS</title>

    <para><emphasis remap="B">Pluto</emphasis> responds to
    <constant>SIGHUP</constant> by issuing a suggestion that ``<emphasis
    remap="B">whack</emphasis> --listen'' might have been intended.</para>

    <para><emphasis remap="B">Pluto</emphasis> exits when it recieves
    <constant>SIGTERM</constant>.</para>
  </refsect1>

  <refsect1 id="exit_status">
    <title>EXIT STATUS</title>

    <para><emphasis remap="B">pluto</emphasis> normally forks a daemon
    process, so the exit status is normally a very preliminary result.</para>

    <variablelist remap="TP">
      <varlistentry>
        <term>0</term>

        <listitem>
          <para>means that all is OK so far.</para>
        </listitem>
      </varlistentry>

      <varlistentry>
        <term>1</term>

        <listitem>
          <para>means that something was wrong.</para>
        </listitem>
      </varlistentry>

      <varlistentry>
        <term>10</term>

        <listitem>
          <para>means that the lock file already exists.</para>
        </listitem>
      </varlistentry>
    </variablelist>

    <para>If <emphasis remap="B">whack</emphasis> detects a problem, it will
    return an exit status of 1. If it received progress messages from
    <emphasis remap="B">pluto</emphasis>, it returns as status the value of
    the numeric prefix from the last such message that was not a message sent
    to syslog or a comment (but the prefix for success is treated as 0).
    Otherwise, the exit status is 0.</para>
  </refsect1>

  <refsect1 id="files">
    <title>FILES</title>

    <para><filename>/var/run/pluto/pluto.pid</filename> <!-- .br -->
    <filename>/var/run/pluto/pluto.ctl</filename> <!-- .br -->
    <filename>/etc/ipsec.secrets</filename> <!-- .br --> <emphasis
    remap="I">$IPSEC_LIBDIR/_pluto_adns</emphasis> <!-- .br --> <emphasis
    remap="I">$IPSEC_EXECDIR/lwdnsq</emphasis> <!-- .br -->
    <filename>/dev/urandom</filename></para>
  </refsect1>

  <refsect1 id="environment">
    <title>ENVIRONMENT</title>

    <para><emphasis remap="I">IPSEC_LIBDIR</emphasis> <!-- .br --> <emphasis
    remap="I">IPSEC_EXECDIR</emphasis> <!-- .br --> <emphasis
    remap="I">IPSECmyid</emphasis> <!-- .br --> <emphasis
    remap="I">PLUTO_CORE_DIR</emphasis></para>
  </refsect1>

  <refsect1 id="see_also">
    <title>SEE ALSO</title>

    <para>The rest of the Openswan distribution, in particular <citerefentry>
        <refentrytitle>ipsec</refentrytitle>

        <manvolnum>8</manvolnum>
      </citerefentry>.</para>

    <para><citerefentry>
        <refentrytitle>ipsec_auto</refentrytitle>

        <manvolnum>8</manvolnum>
      </citerefentry> is designed to make using <emphasis
    remap="B">pluto</emphasis> more pleasant. Use it!</para>

    <para><citerefentry>
        <refentrytitle>ipsec.secrets</refentrytitle>

        <manvolnum>5</manvolnum>
      </citerefentry> describes the format of the secrets file.</para>

    <para><citerefentry>
        <refentrytitle>ipsec_atoaddr</refentrytitle>

        <manvolnum>3</manvolnum>
      </citerefentry>, part of the Openswan distribution, describes the forms
    that IP addresses may take. <citerefentry>
        <refentrytitle>ipsec_atosubnet</refentrytitle>

        <manvolnum>3</manvolnum>
      </citerefentry>, part of the Openswan distribution, describes the forms
    that subnet specifications.</para>

    <para>For more information on IPsec, the mailing list, and the relevant
    documents, see:</para>

    <!-- .nh -->

    <para><emphasis remap="I"><ulink
    url="http://www.ietf.cnri.reston.va.us/html.charters/ipsec-charter.html">http://www.ietf.cnri.reston.va.us/html.charters/ipsec-charter.html</ulink></emphasis></para>

    <!-- .hy -->

    <para>At the time of writing, the most relevant IETF RFCs are:</para>

    <para>RFC2409 The Internet Key Exchange (IKE)</para>

    <para>RFC2408 Internet Security Association and Key Management Protocol
    (ISAKMP)</para>

    <para>RFC2407 The Internet IP Security Domain of Interpretation for
    ISAKMP</para>

    <para>The Openswan web site &lt;htp://www.openswan.org&gt; and the mailing
    lists described there.</para>
  </refsect1>

  <refsect1 id="history">
    <title>HISTORY</title>

    <para>This code is released under the GPL terms. See the accompanying file
    COPYING-2.0 for more details. The GPL does NOT apply to those pieces of
    code written by others which are included in this distribution, except as
    noted by the individual authors.</para>

    <para>This software was originally written for the FreeS/WAN project
    &lt;<ulink
    url="http://www.freeswan.org">http://www.freeswan.org</ulink>&gt; by
    Angelos D. Keromytis (angelos@dsl.cis.upenn.edu), in May/June 1997, in
    Athens, Greece. Thanks go to John Ioannidis for his help.</para>

    <para>It was developed/maintained from 2000-2004 by by D. Hugh Redelmeier
    (hugh@mimosa.com), in Canada. The regulations of Greece and Canada allow
    us to make the code freely redistributable.</para>

    <para>It is currently maintained by Xelerance Corporation, in
    Canada.</para>

    <para>Kai Martius (admin@imib.med.tu-dresden.de) contributed the initial
    version of the code supporting PFS.</para>

    <para>Richard Guy Briggs &lt;rgb@conscoop.ottawa.on.ca&gt; and Peter Onion
    &lt;ponion@srd.bt.co.uk&gt; added the PFKEY2 support.</para>

    <para>We gratefully acknowledge that we use parts of Eric Young's
    <emphasis remap="I">libdes</emphasis> package; see <emphasis
    remap="I">../libdes/COPYRIGHT</emphasis>.</para>
  </refsect1>

  <refsect1 id="bugs">
    <title>BUGS</title>

    <para><emphasis remap="B">pluto</emphasis> is a work-in-progress. It
    currently has many limitations. For example, it ignores notification
    messages that it receives, and it generates only Delete Notifications and
    those only for IPSEC SAs.</para>

    <para><emphasis remap="B">pluto</emphasis> does not support the Commit
    Flag. The Commit Flag is a bad feature of the IKE protocol. It isn't
    protected -- neither encrypted nor authenticated. A man in the middle
    could turn it on, leading to DoS. We just ignore it, with a warning. This
    should let us interoperate with implementations that insist on it, with
    minor damage.</para>

    <para><emphasis remap="B">pluto</emphasis> does not check that the SA
    returned by the Responder is actually one that was proposed. It only
    checks that the SA is acceptable. The difference is not large, but can
    show up in attributes such as SA lifetime.</para>

    <para>There is no good way for a connection to be automatically
    terminated. This is a problem for Road Warrior and Opportunistic
    connections. The <option>--dontrekey</option> option does prevent the SAs
    from being rekeyed on expiry. Additonally, if a Road Warrior connection
    has a client subnet with a fixed IP address, a negotiation with that
    subnet will cause any other connection instantiations with that same
    subnet to be unoriented (deleted, in effect). See also the --uniqueids
    option for an extension of this.</para>

    <para>When <emphasis remap="B">pluto</emphasis> sends a message to a peer
    that has disappeared, <emphasis remap="B">pluto</emphasis> receives
    incomplete information from the kernel, so it logs the unsatisfactory
    message “some IKE message we sent has been rejected with ECONNREFUSED
    (kernel supplied no details)”. John Denker suggests that this command is
    useful for tracking down the source of these problems: <!-- .br -->
    tcpdump -i eth0 icmp[0] != 8 and icmp[0] != 0 <!-- .br --> Substitute your
    public interface for eth0 if it is different.</para>

    <para>The word “authenticate” is used for two different features. We must
    authenticate each IKE peer to the other. This is an important task of
    Phase 1. Each packet must be authenticated, both in IKE and in IPsec, and
    the method for IPsec is negotiated as an AH SA or part of an ESP SA.
    Unfortunately, the protocol has no mechanism for authenticating the Phase
    2 identities.</para>

    <para>Bugs should be reported to the &lt;users@lists.openswan.org&gt;
    mailing list.</para>
  </refsect1>
<<<<<<< HEAD
</refentry>
=======
</refentry>
>>>>>>> 70041b9a
<|MERGE_RESOLUTION|>--- conflicted
+++ resolved
@@ -2835,8 +2835,2826 @@
     <para>Bugs should be reported to the &lt;users@lists.openswan.org&gt;
     mailing list.</para>
   </refsect1>
-<<<<<<< HEAD
 </refentry>
-=======
-</refentry>
->>>>>>> 70041b9a
+
+  <refnamediv id="name">
+    <refname>ipsec pluto</refname>
+
+    <refpurpose>IPsec IKE keying daemon</refpurpose>
+  </refnamediv>
+
+  <!-- body begins here -->
+
+  <refsynopsisdiv id="synopsis">
+    <cmdsynopsis>
+      <command>ipsec</command>
+
+      <arg choice="plain"><replaceable>pluto</replaceable></arg>
+
+      <arg choice="opt">--help</arg>
+
+      <arg choice="opt">--version</arg>
+
+      <arg choice="opt"><arg choice="plain">--optionsfrom
+      <replaceable>c</replaceable></arg><arg
+      choice="plain"><replaceable>filename</replaceable></arg></arg>
+
+      <arg choice="opt">--nofork</arg>
+
+      <arg choice="opt">--stderrlog</arg>
+
+      <arg choice="opt">--noklips</arg>
+
+      <arg choice="opt">--uniqueids</arg>
+
+      <arg choice="opt">--interface
+      <replaceable>interfacename</replaceable></arg>
+
+      <arg choice="opt"><arg choice="plain">--ikeport
+      <replaceable>c</replaceable></arg><arg
+      choice="plain"><replaceable>portnumber</replaceable></arg></arg>
+
+      <arg choice="opt"><arg choice="plain">--ctlbase
+      <replaceable>c</replaceable></arg><arg
+      choice="plain"><replaceable>path</replaceable></arg></arg>
+
+      <arg choice="opt"><arg choice="plain">--secretsfile
+      <replaceable>c</replaceable></arg><arg
+      choice="plain"><replaceable>secrets-file</replaceable></arg></arg>
+
+      <arg choice="opt">--adns <replaceable>pathname</replaceable></arg>
+
+      <arg choice="opt">--lwdnsq <replaceable>pathname</replaceable></arg>
+
+      <arg choice="opt">--perpeerlog</arg>
+
+      <arg choice="opt"><arg choice="plain">--perpeerlogbase
+      <replaceable>c</replaceable></arg><arg
+      choice="plain"><replaceable>dirname</replaceable></arg></arg>
+
+      <arg choice="opt"><arg choice="plain">--ipsecdir
+      <replaceable>c</replaceable></arg><arg
+      choice="plain"><replaceable>dirname</replaceable></arg></arg>
+
+      <arg choice="opt"><arg choice="plain">--coredir
+      <replaceable>c</replaceable></arg><arg
+      choice="plain"><replaceable>dirname</replaceable></arg></arg>
+
+      <arg choice="opt">--noretransmits</arg>
+
+      <arg choice="opt">--debug-none</arg>
+
+      <arg choice="opt">--debug-all</arg>
+
+      <arg choice="opt">--debug-raw</arg>
+
+      <arg choice="opt">--debug-crypt</arg>
+
+      <arg choice="opt">--debug-parsing</arg>
+
+      <arg choice="opt">--debug-emitting</arg>
+
+      <arg choice="opt">--debug-control</arg>
+
+      <arg choice="opt">--debug-lifecycle</arg>
+
+      <arg choice="opt">--debug-klips</arg>
+
+      <arg choice="opt">--debug-dns</arg>
+
+      <arg choice="opt">--debug-oppo</arg>
+
+      <arg choice="opt">--debug-private</arg>
+
+      <arg choice="plain"><replaceable>ipsec</replaceable></arg>
+
+      <arg choice="plain"><replaceable>whack</replaceable></arg>
+
+      <arg choice="opt">--help</arg>
+
+      <arg choice="opt">--version</arg>
+
+      <arg choice="plain"><replaceable>ipsec</replaceable></arg>
+
+      <arg choice="plain"><replaceable>ipsec whack</replaceable></arg>
+
+      <arg choice="plain">--name <replaceable>c</replaceable></arg>
+
+      <arg choice="plain"><replaceable>connection-name</replaceable></arg>
+
+      <sbr />
+
+      <arg choice="opt"><arg choice="plain">--id
+      <replaceable>c</replaceable></arg><arg
+      choice="plain"><replaceable>id</replaceable></arg></arg>
+
+      <arg choice="plain"><replaceable>c</replaceable></arg>
+
+      <arg choice="opt"><arg choice="plain">--host
+      <replaceable>c</replaceable></arg><arg
+      choice="plain"><replaceable>ip-address</replaceable></arg></arg>
+
+      <arg choice="opt"><arg choice="plain">--ikeport
+      <replaceable>c</replaceable></arg><arg
+      choice="plain"><replaceable>port-number</replaceable></arg></arg>
+
+      <arg choice="opt"><arg choice="plain">--nexthop
+      <replaceable>c</replaceable></arg><arg
+      choice="plain"><replaceable>ip-address</replaceable></arg></arg>
+
+      <arg choice="opt"><arg choice="plain">--client
+      <replaceable>c</replaceable></arg><arg
+      choice="plain"><replaceable>subnet</replaceable></arg></arg>
+
+      <arg choice="opt">--dnskeyondemand</arg>
+
+      <arg choice="opt"><arg choice="plain">--updown
+      <replaceable>c</replaceable></arg><arg
+      choice="plain"><replaceable>updown</replaceable></arg></arg>
+
+      <sbr />
+
+      <arg choice="plain">--to</arg>
+
+      <sbr />
+
+      <arg choice="opt"><arg choice="plain">--id
+      <replaceable>c</replaceable></arg><arg
+      choice="plain"><replaceable>id</replaceable></arg></arg>
+
+      <arg choice="opt"><arg choice="plain">--host
+      <replaceable>c</replaceable></arg><arg
+      choice="plain"><replaceable>ip-address</replaceable></arg></arg>
+
+      <arg choice="opt"><arg choice="plain">--ikeport
+      <replaceable>c</replaceable></arg><arg
+      choice="plain"><replaceable>port-number</replaceable></arg></arg>
+
+      <arg choice="opt"><arg choice="plain">--nexthop
+      <replaceable>c</replaceable></arg><arg
+      choice="plain"><replaceable>ip-address</replaceable></arg></arg>
+
+      <arg choice="opt"><arg choice="plain">--client
+      <replaceable>c</replaceable></arg><arg
+      choice="plain"><replaceable>subnet</replaceable></arg></arg>
+
+      <arg choice="opt">--dnskeyondemand</arg>
+
+      <arg choice="opt"><arg choice="plain">--updown
+      <replaceable>c</replaceable></arg><arg
+      choice="plain"><replaceable>updown</replaceable></arg></arg>
+
+      <sbr />
+
+      <arg choice="opt">--aggrmode</arg>
+
+      <arg choice="opt">--psk</arg>
+
+      <arg choice="opt">--rsasig</arg>
+
+      <arg choice="opt">--encrypt</arg>
+
+      <arg choice="opt">--authenticate</arg>
+
+      <arg choice="opt">--compress</arg>
+
+      <arg choice="opt">--tunnel</arg>
+
+      <arg choice="opt">--pfs</arg>
+
+      <arg choice="opt">--disablearrivalcheck</arg>
+
+      <arg choice="opt">--ipv4</arg>
+
+      <arg choice="opt">--ipv6</arg>
+
+      <arg choice="opt">--tunnelipv4</arg>
+
+      <arg choice="opt">--tunnelipv6</arg>
+
+      <arg choice="opt"><arg choice="plain">--ikelifetime
+      <replaceable>c</replaceable></arg><arg
+      choice="plain"><replaceable>seconds</replaceable></arg></arg>
+
+      <arg choice="opt"><arg choice="plain">--ipseclifetime
+      <replaceable>c</replaceable></arg><arg
+      choice="plain"><replaceable>seconds</replaceable></arg></arg>
+
+      <arg choice="opt"><arg choice="plain">--rekeymargin
+      <replaceable>c</replaceable></arg><arg
+      choice="plain"><replaceable>seconds</replaceable></arg></arg>
+
+      <arg choice="opt"><arg choice="plain">--rekeyfuzz
+      <replaceable>c</replaceable></arg><arg
+      choice="plain"><replaceable>percentage</replaceable></arg></arg>
+
+      <arg choice="opt"><arg choice="plain">--keyingtries
+      <replaceable>c</replaceable></arg><arg
+      choice="plain"><replaceable>count</replaceable></arg></arg>
+
+      <arg choice="opt">--dontrekey</arg>
+
+      <arg choice="opt">--delete</arg>
+
+      <arg choice="opt"><arg choice="plain">--ctlbase
+      <replaceable>c</replaceable></arg><arg
+      choice="plain"><replaceable>path</replaceable></arg></arg>
+
+      <arg choice="opt"><arg choice="plain">--optionsfrom
+      <replaceable>c</replaceable></arg><arg
+      choice="plain"><replaceable>filename</replaceable></arg></arg>
+
+      <arg choice="opt"><arg choice="plain">--label
+      <replaceable>c</replaceable></arg><arg
+      choice="plain"><replaceable>string</replaceable></arg></arg>
+
+      <arg choice="plain"><replaceable>ipsec</replaceable></arg>
+
+      <arg choice="plain"><replaceable>whack</replaceable></arg>
+
+      <arg choice="plain">--keyid <replaceable>c</replaceable></arg>
+
+      <arg choice="plain"><replaceable>id</replaceable></arg>
+
+      <arg choice="opt">--addkey</arg>
+
+      <arg choice="opt"><arg choice="plain">--pubkeyrsa
+      <replaceable>c</replaceable></arg><arg
+      choice="plain"><replaceable>key</replaceable></arg></arg>
+
+      <arg choice="opt"><arg choice="plain">--ctlbase
+      <replaceable>c</replaceable></arg><arg
+      choice="plain"><replaceable>path</replaceable></arg></arg>
+
+      <arg choice="opt"><arg choice="plain">--optionsfrom
+      <replaceable>c</replaceable></arg><arg
+      choice="plain"><replaceable>filename</replaceable></arg></arg>
+
+      <arg choice="opt"><arg choice="plain">--label
+      <replaceable>c</replaceable></arg><arg
+      choice="plain"><replaceable>string</replaceable></arg></arg>
+
+      <arg choice="plain"><replaceable>ipsec</replaceable></arg>
+
+      <arg choice="plain"><replaceable>whack</replaceable></arg>
+
+      <arg choice="plain">--myid <replaceable>c</replaceable></arg>
+
+      <arg choice="plain"><replaceable>id</replaceable></arg>
+
+      <arg choice="plain"><replaceable>ipsec</replaceable></arg>
+
+      <arg choice="plain"><replaceable>whack</replaceable></arg>
+
+      <group choice="plain">
+        <arg choice="plain">--listen</arg>
+
+        <arg choice="plain">--unlisten</arg>
+
+        <arg choice="opt"><arg choice="plain">--ctlbase
+        <replaceable>c</replaceable></arg><arg
+        choice="plain"><replaceable>path</replaceable></arg></arg>
+
+        <arg choice="opt"><arg choice="plain">--optionsfrom
+        <replaceable>c</replaceable></arg><arg
+        choice="plain"><replaceable>filename</replaceable></arg></arg>
+
+        <arg choice="opt"><arg choice="plain">--label
+        <replaceable>c</replaceable></arg><arg
+        choice="plain"><replaceable>string</replaceable></arg></arg>
+      </group>
+
+      <arg choice="plain"><replaceable>ipsec</replaceable></arg>
+
+      <arg choice="plain"><replaceable>whack</replaceable></arg>
+
+      <group choice="plain">
+        <arg choice="plain">--route</arg>
+
+        <arg choice="plain">--unroute</arg>
+
+        <arg choice="plain">--name <replaceable>c</replaceable></arg>
+
+        <arg choice="plain"><replaceable>connection-name</replaceable></arg>
+
+        <arg choice="opt"><arg choice="plain">--ctlbase
+        <replaceable>c</replaceable></arg><arg
+        choice="plain"><replaceable>path</replaceable></arg></arg>
+
+        <arg choice="opt"><arg choice="plain">--optionsfrom
+        <replaceable>c</replaceable></arg><arg
+        choice="plain"><replaceable>filename</replaceable></arg></arg>
+
+        <arg choice="opt"><arg choice="plain">--label
+        <replaceable>c</replaceable></arg><arg
+        choice="plain"><replaceable>string</replaceable></arg></arg>
+      </group>
+
+      <arg choice="plain"><replaceable>ipsec</replaceable></arg>
+
+      <arg choice="plain"><replaceable>whack</replaceable></arg>
+
+      <group choice="plain">
+        <arg choice="plain">--initiate</arg>
+
+        <arg choice="plain">--terminate</arg>
+
+        <arg choice="plain">--name <replaceable>c</replaceable></arg>
+
+        <arg choice="plain"><replaceable>connection-name</replaceable></arg>
+
+        <arg choice="opt">--xauthuser <replaceable>user</replaceable></arg>
+
+        <arg choice="opt">--xauthpass <replaceable>pass</replaceable></arg>
+
+        <arg choice="opt">--asynchronous</arg>
+
+        <arg choice="opt"><arg choice="plain">--ctlbase
+        <replaceable>c</replaceable></arg><arg
+        choice="plain"><replaceable>path</replaceable></arg></arg>
+
+        <arg choice="opt"><arg choice="plain">--optionsfrom
+        <replaceable>c</replaceable></arg><arg
+        choice="plain"><replaceable>filename</replaceable></arg></arg>
+
+        <arg choice="opt"><arg choice="plain">--label
+        <replaceable>c</replaceable></arg><arg
+        choice="plain"><replaceable>string</replaceable></arg></arg>
+      </group>
+
+      <arg choice="plain"><replaceable>ipsec</replaceable></arg>
+
+      <arg choice="plain"><replaceable>whack</replaceable></arg>
+
+      <arg choice="opt">--tunnelipv4</arg>
+
+      <arg choice="opt">--tunnelipv6</arg>
+
+      <arg choice="plain">--oppohere
+      <replaceable>ip-address</replaceable></arg>
+
+      <arg choice="plain">--oppothere
+      <replaceable>ip-address</replaceable></arg>
+
+      <arg choice="plain"><replaceable>ipsec</replaceable></arg>
+
+      <arg choice="plain"><replaceable>whack</replaceable></arg>
+
+      <arg choice="plain">--delete</arg>
+
+      <arg choice="plain">--name <replaceable>c</replaceable></arg>
+
+      <arg choice="plain"><replaceable>connection-name</replaceable></arg>
+
+      <arg choice="opt"><arg choice="plain">--ctlbase
+      <replaceable>c</replaceable></arg><arg
+      choice="plain"><replaceable>path</replaceable></arg></arg>
+
+      <arg choice="opt"><arg choice="plain">--optionsfrom
+      <replaceable>c</replaceable></arg><arg
+      choice="plain"><replaceable>filename</replaceable></arg></arg>
+
+      <arg choice="opt"><arg choice="plain">--label
+      <replaceable>c</replaceable></arg><arg
+      choice="plain"><replaceable>string</replaceable></arg></arg>
+
+      <arg choice="plain"><replaceable>ipsec</replaceable></arg>
+
+      <arg choice="plain"><replaceable>whack</replaceable></arg>
+
+      <arg choice="plain">--deletestate <replaceable>c</replaceable></arg>
+
+      <arg choice="plain"><replaceable>state-number</replaceable></arg>
+
+      <arg choice="opt"><arg choice="plain">--ctlbase
+      <replaceable>c</replaceable></arg><arg
+      choice="plain"><replaceable>path</replaceable></arg></arg>
+
+      <arg choice="opt"><arg choice="plain">--optionsfrom
+      <replaceable>c</replaceable></arg><arg
+      choice="plain"><replaceable>filename</replaceable></arg></arg>
+
+      <arg choice="opt"><arg choice="plain">--label
+      <replaceable>c</replaceable></arg><arg
+      choice="plain"><replaceable>string</replaceable></arg></arg>
+
+      <arg choice="plain"><replaceable>ipsec</replaceable></arg>
+
+      <arg choice="plain"><replaceable>whack</replaceable></arg>
+
+      <arg choice="opt"><arg choice="plain">--name
+      <replaceable>c</replaceable></arg><arg
+      choice="plain"><replaceable>connection-name</replaceable></arg></arg>
+
+      <arg choice="opt">--debug-none</arg>
+
+      <arg choice="opt">--debug-all</arg>
+
+      <arg choice="opt">--debug-raw</arg>
+
+      <arg choice="opt">--debug-crypt</arg>
+
+      <arg choice="opt">--debug-parsing</arg>
+
+      <arg choice="opt">--debug-emitting</arg>
+
+      <arg choice="opt">--debug-control</arg>
+
+      <arg choice="opt">--debug-lifecycle</arg>
+
+      <arg choice="opt">--debug-klips</arg>
+
+      <arg choice="opt">--debug-dns</arg>
+
+      <arg choice="opt">--debug-oppo</arg>
+
+      <arg choice="opt">--debug-private</arg>
+
+      <arg choice="opt"><arg choice="plain">--ctlbase
+      <replaceable>c</replaceable></arg><arg
+      choice="plain"><replaceable>path</replaceable></arg></arg>
+
+      <arg choice="opt"><arg choice="plain">--optionsfrom
+      <replaceable>c</replaceable></arg><arg
+      choice="plain"><replaceable>filename</replaceable></arg></arg>
+
+      <arg choice="opt"><arg choice="plain">--label
+      <replaceable>c</replaceable></arg><arg
+      choice="plain"><replaceable>string</replaceable></arg></arg>
+
+      <arg choice="plain"><replaceable>ipsec</replaceable></arg>
+
+      <arg choice="plain"><replaceable>whack</replaceable></arg>
+
+      <arg choice="plain">--status</arg>
+
+      <arg choice="opt"><arg choice="plain">--ctlbase
+      <replaceable>c</replaceable></arg><arg
+      choice="plain"><replaceable>path</replaceable></arg></arg>
+
+      <arg choice="opt"><arg choice="plain">--optionsfrom
+      <replaceable>c</replaceable></arg><arg
+      choice="plain"><replaceable>filename</replaceable></arg></arg>
+
+      <arg choice="opt"><arg choice="plain">--label
+      <replaceable>c</replaceable></arg><arg
+      choice="plain"><replaceable>string</replaceable></arg></arg>
+
+      <arg choice="plain"><replaceable>ipsec</replaceable></arg>
+
+      <arg choice="plain"><replaceable>whack</replaceable></arg>
+
+      <arg choice="plain">--shutdown</arg>
+
+      <arg choice="opt"><arg choice="plain">--ctlbase
+      <replaceable>c</replaceable></arg><arg
+      choice="plain"><replaceable>path</replaceable></arg></arg>
+
+      <arg choice="opt"><arg choice="plain">--optionsfrom
+      <replaceable>c</replaceable></arg><arg
+      choice="plain"><replaceable>filename</replaceable></arg></arg>
+
+      <arg choice="opt"><arg choice="plain">--label
+      <replaceable>c</replaceable></arg><arg
+      choice="plain"><replaceable>string</replaceable></arg></arg>
+    </cmdsynopsis>
+  </refsynopsisdiv>
+
+  <refsect1 id="description">
+    <title>DESCRIPTION</title>
+
+    <para><emphasis remap="B">pluto</emphasis> is an IKE (“IPsec Key
+    Exchange”) daemon. <emphasis remap="B">whack</emphasis> is an auxiliary
+    program to allow requests to be made to a running <emphasis
+    remap="B">pluto</emphasis>.</para>
+
+    <para><emphasis remap="B">pluto</emphasis> is used to automatically build
+    shared “security associations” on a system that has IPsec, the secure IP
+    protocol. In other words, <emphasis remap="B">pluto</emphasis> can
+    eliminate much of the work of manual keying. The actual secure
+    transmission of packets is the responsibility of other parts of the system
+    (see <emphasis remap="B">KLIPS</emphasis>, the companion implementation of
+    IPsec). <citerefentry>
+        <refentrytitle>ipsec_auto</refentrytitle>
+
+        <manvolnum>8</manvolnum>
+      </citerefentry> provides a more convenient interface to <emphasis
+    remap="B">pluto</emphasis> and <emphasis
+    remap="B">whack</emphasis>.</para>
+
+    <refsect2 id="ikes_job">
+      <title>IKE's Job</title>
+
+      <para>A <emphasis remap="I">Security Association</emphasis> (<emphasis
+      remap="I">SA</emphasis>) is an agreement between two network nodes on
+      how to process certain traffic between them. This processing involves
+      encapsulation, authentication, encryption, or compression.</para>
+
+      <para>IKE can be deployed on a network node to negotiate Security
+      Associations for that node. These IKE implementations can only negotiate
+      with other IKE implementations, so IKE must be on each node that is to
+      be an endpoint of an IKE-negotiated Security Association. No other nodes
+      need to be running IKE.</para>
+
+      <para>An IKE instance (i.e. an IKE implementation on a particular
+      network node) communicates with another IKE instance using UDP IP
+      packets, so there must be a route between the nodes in each
+      direction.</para>
+
+      <para>The negotiation of Security Associations requires a number of
+      choices that involve tradeoffs between security, convenience, trust, and
+      efficiency. These are policy issues and are normally specified to the
+      IKE instance by the system administrator.</para>
+
+      <para>IKE deals with two kinds of Security Associations. The first part
+      of a negotiation between IKE instances is to build an ISAKMP SA. An
+      ISAKMP SA is used to protect communication between the two IKEs. IPsec
+      SAs can then be built by the IKEs - these are used to carry protected IP
+      traffic between the systems.</para>
+
+      <para>The negotiation of the ISAKMP SA is known as Phase 1. In theory,
+      Phase 1 can be accomplished by a couple of different exchange types, but
+      we only implement one called Main Mode (we don't implement Aggressive
+      Mode).</para>
+
+      <para>Any negotiation under the protection of an ISAKMP SA, including
+      the negotiation of IPsec SAs, is part of Phase 2. The exchange type that
+      we use to negotiate an IPsec SA is called Quick Mode.</para>
+
+      <para>IKE instances must be able to authenticate each other as part of
+      their negotiation of an ISAKMP SA. This can be done by several
+      mechanisms described in the draft standards.</para>
+
+      <para>IKE negotiation can be initiated by any instance with any other.
+      If both can find an agreeable set of characteristics for a Security
+      Association, and both recognize each others authenticity, they can set
+      up a Security Association. The standards do not specify what causes an
+      IKE instance to initiate a negotiation.</para>
+
+      <para>In summary, an IKE instance is prepared to automate the management
+      of Security Associations in an IPsec environment, but a number of issues
+      are considered policy and are left in the system administrator's
+      hands.</para>
+    </refsect2>
+
+    <refsect2 id="pluto">
+      <title>Pluto</title>
+
+      <para><emphasis remap="B">pluto</emphasis> is an implementation of IKE.
+      It runs as a daemon on a network node. Currently, this network node must
+      be a LINUX system running the <emphasis remap="B">KLIPS</emphasis>
+      implementation of IPsec.</para>
+
+      <para><emphasis remap="B">pluto</emphasis> only implements a subset of
+      IKE. This is enough for it to interoperate with other instances of
+      <emphasis remap="B">pluto</emphasis>, and many other IKE
+      implementations. We are working on implementing more of IKE.</para>
+
+      <para>The policy for acceptable characteristics for Security
+      Associations is mostly hardwired into the code of <emphasis
+      remap="B">pluto</emphasis> (spdb.c). Eventually this will be moved into
+      a security policy database with reasonable expressive power and more
+      convenience.</para>
+
+      <para><emphasis remap="B">pluto</emphasis> uses shared secrets or RSA
+      signatures to authenticate peers with whom it is negotiating.</para>
+
+      <para><emphasis remap="B">pluto</emphasis> initiates negotiation of a
+      Security Association when it is manually prodded: the program <emphasis
+      remap="B">whack</emphasis> is run to trigger this. It will also initiate
+      a negotiation when <emphasis remap="B">KLIPS</emphasis> traps an
+      outbound packet for Opportunistic Encryption.</para>
+
+      <para><emphasis remap="B">pluto</emphasis> implements ISAKMP SAs itself.
+      After it has negotiated the characteristics of an IPsec SA, it directs
+      <emphasis remap="B">KLIPS</emphasis> to implement it. It also invokes a
+      script to adjust any firewall and issue <citerefentry>
+          <refentrytitle>route</refentrytitle>
+
+          <manvolnum>8</manvolnum>
+        </citerefentry> commands to direct IP packets through <emphasis
+      remap="B">KLIPS</emphasis>.</para>
+
+      <para>When <emphasis remap="B">pluto</emphasis> shuts down, it closes
+      all Security Associations.</para>
+    </refsect2>
+
+    <refsect2 id="before_running_pluto">
+      <title>Before Running Pluto</title>
+
+      <para><emphasis remap="B">pluto</emphasis> runs as a daemon with userid
+      root. Before running it, a few things must be set up.</para>
+
+      <para><emphasis remap="B">pluto</emphasis> requires <emphasis
+      remap="B">KLIPS</emphasis>, the Openswan implementation of IPsec. All of
+      the components of <emphasis remap="B">KLIPS</emphasis> and <emphasis
+      remap="B">pluto</emphasis> should be installed.</para>
+
+      <para><emphasis remap="B">pluto</emphasis> supports multiple public
+      networks (that is, networks that are considered insecure and thus need
+      to have their traffic encrypted or authenticated). It discovers the
+      public interfaces to use by looking at all interfaces that are
+      configured (the <option>--interface</option> option can be used to limit
+      the interfaces considered). It does this only when <emphasis
+      remap="B">whack</emphasis> tells it to --listen, so the interfaces must
+      be configured by then. Each interface with a name of the form
+      <command>ipsec</command>[<literal>0</literal>-<literal>9</literal>] is
+      taken as a <emphasis remap="B">KLIPS</emphasis> virtual public
+      interface. Another network interface with the same IP address (there
+      should be only one) is taken as the corresponding real public interface.
+      <citerefentry>
+          <refentrytitle>ifconfig</refentrytitle>
+
+          <manvolnum>8</manvolnum>
+        </citerefentry> with the <option>-a</option> flag will show the name
+      and status of each network interface.</para>
+
+      <para><emphasis remap="B">pluto</emphasis> requires a database of
+      preshared secrets and RSA private keys. This is described in the
+      <citerefentry>
+          <refentrytitle>ipsec.secrets</refentrytitle>
+
+          <manvolnum>5</manvolnum>
+        </citerefentry>. <emphasis remap="B">pluto</emphasis> is told of RSA
+      public keys via <emphasis remap="B">whack</emphasis> commands. If the
+      connection is Opportunistic, and no RSA public key is known, <emphasis
+      remap="B">pluto</emphasis> will attempt to fetch RSA keys using the
+      Domain Name System.</para>
+    </refsect2>
+
+    <refsect2 id="setting_up_fbklipsfp_for_fbplutofp">
+      <title>Setting up <emphasis remap="B">KLIPS</emphasis> for <emphasis
+      remap="B">pluto</emphasis></title>
+
+      <para>The most basic network topology that <emphasis
+      remap="B">pluto</emphasis> supports has two security gateways
+      negotiating on behalf of client subnets. The diagram of RGB's testbed is
+      a good example (see <emphasis
+      remap="I">klips/doc/rgb_setup.txt</emphasis>).</para>
+
+      <para>The file <filename>INSTALL</filename> in the base directory of
+      this distribution explains how to start setting up the whole system,
+      including <emphasis remap="B">KLIPS</emphasis>.</para>
+
+      <para>Make sure that the security gateways have routes to each other.
+      This is usually covered by the default route, but may require issuing
+      <citerefentry>
+          <refentrytitle>route</refentrytitle>
+
+          <manvolnum>8</manvolnum>
+        </citerefentry> commands. The route must go through a particular IP
+      interface (we will assume it is <emphasis remap="I">eth0</emphasis>, but
+      it need not be). The interface that connects the security gateway to its
+      client must be a different one.</para>
+
+      <para>It is necessary to issue a <citerefentry>
+          <refentrytitle>ipsec_tncfg</refentrytitle>
+
+          <manvolnum>8</manvolnum>
+        </citerefentry> command on each gateway. The required command
+      is:</para>
+
+      <para>&nbsp;&nbsp;&nbsp;ipsec tncfg --attach&nbsp;--virtual&nbsp;ipsec0
+      --physical&nbsp;eth0</para>
+
+      <para>A command to set up the ipsec0 virtual interface will also need to
+      be run. It will have the same parameters as the command used to set up
+      the physical interface to which it has just been connected using
+      <citerefentry>
+          <refentrytitle>ipsec_tncfg</refentrytitle>
+
+          <manvolnum>8</manvolnum>
+        </citerefentry>.</para>
+    </refsect2>
+
+    <refsect2 id="ipsecsecrets_file">
+      <title>ipsec.secrets file</title>
+
+      <para>A <emphasis remap="B">pluto</emphasis> daemon and another IKE
+      daemon (for example, another instance of <emphasis
+      remap="B">pluto</emphasis>) must convince each other that they are who
+      they are supposed to be before any negotiation can succeed. This
+      authentication is accomplished by using either secrets that have been
+      shared beforehand (manually) or by using RSA signatures. There are other
+      techniques, but they have not been implemented in <emphasis
+      remap="B">pluto</emphasis>.</para>
+
+      <para>The file <filename>/etc/ipsec.secrets</filename> is used to keep
+      preshared secret keys and RSA private keys for authentication with other
+      IKE daemons. For debugging, there is an argument to the <emphasis
+      remap="B">pluto</emphasis> command to use a different file. This file is
+      described in <citerefentry>
+          <refentrytitle>ipsec.secrets</refentrytitle>
+
+          <manvolnum>5</manvolnum>
+        </citerefentry>.</para>
+    </refsect2>
+
+    <refsect2 id="running_pluto">
+      <title>Running Pluto</title>
+
+      <para>To fire up the daemon, just type <emphasis
+      remap="B">pluto</emphasis> (be sure to be running as the superuser). The
+      default IKE port number is 500, the UDP port assigned by IANA for IKE
+      Daemons. <emphasis remap="B">pluto</emphasis> must be run by the
+      superuser to be able to use the UDP 500 port.</para>
+
+      <para><emphasis remap="B">pluto</emphasis> attempts to create a lockfile
+      with the name <filename>/var/run/pluto/pluto.pid</filename>. If the
+      lockfile cannot be created, <emphasis remap="B">pluto</emphasis> exits -
+      this prevents multiple <emphasis remap="B">pluto</emphasis>s from
+      competing Any “leftover” lockfile must be removed before <emphasis
+      remap="B">pluto</emphasis> will run. <emphasis
+      remap="B">pluto</emphasis> writes its pid into this file so that scripts
+      can find it. This lock will not function properly if it is on an NFS
+      volume (but sharing locks on multiple machines doesn't make sense
+      anyway).</para>
+
+      <para><emphasis remap="B">pluto</emphasis> then forks and the parent
+      exits. This is the conventional “daemon fork”. It can make debugging
+      awkward, so there is an option to suppress this fork.</para>
+
+      <para>All logging, including diagnostics, is sent to <citerefentry>
+          <refentrytitle>syslog</refentrytitle>
+
+          <manvolnum>3</manvolnum>
+        </citerefentry> with facility=authpriv; it decides where to put these
+      messages (possibly in /var/log/secure). Since this too can make
+      debugging awkward, there is an option to steer logging to stderr.</para>
+
+      <para>If the <option>--perpeerlog</option> option is given, then pluto
+      will open a log file per connection. By default, this is in
+      /var/log/pluto/peer, in a subdirectory formed by turning all dot (.)
+      [IPv4} or colon (:) [IPv6] into slashes (/).</para>
+
+      <para>The base directory can be changed with the
+      <option>--perpeerlogbase</option>.</para>
+
+      <para>Once <emphasis remap="B">pluto</emphasis> is started, it waits for
+      requests from <emphasis remap="B">whack</emphasis>.</para>
+    </refsect2>
+
+    <refsect2 id="plutos_internal_state">
+      <title>Pluto's Internal State</title>
+
+      <para>To understand how to use <emphasis remap="B">pluto</emphasis>, it
+      is helpful to understand a little about its internal state. Furthermore,
+      the terminology is needed to decipher some of the diagnostic
+      messages.</para>
+
+      <para>Pluto supports <emphasis remap="B">food groups</emphasis>, and
+      certificates. These are located in /etc/ipsec.d, or another directory as
+      specified by <option>--ipsecdir</option>.</para>
+
+      <para>Pluto may core dump. It will normally do so into the current
+      working directory. The standard scripts have an option dumpdir=, which
+      can set the current directory to determine where the core dump will go.
+      In some cases, it may be more convenient to specify it on the command
+      line using --coredir. A third method is to set the environment variable
+      PLUTO_CORE_DIR. The command line argument takes precedence over the
+      environment variable.</para>
+
+      <para>At times it may be desireable to turn off all timed events in
+      <emphasis remap="B">pluto</emphasis>, this can be done with
+      <option>--noretransmits</option>.</para>
+
+      <para>The <emphasis remap="I">(potential) connection</emphasis> database
+      describes attributes of a connection. These include the IP addresses of
+      the hosts and client subnets and the security characteristics desired.
+      <emphasis remap="B">pluto</emphasis> requires this information (simply
+      called a connection) before it can respond to a request to build an SA.
+      Each connection is given a name when it is created, and all references
+      are made using this name.</para>
+
+      <para>During the IKE exchange to build an SA, the information about the
+      negotiation is represented in a <emphasis remap="I">state
+      object</emphasis>. Each state object reflects how far the negotiation
+      has reached. Once the negotiation is complete and the SA established,
+      the state object remains to represent the SA. When the SA is terminated,
+      the state object is discarded. Each State object is given a serial
+      number and this is used to refer to the state objects in logged
+      messages.</para>
+
+      <para>Each state object corresponds to a connection and can be thought
+      of as an instantiation of that connection. At any particular time, there
+      may be any number of state objects corresponding to a particular
+      connection. Often there is one representing an ISAKMP SA and another
+      representing an IPsec SA.</para>
+
+      <para><emphasis remap="B">KLIPS</emphasis> hooks into the routing code
+      in a LINUX kernel. Traffic to be processed by an IPsec SA must be
+      directed through <emphasis remap="B">KLIPS</emphasis> by routing
+      commands. Furthermore, the processing to be done is specified by
+      <emphasis remap="I">ipsec eroute(8)</emphasis> commands. <emphasis
+      remap="B">pluto</emphasis> takes the responsibility of managing both of
+      these special kinds of routes.</para>
+
+      <para>Each connection may be routed, and must be while it has an IPsec
+      SA. The connection specifies the characteristics of the route: the
+      interface on this machine, the “gateway” (the nexthop), and the peer's
+      client subnet. Two connections may not be simultaneously routed if they
+      are for the same peer's client subnet but use different interfaces or
+      gateways (<emphasis remap="B">pluto</emphasis>'s logic does not reflect
+      any advanced routing capabilities).</para>
+
+      <para>Each eroute is associated with the state object for an IPsec SA
+      because it has the particular characteristics of the SA. Two eroutes
+      conflict if they specify the identical local and remote clients (unlike
+      for routes, the local clients are taken into account).</para>
+
+      <para>When <emphasis remap="B">pluto</emphasis> needs to install a route
+      for a connection, it must make sure that no conflicting route is in use.
+      If another connection has a conflicting route, that route will be taken
+      down, as long as there is no IPsec SA instantiating that connection. If
+      there is such an IPsec SA, the attempt to install a route will
+      fail.</para>
+
+      <para>There is an exception. If <emphasis remap="B">pluto</emphasis>, as
+      Responder, needs to install a route to a fixed client subnet for a
+      connection, and there is already a conflicting route, then the SAs using
+      the route are deleted to make room for the new SAs. The rationale is
+      that the new connection is probably more current. The need for this
+      usually is a product of Road Warrior connections (these are explained
+      later; they cannot be used to initiate).</para>
+
+      <para>When <emphasis remap="B">pluto</emphasis> needs to install an
+      eroute for an IPsec SA (for a state object), first the state object's
+      connection must be routed (if this cannot be done, the eroute and SA
+      will not be installed). If a conflicting eroute is already in place for
+      another connection, the eroute and SA will not be installed (but note
+      that the routing exception mentioned above may have already deleted
+      potentially conflicting SAs). If another IPsec SA for the same
+      connection already has an eroute, all its outgoing traffic is taken over
+      by the new eroute. The incoming traffic will still be processed. This
+      characteristic is exploited during rekeying.</para>
+
+      <para>All of these routing characteristics are expected change when
+      <emphasis remap="B">KLIPS</emphasis> is modified to use the firewall
+      hooks in the LINUX 2.4.x kernel.</para>
+    </refsect2>
+
+    <refsect2 id="using_whack">
+      <title>Using Whack</title>
+
+      <para><emphasis remap="B">whack</emphasis> is used to command a running
+      <emphasis remap="B">pluto</emphasis>. <emphasis
+      remap="B">whack</emphasis> uses a UNIX domain socket to speak to
+      <emphasis remap="B">pluto</emphasis> (by default,
+      <filename>/var/pluto.ctl</filename>).</para>
+
+      <para><emphasis remap="B">whack</emphasis> has an intricate argument
+      syntax. This syntax allows many different functions to be specified. The
+      help form shows the usage or version information. The connection form
+      gives <emphasis remap="B">pluto</emphasis> a description of a potential
+      connection. The public key form informs <emphasis
+      remap="B">pluto</emphasis> of the RSA public key for a potential peer.
+      The delete form deletes a connection description and all SAs
+      corresponding to it. The listen form tells <emphasis
+      remap="B">pluto</emphasis> to start or stop listening on the public
+      interfaces for IKE requests from peers. The route form tells <emphasis
+      remap="B">pluto</emphasis> to set up routing for a connection; the
+      unroute form undoes this. The initiate form tells <emphasis
+      remap="B">pluto</emphasis> to negotiate an SA corresponding to a
+      connection. The terminate form tells <emphasis
+      remap="B">pluto</emphasis> to remove all SAs corresponding to a
+      connection, including those being negotiated. The status form displays
+      the <emphasis remap="B">pluto</emphasis>'s internal state. The debug
+      form tells <emphasis remap="B">pluto</emphasis> to change the selection
+      of debugging output “on the fly”. The shutdown form tells <emphasis
+      remap="B">pluto</emphasis> to shut down, deleting all SAs.</para>
+
+      <para>Most options are specific to one of the forms, and will be
+      described with that form. There are three options that apply to all
+      forms.</para>
+
+      <variablelist remap="TP">
+        <varlistentry>
+          <term><option>--ctlbase</option>&nbsp;<emphasis
+          remap="I">path</emphasis></term>
+
+          <listitem>
+            <para><emphasis remap="I">path</emphasis>.ctl is used as the UNIX
+            domain socket for talking to <emphasis remap="B">pluto</emphasis>.
+            This option facilitates debugging.</para>
+          </listitem>
+        </varlistentry>
+
+        <varlistentry>
+          <term><option>--optionsfrom</option>&nbsp;<emphasis
+          remap="I">filename</emphasis></term>
+
+          <listitem>
+            <para>adds the contents of the file to the argument list.</para>
+          </listitem>
+        </varlistentry>
+
+        <varlistentry>
+          <term><option>--label</option>&nbsp;<emphasis
+          remap="I">string</emphasis></term>
+
+          <listitem>
+            <para>adds the string to all error messages generated by <emphasis
+            remap="B">whack</emphasis>.</para>
+          </listitem>
+        </varlistentry>
+      </variablelist>
+
+      <para>The help form of <emphasis remap="B">whack</emphasis> is
+      self-explanatory.</para>
+
+      <variablelist remap="TP">
+        <varlistentry>
+          <term><option>--help</option></term>
+
+          <listitem>
+            <para>display the usage message.</para>
+          </listitem>
+        </varlistentry>
+
+        <varlistentry>
+          <term><option>--version</option></term>
+
+          <listitem>
+            <para>display the version of <emphasis
+            remap="B">whack</emphasis>.</para>
+          </listitem>
+        </varlistentry>
+      </variablelist>
+
+      <para>The connection form describes a potential connection to <emphasis
+      remap="B">pluto</emphasis>. <emphasis remap="B">pluto</emphasis> needs
+      to know what connections can and should be negotiated. When <emphasis
+      remap="B">pluto</emphasis> is the initiator, it needs to know what to
+      propose. When <emphasis remap="B">pluto</emphasis> is the responder, it
+      needs to know enough to decide whether is is willing to set up the
+      proposed connection.</para>
+
+      <para>The description of a potential connection can specify a large
+      number of details. Each connection has a unique name. This name will
+      appear in a updown shell command, so it should not contain punctuation
+      that would make the command ill-formed.</para>
+
+      <variablelist remap="TP">
+        <varlistentry>
+          <term><option>--name</option>&nbsp;<emphasis
+          remap="I">connection-name</emphasis></term>
+
+          <listitem>
+            <para></para>
+
+            <!-- FIXME: blank list item -->
+          </listitem>
+        </varlistentry>
+      </variablelist>
+
+      <para>The topology of a connection is symmetric, so to save space here
+      is half a picture:</para>
+
+      <para>&nbsp;&nbsp;&nbsp;client_subnet&lt;--&gt;host:ikeport&lt;--&gt;nexthop&lt;---</para>
+
+      <para>A similar trick is used in the flags. The same flag names are used
+      for both ends. Those before the <option>--to</option> flag describe the
+      left side and those afterwards describe the right side. When <emphasis
+      remap="B">pluto</emphasis> attempts to use the connection, it decides
+      whether it is the left side or the right side of the connection, based
+      on the IP numbers of its interfaces.</para>
+
+      <variablelist remap="TP">
+        <varlistentry>
+          <term><option>--id</option>&nbsp;<emphasis
+          remap="I">id</emphasis></term>
+
+          <listitem>
+            <para>the identity of the end. Currently, this can be an IP
+            address (specified as dotted quad or as a Fully Qualified Domain
+            Name, which will be resolved immediately) or as a Fully Qualified
+            Domain Name itself (prefixed by “@” to signify that it should not
+            be resolved), or as user@FQDN, or as the magic value <emphasis
+            remap="B">%myid</emphasis>. <emphasis remap="B">Pluto</emphasis>
+            only authenticates the identity, and does not use it for
+            addressing, so, for example, an IP address need not be the one to
+            which packets are to be sent. If the option is absent, the
+            identity defaults to the IP address specified by
+            <option>--host</option>. <emphasis remap="B">%myid</emphasis>
+            allows the identity to be separately specified (by the <emphasis
+            remap="B">pluto</emphasis> or <emphasis remap="B">whack</emphasis>
+            option <option>--myid</option> or by the <citerefentry>
+                <refentrytitle>ipsec.conf</refentrytitle>
+
+                <manvolnum>5</manvolnum>
+              </citerefentry> <emphasis remap="B">config setup</emphasis>
+            parameter <emphasis remap="P-&gt;B">myid</emphasis>). Otherwise,
+            <emphasis remap="B">pluto</emphasis> tries to guess what <emphasis
+            remap="B">%myid</emphasis> should stand for: the IP address of
+            <emphasis remap="B">%defaultroute</emphasis>, if it is supported
+            by a suitable TXT record in the reverse domain for that IP
+            address, or the system's hostname, if it is supported by a
+            suitable TXT record in its forward domain.</para>
+
+            <!--  The identity is transmitted in the IKE protocol, and is what is authenticated. -->
+          </listitem>
+        </varlistentry>
+
+        <varlistentry>
+          <term><option>--host</option>&nbsp;<emphasis
+          remap="I">ip-address</emphasis></term>
+
+          <term><option>--host</option>&nbsp;<emphasis
+          remap="B">%any</emphasis></term>
+
+          <term><option>--host</option>&nbsp;<emphasis
+          remap="B">%opportunistic</emphasis></term>
+
+          <listitem>
+            <para>the IP address of the end (generally the public interface).
+            If <emphasis remap="B">pluto</emphasis> is to act as a responder
+            for IKE negotiations initiated from unknown IP addresses (the
+            “Road Warrior” case), the IP address should be specified as
+            <emphasis remap="B">%any</emphasis> (currently, the obsolete
+            notation <literal>0.0.0.0</literal> is also accepted for this). If
+            <emphasis remap="B">pluto</emphasis> is to opportunistically
+            initiate the connection, use <emphasis
+            remap="B">%opportunistic</emphasis></para>
+          </listitem>
+        </varlistentry>
+
+        <varlistentry>
+          <term><option>--ikeport</option>&nbsp;<emphasis
+          remap="I">port-number</emphasis></term>
+
+          <listitem>
+            <para>the UDP port that IKE listens to on that host. The default
+            is 500. (<emphasis remap="B">pluto</emphasis> on this machine uses
+            the port specified by its own command line argument, so this only
+            affects where <emphasis remap="B">pluto</emphasis> sends
+            messages.)</para>
+          </listitem>
+        </varlistentry>
+
+        <varlistentry>
+          <term><option>--nexthop</option>&nbsp;<emphasis
+          remap="I">ip-address</emphasis></term>
+
+          <listitem>
+            <para>where to route packets for the peer's client (presumably for
+            the peer too, but it will not be used for this). When <emphasis
+            remap="B">pluto</emphasis> installs an IPsec SA, it issues a route
+            command. It uses the nexthop as the gateway. The default is the
+            peer's IP address (this can be explicitly written as <emphasis
+            remap="B">%direct</emphasis>; the obsolete notation
+            <literal>0.0.0.0</literal> is accepted). This option is necessary
+            if <emphasis remap="B">pluto</emphasis>'s host's interface used
+            for sending packets to the peer is neither point-to-point nor
+            directly connected to the peer.</para>
+          </listitem>
+        </varlistentry>
+
+        <varlistentry>
+          <term><option>--client</option>&nbsp;<emphasis
+          remap="I">subnet</emphasis></term>
+
+          <listitem>
+            <para>the subnet for which the IPsec traffic will be destined. If
+            not specified, the host will be the client. The subnet can be
+            specified in any of the forms supported by <citerefentry>
+                <refentrytitle>ipsec_atosubnet</refentrytitle>
+
+                <manvolnum>3</manvolnum>
+              </citerefentry>. The general form is <emphasis
+            remap="I">address</emphasis>/<emphasis remap="I">mask</emphasis>.
+            The <emphasis remap="I">address</emphasis> can be either a domain
+            name or four decimal numbers (specifying octets) separated by
+            dots. The most convenient form of the <emphasis
+            remap="I">mask</emphasis> is a decimal integer, specifying the
+            number of leading one bits in the mask. So, for example,
+            10.0.0.0/8 would specify the class A network “Net 10”.</para>
+          </listitem>
+        </varlistentry>
+
+        <varlistentry>
+          <term><option>--dnskeyondemand]</option></term>
+
+          <listitem>
+            <para>specifies that when an RSA public key is needed to
+            authenticate this host, and it isn't already known, fetch it from
+            DNS.</para>
+          </listitem>
+        </varlistentry>
+
+        <varlistentry>
+          <term><option>--updown</option>&nbsp;<emphasis
+          remap="I">updown</emphasis></term>
+
+          <listitem>
+            <para>specifies an external shell command to be run whenever
+            <emphasis remap="B">pluto</emphasis> brings up or down a
+            connection. The script is used to build a shell command, so it may
+            contain positional parameters, but ought not to have punctuation
+            that would cause the resulting command to be ill-formed. The
+            default is <emphasis remap="I">ipsec _updown</emphasis>.</para>
+          </listitem>
+        </varlistentry>
+
+        <varlistentry>
+          <term><option>--to</option></term>
+
+          <listitem>
+            <para>separates the specification of the left and right ends of
+            the connection.</para>
+          </listitem>
+        </varlistentry>
+      </variablelist>
+
+      <para>The potential connection description also specifies
+      characteristics of rekeying and security.</para>
+
+      <variablelist remap="TP">
+        <varlistentry>
+          <term><option>--aggrmode</option></term>
+
+          <listitem>
+            <para>This tunnel is using aggressive mode ISAKMP negotiation. The
+            default is main mode. Aggressive mode is less secure than main
+            mode as it reveals your identity to an eavesdropper, but is needed
+            to support road warriors using PSK keys or to interoperate with
+            other buggy implementations insisting on using aggressive
+            mode.</para>
+          </listitem>
+        </varlistentry>
+
+        <varlistentry>
+          <term><option>--psk</option></term>
+
+          <listitem>
+            <para>Propose and allow preshared secret authentication for IKE
+            peers. This authentication requires that each side use the same
+            secret. May be combined with <option>--rsasig</option>; at least
+            one must be specified.</para>
+          </listitem>
+        </varlistentry>
+
+        <varlistentry>
+          <term><option>--rsasig</option></term>
+
+          <listitem>
+            <para>Propose and allow RSA signatures for authentication of IKE
+            peers. This authentication requires that each side have have a
+            private key of its own and know the public key of its peer. May be
+            combined with <option>--psk</option>; at least one must be
+            specified.</para>
+          </listitem>
+        </varlistentry>
+
+        <varlistentry>
+          <term><option>--encrypt</option></term>
+
+          <listitem>
+            <para>All proposed or accepted IPsec SAs will include non-null
+            ESP. The actual choices of transforms are wired into <emphasis
+            remap="B">pluto</emphasis>.</para>
+          </listitem>
+        </varlistentry>
+
+        <varlistentry>
+          <term><option>--authenticate</option></term>
+
+          <listitem>
+            <para>All proposed IPsec SAs will include AH. All accepted IPsec
+            SAs will include AH or ESP with authentication. The actual choices
+            of transforms are wired into <emphasis remap="B">pluto</emphasis>.
+            Note that this has nothing to do with IKE authentication.</para>
+          </listitem>
+        </varlistentry>
+
+        <varlistentry>
+          <term><option>--compress</option></term>
+
+          <listitem>
+            <para>All proposed IPsec SAs will include IPCOMP (compression).
+            This will be ignored if KLIPS is not configured with IPCOMP
+            support.</para>
+          </listitem>
+        </varlistentry>
+
+        <varlistentry>
+          <term><option>--tunnel</option></term>
+
+          <listitem>
+            <para>the IPsec SA should use tunneling. Implicit if the SA is for
+            clients. Must only be used with <option>--authenticate</option> or
+            <option>--encrypt</option>.</para>
+          </listitem>
+        </varlistentry>
+
+        <varlistentry>
+          <term><option>--ipv4</option></term>
+
+          <listitem>
+            <para>The host addresses will be interpreted as IPv4 addresses.
+            This is the default. Note that for a connection, all host
+            addresses must be of the same Address Family (IPv4 and IPv6 use
+            different Address Families).</para>
+          </listitem>
+        </varlistentry>
+
+        <varlistentry>
+          <term><option>--ipv6</option></term>
+
+          <listitem>
+            <para>The host addresses (including nexthop) will be interpreted
+            as IPv6 addresses. Note that for a connection, all host addresses
+            must be of the same Address Family (IPv4 and IPv6 use different
+            Address Families).</para>
+          </listitem>
+        </varlistentry>
+
+        <varlistentry>
+          <term><option>--tunnelipv4</option></term>
+
+          <listitem>
+            <para>The client addresses will be interpreted as IPv4 addresses.
+            The default is to match what the host will be. This does not imply
+            <option>--tunnel</option> so the flag can be safely used when no
+            tunnel is actually specified. Note that for a connection, all
+            tunnel addresses must be of the same Address Family.</para>
+          </listitem>
+        </varlistentry>
+
+        <varlistentry>
+          <term><option>--tunnelipv6</option></term>
+
+          <listitem>
+            <para>The client addresses will be interpreted as IPv6 addresses.
+            The default is to match what the host will be. This does not imply
+            <option>--tunnel</option> so the flag can be safely used when no
+            tunnel is actually specified. Note that for a connection, all
+            tunnel addresses must be of the same Address Family.</para>
+          </listitem>
+        </varlistentry>
+
+        <varlistentry>
+          <term><option>--pfs</option></term>
+
+          <listitem>
+            <para>There should be Perfect Forward Secrecy - new keying
+            material will be generated for each IPsec SA rather than being
+            derived from the ISAKMP SA keying material. Since the group to be
+            used cannot be negotiated (a dubious feature of the standard),
+            <emphasis remap="B">pluto</emphasis> will propose the same group
+            that was used during Phase 1. We don't implement a stronger form
+            of PFS which would require that the ISAKMP SA be deleted after the
+            IPSEC SA is negotiated.</para>
+          </listitem>
+        </varlistentry>
+
+        <varlistentry>
+          <term><option>--disablearrivalcheck</option></term>
+
+          <listitem>
+            <para>If the connection is a tunnel, allow packets arriving
+            through the tunnel to have any source and destination
+            addresses.</para>
+          </listitem>
+        </varlistentry>
+      </variablelist>
+
+      <para>If none of the <option>--encrypt</option>,
+      <option>--authenticate</option>, <option>--compress</option>, or
+      <option>--pfs</option> flags is given, the initiating the connection
+      will only build an ISAKMP SA. For such a connection, client subnets have
+      no meaning and must not be specified.</para>
+
+      <para>More work is needed to allow for flexible policies. Currently
+      policy is hardwired in the source file spdb.c. The ISAKMP SAs may use
+      Oakley groups MODP1024 and MODP1536; 3DES encryption; SHA1-96 and MD5-96
+      authentication. The IPsec SAs may use 3DES and MD5-96 or SHA1-96 for
+      ESP, or just MD5-96 or SHA1-96 for AH. IPCOMP Compression is always
+      Deflate.</para>
+
+      <variablelist remap="TP">
+        <varlistentry>
+          <term><option>--ikelifetime</option>&nbsp;<emphasis
+          remap="I">seconds</emphasis></term>
+
+          <listitem>
+            <para>how long <emphasis remap="B">pluto</emphasis> will propose
+            that an ISAKMP SA be allowed to live. The default is 3600 (one
+            hour) and the maximum is 86400 (1 day). This option will not
+            affect what is accepted. <emphasis remap="B">pluto</emphasis> will
+            reject proposals that exceed the maximum.</para>
+          </listitem>
+        </varlistentry>
+
+        <varlistentry>
+          <term><option>--ipseclifetime</option>&nbsp;<emphasis
+          remap="I">seconds</emphasis></term>
+
+          <listitem>
+            <para>how long <emphasis remap="B">pluto</emphasis> will propose
+            that an IPsec SA be allowed to live. The default is 28800 (eight
+            hours) and the maximum is 86400 (one day). This option will not
+            affect what is accepted. <emphasis remap="B">pluto</emphasis> will
+            reject proposals that exceed the maximum.</para>
+          </listitem>
+        </varlistentry>
+
+        <varlistentry>
+          <term><option>--rekeymargin</option>&nbsp;<emphasis
+          remap="I">seconds</emphasis></term>
+
+          <listitem>
+            <para>how long before an SA's expiration should <emphasis
+            remap="B">pluto</emphasis> try to negotiate a replacement SA. This
+            will only happen if <emphasis remap="B">pluto</emphasis> was the
+            initiator. The default is 540 (nine minutes).</para>
+          </listitem>
+        </varlistentry>
+
+        <varlistentry>
+          <term><option>--rekeyfuzz</option>&nbsp;<emphasis
+          remap="I">percentage</emphasis></term>
+
+          <listitem>
+            <para>maximum size of random component to add to rekeymargin,
+            expressed as a percentage of rekeymargin. <emphasis
+            remap="B">pluto</emphasis> will select a delay uniformly
+            distributed within this range. By default, the percentage will be
+            100. If greater determinism is desired, specify 0. It may be
+            appropriate for the percentage to be much larger than 100.</para>
+          </listitem>
+        </varlistentry>
+
+        <varlistentry>
+          <term><option>--keyingtries</option>&nbsp;<emphasis
+          remap="I">count</emphasis></term>
+
+          <listitem>
+            <para>how many times <emphasis remap="B">pluto</emphasis> should
+            try to negotiate an SA, either for the first time or for rekeying.
+            A value of 0 is interpreted as a very large number: never give up.
+            The default is three.</para>
+          </listitem>
+        </varlistentry>
+
+        <varlistentry>
+          <term><option>--dontrekey</option></term>
+
+          <listitem>
+            <para>A misnomer. Only rekey a connection if we were the Initiator
+            and there was recent traffic on the existing connection. This
+            applies to Phase 1 and Phase 2. This is currently the only
+            automatic way for a connection to terminate. It may be useful with
+            Road Warrior or Opportunistic connections. <!-- .br --> Since SA
+            lifetime negotiation is take-it-or-leave it, a Responder normally
+            uses the shorter of the negotiated or the configured lifetime.
+            This only works because if the lifetime is shorter than
+            negotiated, the Responder will rekey in time so that everything
+            works. This interacts badly with <option>--dontrekey</option>. In
+            this case, the Responder will end up rekeying to rectify a
+            shortfall in an IPsec SA lifetime; for an ISAKMP SA, the Responder
+            will accept the negotiated lifetime.</para>
+          </listitem>
+        </varlistentry>
+
+        <varlistentry>
+          <term><option>--delete</option></term>
+
+          <listitem>
+            <para>when used in the connection form, it causes any previous
+            connection with this name to be deleted before this one is added.
+            Unlike a normal delete, no diagnostic is produced if there was no
+            previous connection to delete. Any routing in place for the
+            connection is undone.</para>
+          </listitem>
+        </varlistentry>
+      </variablelist>
+
+      <para>The delete form deletes a named connection description and any SAs
+      established or negotiations initiated using this connection. Any routing
+      in place for the connection is undone.</para>
+
+      <variablelist remap="TP">
+        <varlistentry>
+          <term><option>--delete</option></term>
+
+          <term><option>--name</option>&nbsp;<emphasis
+          remap="I">connection-name</emphasis></term>
+
+          <listitem>
+            <para></para>
+
+            <!-- FIXME: blank list item -->
+          </listitem>
+        </varlistentry>
+      </variablelist>
+
+      <para>The deletestate form deletes the state object with the specified
+      serial number. This is useful for selectively deleting instances of
+      connections.</para>
+
+      <variablelist remap="TP">
+        <varlistentry>
+          <term><option>--deletestate</option>&nbsp;<emphasis
+          remap="I">state-number</emphasis></term>
+
+          <listitem>
+            <para></para>
+
+            <!-- FIXME: blank list item -->
+          </listitem>
+        </varlistentry>
+      </variablelist>
+
+      <para>The route form of the <emphasis remap="B">whack</emphasis> command
+      tells <emphasis remap="B">pluto</emphasis> to set up routing for a
+      connection. Although like a traditional route, it uses an ipsec device
+      as a virtual interface. Once routing is set up, no packets will be sent
+      “in the clear” to the peer's client specified in the connection. A TRAP
+      shunt eroute will be installed; if outbound traffic is caught, Pluto
+      will initiate the connection. An explicit <emphasis
+      remap="B">whack</emphasis> route is not always needed: if it hasn't been
+      done when an IPsec SA is being installed, one will be automatically
+      attempted.</para>
+
+      <para>When a routing is attempted for a connection, there must not
+      already be a routing for a different connection with the same subnet but
+      different interface or destination, or if there is, it must not be being
+      used by an IPsec SA. Otherwise the attempt will fail.</para>
+
+      <variablelist remap="TP">
+        <varlistentry>
+          <term><option>--route</option></term>
+
+          <term><option>--name</option>&nbsp;<emphasis
+          remap="I">connection-name</emphasis></term>
+
+          <listitem>
+            <para></para>
+
+            <!-- FIXME: blank list item -->
+          </listitem>
+        </varlistentry>
+      </variablelist>
+
+      <para>The unroute form of the <emphasis remap="B">whack</emphasis>
+      command tells <emphasis remap="B">pluto</emphasis> to undo a routing.
+      <emphasis remap="B">pluto</emphasis> will refuse if an IPsec SA is using
+      the connection. If another connection is sharing the same routing, it
+      will be left in place. Without a routing, packets will be sent without
+      encryption or authentication.</para>
+
+      <variablelist remap="TP">
+        <varlistentry>
+          <term><option>--unroute</option></term>
+
+          <term><option>--name</option>&nbsp;<emphasis
+          remap="I">connection-name</emphasis></term>
+
+          <listitem>
+            <para></para>
+
+            <!-- FIXME: blank list item -->
+          </listitem>
+        </varlistentry>
+      </variablelist>
+
+      <para>The initiate form tells <emphasis remap="B">pluto</emphasis> to
+      initiate a negotiation with another <emphasis remap="B">pluto</emphasis>
+      (or other IKE daemon) according to the named connection. Initiation
+      requires a route that <option>--route</option> would provide; if none is
+      in place at the time an IPsec SA is being installed, <emphasis
+      remap="B">pluto</emphasis> attempts to set one up.</para>
+
+      <variablelist remap="TP">
+        <varlistentry>
+          <term><option>--initiate</option></term>
+
+          <term><option>--name</option>&nbsp;<emphasis
+          remap="I">connection-name</emphasis></term>
+
+          <term><option>--asynchronous</option></term>
+
+          <listitem>
+            <para></para>
+
+            <!-- FIXME: blank list item -->
+          </listitem>
+        </varlistentry>
+      </variablelist>
+
+      <para>The initiate form of the <emphasis remap="B">whack</emphasis>
+      command will relay back from <emphasis remap="B">pluto</emphasis> status
+      information via the UNIX domain socket (unless --asynchronous is
+      specified). The status information is meant to look a bit like that from
+      <emphasis remap="B">FTP</emphasis>. Currently <emphasis
+      remap="B">whack</emphasis> simply copies this to stderr. When the
+      request is finished (eg. the SAs are established or <emphasis
+      remap="B">pluto</emphasis> gives up), <emphasis
+      remap="B">pluto</emphasis> closes the channel, causing <emphasis
+      remap="B">whack</emphasis> to terminate.</para>
+
+      <para>The opportunistic initiate form is mainly used for
+      debugging.</para>
+
+      <variablelist remap="TP">
+        <varlistentry>
+          <term><option>--tunnelipv4</option></term>
+
+          <term><option>--tunnelipv6</option></term>
+
+          <term><option>--oppohere</option>&nbsp;<emphasis
+          remap="I">ip-address</emphasis></term>
+
+          <term><option>--oppothere</option>&nbsp;<emphasis
+          remap="I">ip-address</emphasis></term>
+
+          <listitem>
+            <para></para>
+
+            <!-- FIXME: blank list item -->
+          </listitem>
+        </varlistentry>
+      </variablelist>
+
+      <para>This will cause <emphasis remap="B">pluto</emphasis> to attempt to
+      opportunistically initiate a connection from here to the there, even if
+      a previous attempt had been made. The whack log will show the progress
+      of this attempt.</para>
+
+      <para>The terminate form tells <emphasis remap="B">pluto</emphasis> to
+      delete any SAs that use the specified connection and to stop any
+      negotiations in process. It does not prevent new negotiations from
+      starting (the delete form has this effect).</para>
+
+      <variablelist remap="TP">
+        <varlistentry>
+          <term><option>--terminate</option></term>
+
+          <term><option>--name</option>&nbsp;<emphasis
+          remap="I">connection-name</emphasis></term>
+
+          <listitem>
+            <para></para>
+
+            <!-- FIXME: blank list item -->
+          </listitem>
+        </varlistentry>
+      </variablelist>
+
+      <para>The public key for informs <emphasis remap="B">pluto</emphasis> of
+      the RSA public key for a potential peer. Private keys must be kept
+      secret, so they are kept in <citerefentry>
+          <refentrytitle>ipsec.secrets</refentrytitle>
+
+          <manvolnum>5</manvolnum>
+        </citerefentry>.</para>
+
+      <variablelist remap="TP">
+        <varlistentry>
+          <term><option>--keyid&nbsp;</option><replaceable>id</replaceable></term>
+
+          <listitem>
+            <para>specififies the identity of the peer for which a public key
+            should be used. Its form is identical to the identity in the
+            connection. If no public key is specified, <emphasis
+            remap="B">pluto</emphasis> attempts to find KEY records from DNS
+            for the id (if a FQDN) or through reverse lookup (if an IP
+            address). Note that there several interesting ways in which this
+            is not secure.</para>
+          </listitem>
+        </varlistentry>
+
+        <varlistentry>
+          <term><option>--addkey</option></term>
+
+          <listitem>
+            <para>specifies that the new key is added to the collection;
+            otherwise the new key replaces any old ones.</para>
+          </listitem>
+        </varlistentry>
+
+        <varlistentry>
+          <term><option>--pubkeyrsa&nbsp;</option><replaceable>key</replaceable></term>
+
+          <listitem>
+            <para>specifies the value of the RSA public key. It is a sequence
+            of bytes as described in RFC 2537 “RSA/MD5 KEYs and SIGs in the
+            Domain Name System (DNS)”. It is denoted in a way suitable for
+            <citerefentry>
+                <refentrytitle>ipsec_ttodata</refentrytitle>
+
+                <manvolnum>3</manvolnum>
+              </citerefentry>. For example, a base 64 numeral starts with
+            0s.</para>
+          </listitem>
+        </varlistentry>
+      </variablelist>
+
+      <para>The listen form tells <emphasis remap="B">pluto</emphasis> to
+      start listening for IKE requests on its public interfaces. To avoid race
+      conditions, it is normal to load the appropriate connections into
+      <emphasis remap="B">pluto</emphasis> before allowing it to listen. If
+      <emphasis remap="B">pluto</emphasis> isn't listening, it is pointless to
+      initiate negotiations, so it will refuse requests to do so. Whenever the
+      listen form is used, <emphasis remap="B">pluto</emphasis> looks for
+      public interfaces and will notice when new ones have been added and when
+      old ones have been removed. This is also the trigger for <emphasis
+      remap="B">pluto</emphasis> to read the <emphasis
+      remap="I">ipsec.secrets</emphasis> file. So listen may useful more than
+      once.</para>
+
+      <variablelist remap="TP">
+        <varlistentry>
+          <term><option>--listen</option></term>
+
+          <listitem>
+            <para>start listening for IKE traffic on public interfaces.</para>
+          </listitem>
+        </varlistentry>
+
+        <varlistentry>
+          <term><option>--unlisten</option></term>
+
+          <listitem>
+            <para>stop listening for IKE traffic on public interfaces.</para>
+          </listitem>
+        </varlistentry>
+      </variablelist>
+
+      <para>The status form will display information about the internal state
+      of <emphasis remap="B">pluto</emphasis>: information about each
+      potential connection, about each state object, and about each shunt that
+      <emphasis remap="B">pluto</emphasis> is managing without an associated
+      connection.</para>
+
+      <variablelist remap="TP">
+        <varlistentry>
+          <term><option>--status</option></term>
+
+          <listitem>
+            <para></para>
+
+            <!-- FIXME: blank list item -->
+          </listitem>
+        </varlistentry>
+      </variablelist>
+
+      <para>The shutdown form is the proper way to shut down <emphasis
+      remap="B">pluto</emphasis>. It will tear down the SAs on this machine
+      that <emphasis remap="B">pluto</emphasis> has negotiated. It does not
+      inform its peers, so the SAs on their machines remain.</para>
+
+      <variablelist remap="TP">
+        <varlistentry>
+          <term><option>--shutdown</option></term>
+
+          <listitem>
+            <para></para>
+
+            <!-- FIXME: blank list item -->
+          </listitem>
+        </varlistentry>
+      </variablelist>
+    </refsect2>
+
+    <refsect2 id="examples">
+      <title>Examples</title>
+
+      <para>It would be normal to start <emphasis remap="B">pluto</emphasis>
+      in one of the system initialization scripts. It needs to be run by the
+      superuser. Generally, no arguments are needed. To run in manually, the
+      superuser can simply type</para>
+
+      <para>&nbsp;&nbsp;&nbsp;ipsec pluto</para>
+
+      <para>The command will immediately return, but a <emphasis
+      remap="B">pluto</emphasis> process will be left running, waiting for
+      requests from <emphasis remap="B">whack</emphasis> or a peer.</para>
+
+      <para>Using <emphasis remap="B">whack</emphasis>, several potential
+      connections would be described:</para>
+
+      <!-- .na -->
+
+      <para>&nbsp;&nbsp;&nbsp;ipsec whack --name&nbsp;silly
+      --host&nbsp;127.0.0.1 --to --host&nbsp;127.0.0.2 --ikelifetime&nbsp;900
+      --ipseclifetime&nbsp;800 --keyingtries&nbsp;3</para>
+
+      <!-- .ad -->
+
+      <para>Since this silly connection description specifies neither
+      encryption, authentication, nor tunneling, it could only be used to
+      establish an ISAKMP SA.</para>
+
+      <!-- .na -->
+
+      <para>&nbsp;&nbsp;&nbsp;ipsec whack --name&nbsp;secret
+      --host&nbsp;10.0.0.1 --client&nbsp;10.0.1.0/24 --to --host&nbsp;10.0.0.2
+      --client&nbsp;10.0.2.0/24 --encrypt</para>
+
+      <!-- .ad -->
+
+      <para>This is something that must be done on both sides. If the other
+      side is <emphasis remap="B">pluto</emphasis>, the same <emphasis
+      remap="B">whack</emphasis> command could be used on it (the command
+      syntax is designed to not distinguish which end is ours).</para>
+
+      <para>Now that the connections are specified, <emphasis
+      remap="B">pluto</emphasis> is ready to handle requests and replies via
+      the public interfaces. We must tell it to discover those interfaces and
+      start accepting messages from peers:</para>
+
+      <para>&nbsp;&nbsp;&nbsp;ipsec whack --listen</para>
+
+      <para>If we don't immediately wish to bring up a secure connection
+      between the two clients, we might wish to prevent insecure traffic. The
+      routing form asks <emphasis remap="B">pluto</emphasis> to cause the
+      packets sent from our client to the peer's client to be routed through
+      the ipsec0 device; if there is no SA, they will be discarded:</para>
+
+      <para>&nbsp;&nbsp;&nbsp;ipsec whack --route secret</para>
+
+      <para>Finally, we are ready to get <emphasis remap="B">pluto</emphasis>
+      to initiate negotiation for an IPsec SA (and implicitly, an ISAKMP
+      SA):</para>
+
+      <para>&nbsp;&nbsp;&nbsp;ipsec whack
+      --initiate&nbsp;--name&nbsp;secret</para>
+
+      <para>A small log of interesting events will appear on standard output
+      (other logging is sent to syslog).</para>
+
+      <para><emphasis remap="B">whack</emphasis> can also be used to terminate
+      <emphasis remap="B">pluto</emphasis> cleanly, tearing down all SAs that
+      it has negotiated.</para>
+
+      <para>&nbsp;&nbsp;&nbsp;ipsec whack --shutdown</para>
+
+      <para>Notification of any IPSEC SA deletion, but not ISAKMP SA deletion
+      is sent to the peer. Unfortunately, such Notification is not reliable.
+      Furthermore, <emphasis remap="B">pluto</emphasis> itself ignores
+      Notifications.</para>
+    </refsect2>
+
+    <refsect2 id="xauth">
+      <title>XAUTH</title>
+
+      <para>If <emphasis remap="B">pluto</emphasis> needs additional
+      authentication, such as defined by the XAUTH specifications, then it may
+      ask <emphasis remap="B">whack</emphasis> to prompt the operator for
+      username or passwords. Typically, these will be entered interactively. A
+      GUI that wraps around <emphasis remap="B">whack</emphasis> may look for
+      the 041 (username) or 040 (password) prompts, and display them to the
+      user.</para>
+
+      <para>For testing purposes, the options
+      <option>--xauthuser&nbsp;</option><replaceable>user</replaceable>
+      <option>--xauthpass&nbsp;</option><replaceable>pass</replaceable> may be
+      be given prior to the <option>--initiate&nbsp;</option> to provide
+      responses to the username and password prompts.</para>
+    </refsect2>
+
+    <refsect2 id="the_updown_command">
+      <title>The updown command</title>
+
+      <para>Whenever <emphasis remap="B">pluto</emphasis> brings a connection
+      up or down, it invokes the updown command. This command is specified
+      using the <option>--updown</option> option. This allows for customized
+      control over routing and firewall manipulation.</para>
+
+      <para>The updown is invoked for five different operations. Each of these
+      operations can be for our client subnet or for our host itself.</para>
+
+      <variablelist remap="TP">
+        <varlistentry>
+          <term><emphasis remap="B">prepare-host</emphasis> or <emphasis
+          remap="B">prepare-client</emphasis></term>
+
+          <listitem>
+            <para>is run before bringing up a new connection if no other
+            connection with the same clients is up. Generally, this is useful
+            for deleting a route that might have been set up before <emphasis
+            remap="B">pluto</emphasis> was run or perhaps by some agent not
+            known to <emphasis remap="B">pluto</emphasis>.</para>
+          </listitem>
+        </varlistentry>
+
+        <varlistentry>
+          <term><emphasis remap="B">route-host</emphasis> or <emphasis
+          remap="B">route-client</emphasis></term>
+
+          <listitem>
+            <para>is run when bringing up a connection for a new peer client
+            subnet (even if <emphasis remap="B">prepare-host</emphasis> or
+            <emphasis remap="B">prepare-client</emphasis> was run). The
+            command should install a suitable route. Routing decisions are
+            based only on the destination (peer's client) subnet address,
+            unlike eroutes which discriminate based on source too.</para>
+          </listitem>
+        </varlistentry>
+
+        <varlistentry>
+          <term><emphasis remap="B">unroute-host</emphasis> or <emphasis
+          remap="B">unroute-client</emphasis></term>
+
+          <listitem>
+            <para>is run when bringing down the last connection for a
+            particular peer client subnet. It should undo what the <emphasis
+            remap="B">route-host</emphasis> or <emphasis
+            remap="B">route-client</emphasis> did.</para>
+          </listitem>
+        </varlistentry>
+
+        <varlistentry>
+          <term><emphasis remap="B">up-host</emphasis> or <emphasis
+          remap="B">up-client</emphasis></term>
+
+          <listitem>
+            <para>is run when bringing up a tunnel eroute with a pair of
+            client subnets that does not already have a tunnel eroute. This
+            command should install firewall rules as appropriate. It is
+            generally a good idea to allow IKE messages (UDP port 500) travel
+            between the hosts.</para>
+          </listitem>
+        </varlistentry>
+
+        <varlistentry>
+          <term><emphasis remap="B">down-host</emphasis> or <emphasis
+          remap="B">down-client</emphasis></term>
+
+          <listitem>
+            <para>is run when bringing down the eroute for a pair of client
+            subnets. This command should delete firewall rules as appropriate.
+            Note that there may remain some inbound IPsec SAs with these
+            client subnets.</para>
+          </listitem>
+        </varlistentry>
+      </variablelist>
+
+      <para>The script is passed a large number of environment variables to
+      specify what needs to be done.</para>
+
+      <variablelist remap="TP">
+        <varlistentry>
+          <term><emphasis remap="B">PLUTO_VERSION</emphasis></term>
+
+          <listitem>
+            <para>indicates what version of this interface is being used. This
+            document describes version 1.1. This is upwardly compatible with
+            version 1.0.</para>
+          </listitem>
+        </varlistentry>
+
+        <varlistentry>
+          <term><emphasis remap="B">PLUTO_VERB</emphasis></term>
+
+          <listitem>
+            <para>specifies the name of the operation to be performed
+            (<emphasis remap="B">prepare-host</emphasis>,r <emphasis
+            remap="B">prepare-client</emphasis>, <emphasis
+            remap="B">up-host</emphasis>, <emphasis
+            remap="B">up-client</emphasis>, <emphasis
+            remap="B">down-host</emphasis>, or <emphasis
+            remap="B">down-client</emphasis>). If the address family for
+            security gateway to security gateway communications is IPv6, then
+            a suffix of -v6 is added to the verb.</para>
+          </listitem>
+        </varlistentry>
+
+        <varlistentry>
+          <term><emphasis remap="B">PLUTO_CONNECTION</emphasis></term>
+
+          <listitem>
+            <para>is the name of the connection for which we are
+            routing.</para>
+          </listitem>
+        </varlistentry>
+
+        <varlistentry>
+          <term><emphasis remap="B">PLUTO_NEXT_HOP</emphasis></term>
+
+          <listitem>
+            <para>is the next hop to which packets bound for the peer must be
+            sent.</para>
+          </listitem>
+        </varlistentry>
+
+        <varlistentry>
+          <term><emphasis remap="B">PLUTO_INTERFACE</emphasis></term>
+
+          <listitem>
+            <para>is the name of the ipsec interface to be used.</para>
+          </listitem>
+        </varlistentry>
+
+        <varlistentry>
+          <term><emphasis remap="B">PLUTO_ME</emphasis></term>
+
+          <listitem>
+            <para>is the IP address of our host.</para>
+          </listitem>
+        </varlistentry>
+
+        <varlistentry>
+          <term><emphasis remap="B">PLUTO_MY_CLIENT</emphasis></term>
+
+          <listitem>
+            <para>is the IP address / count of our client subnet. If the
+            client is just the host, this will be the host's own IP address /
+            max (where max is 32 for IPv4 and 128 for IPv6).</para>
+          </listitem>
+        </varlistentry>
+
+        <varlistentry>
+          <term><emphasis remap="B">PLUTO_MY_CLIENT_NET</emphasis></term>
+
+          <listitem>
+            <para>is the IP address of our client net. If the client is just
+            the host, this will be the host's own IP address.</para>
+          </listitem>
+        </varlistentry>
+
+        <varlistentry>
+          <term><emphasis remap="B">PLUTO_MY_CLIENT_MASK</emphasis></term>
+
+          <listitem>
+            <para>is the mask for our client net. If the client is just the
+            host, this will be 255.255.255.255.</para>
+          </listitem>
+        </varlistentry>
+
+        <varlistentry>
+          <term><emphasis remap="B">PLUTO_PEER</emphasis></term>
+
+          <listitem>
+            <para>is the IP address of our peer.</para>
+          </listitem>
+        </varlistentry>
+
+        <varlistentry>
+          <term><emphasis remap="B">PLUTO_PEER_CLIENT</emphasis></term>
+
+          <listitem>
+            <para>is the IP address / count of the peer's client subnet. If
+            the client is just the peer, this will be the peer's own IP
+            address / max (where max is 32 for IPv4 and 128 for IPv6).</para>
+          </listitem>
+        </varlistentry>
+
+        <varlistentry>
+          <term><emphasis remap="B">PLUTO_PEER_CLIENT_NET</emphasis></term>
+
+          <listitem>
+            <para>is the IP address of the peer's client net. If the client is
+            just the peer, this will be the peer's own IP address.</para>
+          </listitem>
+        </varlistentry>
+
+        <varlistentry>
+          <term><emphasis remap="B">PLUTO_PEER_CLIENT_MASK</emphasis></term>
+
+          <listitem>
+            <para>is the mask for the peer's client net. If the client is just
+            the peer, this will be 255.255.255.255.</para>
+          </listitem>
+        </varlistentry>
+      </variablelist>
+
+      <para>All output sent by the script to stderr or stdout is logged. The
+      script should return an exit status of 0 if and only if it
+      succeeds.</para>
+
+      <para><emphasis remap="B">Pluto</emphasis> waits for the script to
+      finish and will not do any other processing while it is waiting. The
+      script may assume that <emphasis remap="B">pluto</emphasis> will not
+      change anything while the script runs. The script should avoid doing
+      anything that takes much time and it should not issue any command that
+      requires processing by <emphasis remap="B">pluto</emphasis>. Either of
+      these activities could be performed by a background subprocess of the
+      script.</para>
+    </refsect2>
+
+    <refsect2 id="rekeying">
+      <title>Rekeying</title>
+
+      <para>When an SA that was initiated by <emphasis
+      remap="B">pluto</emphasis> has only a bit of lifetime left, <emphasis
+      remap="B">pluto</emphasis> will initiate the creation of a new SA. This
+      applies to ISAKMP and IPsec SAs. The rekeying will be initiated when the
+      SA's remaining lifetime is less than the rekeymargin plus a random
+      percentage, between 0 and rekeyfuzz, of the rekeymargin.</para>
+
+      <para>Similarly, when an SA that was initiated by the peer has only a
+      bit of lifetime left, <emphasis remap="B">pluto</emphasis> will try to
+      initiate the creation of a replacement. To give preference to the
+      initiator, this rekeying will only be initiated when the SA's remaining
+      lifetime is half of rekeymargin. If rekeying is done by the responder,
+      the roles will be reversed: the responder for the old SA will be the
+      initiator for the replacement. The former initiator might also initiate
+      rekeying, so there may be redundant SAs created. To avoid these
+      complications, make sure that rekeymargin is generous.</para>
+
+      <para>One risk of having the former responder initiate is that perhaps
+      none of its proposals is acceptable to the former initiator (they have
+      not been used in a successful negotiation). To reduce the chances of
+      this happening, and to prevent loss of security, the policy settings are
+      taken from the old SA (this is the case even if the former initiator is
+      initiating). These may be stricter than those of the connection.</para>
+
+      <para><emphasis remap="B">pluto</emphasis> will not rekey an SA if that
+      SA is not the most recent of its type (IPsec or ISAKMP) for its
+      potential connection. This avoids creating redundant SAs.</para>
+
+      <para>The random component in the rekeying time (rekeyfuzz) is intended
+      to make certain pathological patterns of rekeying unstable. If both
+      sides decide to rekey at the same time, twice as many SAs as necessary
+      are created. This could become a stable pattern without the
+      randomness.</para>
+
+      <para>Another more important case occurs when a security gateway has SAs
+      with many other security gateways. Each of these connections might need
+      to be rekeyed at the same time. This would cause a high peek requirement
+      for resources (network bandwidth, CPU time, entropy for random numbers).
+      The rekeyfuzz can be used to stagger the rekeying times.</para>
+
+      <para>Once a new set of SAs has been negotiated, <emphasis
+      remap="B">pluto</emphasis> will never send traffic on a superseded one.
+      Traffic will be accepted on an old SA until it expires.</para>
+    </refsect2>
+
+    <refsect2 id="selecting_a_connection_when_responding_r">
+      <title>Selecting a Connection When Responding: Road Warrior
+      Support</title>
+
+      <para>When <emphasis remap="B">pluto</emphasis> receives an initial Main
+      Mode message, it needs to decide which connection this message is for.
+      It picks based solely on the source and destination IP addresses of the
+      message. There might be several connections with suitable IP addresses,
+      in which case one of them is arbitrarily chosen. (The ISAKMP SA proposal
+      contained in the message could be taken into account, but it is
+      not.)</para>
+
+      <para>The ISAKMP SA is negotiated before the parties pass further
+      identifying information, so all ISAKMP SA characteristics specified in
+      the connection description should be the same for every connection with
+      the same two host IP addresses. At the moment, the only characteristic
+      that might differ is authentication method.</para>
+
+      <para>Up to this point, all configuring has presumed that the IP
+      addresses are known to all parties ahead of time. This will not work
+      when either end is mobile (or assigned a dynamic IP address for other
+      reasons). We call this situation “Road Warrior”. It is fairly tricky and
+      has some important limitations, most of which are features of the IKE
+      protocol.</para>
+
+      <para>Only the initiator may be mobile: the initiator may have an IP
+      number unknown to the responder. When the responder doesn't recognize
+      the IP address on the first Main Mode packet, it looks for a connection
+      with itself as one end and <emphasis remap="B">%any</emphasis> as the
+      other. If it cannot find one, it refuses to negotiate. If it does find
+      one, it creates a temporary connection that is a duplicate except with
+      the <emphasis remap="B">%any</emphasis> replaced by the source IP
+      address from the packet; if there was no identity specified for the
+      peer, the new IP address will be used.</para>
+
+      <para>When <emphasis remap="B">pluto</emphasis> is using one of these
+      temporary connections and needs to find the preshared secret or RSA
+      private key in <emphasis remap="I">ipsec.secrets</emphasis>, and and the
+      connection specified no identity for the peer, <emphasis
+      remap="B">%any</emphasis> is used as its identity. After all, the real
+      IP address was apparently unknown to the configuration, so it is
+      unreasonable to require that it be used in this table.</para>
+
+      <para>Part way into the Phase 1 (Main Mode) negotiation using one of
+      these temporary connection descriptions, <emphasis
+      remap="B">pluto</emphasis> will be receive an Identity Payload. At this
+      point, <emphasis remap="B">pluto</emphasis> checks for a more
+      appropriate connection, one with an identity for the peer that matches
+      the payload but which would use the same keys so-far used for
+      authentication. If it finds one, it will switch to using this better
+      connection (or a temporary derived from this, if it has <emphasis
+      remap="B">%any</emphasis> for the peer's IP address). It may even turn
+      out that no connection matches the newly discovered identity, including
+      the current connection; if so, <emphasis remap="B">pluto</emphasis>
+      terminates negotiation.</para>
+
+      <para>Unfortunately, if preshared secret authentication is being used,
+      the Identity Payload is encrypted using this secret, so the secret must
+      be selected by the responder without knowing this payload. This limits
+      there to being at most one preshared secret for all Road Warrior systems
+      connecting to a host. RSA Signature authentications does not require
+      that the responder know how to select the initiator's public key until
+      after the initiator's Identity Payload is decoded (using the responder's
+      private key, so that must be preselected).</para>
+
+      <para>When <emphasis remap="B">pluto</emphasis> is responding to a Quick
+      Mode negotiation via one of these temporary connection descriptions, it
+      may well find that the subnets specified by the initiator don't match
+      those in the temporary connection description. If so, it will look for a
+      connection with matching subnets, its own host address, a peer address
+      of <emphasis remap="B">%any</emphasis> and matching identities. If it
+      finds one, a new temporary connection is derived from this one and used
+      for the Quick Mode negotiation of IPsec SAs. If it does not find one,
+      <emphasis remap="B">pluto</emphasis> terminates negotiation.</para>
+
+      <para>Be sure to specify an appropriate nexthop for the responder to
+      send a message to the initiator: <emphasis remap="B">pluto</emphasis>
+      has no way of guessing it (if forwarding isn't required, use an explicit
+      <emphasis remap="B">%direct</emphasis> as the nexthop and the IP address
+      of the initiator will be filled in; the obsolete notation
+      <literal>0.0.0.0</literal> is still accepted).</para>
+
+      <para><emphasis remap="B">pluto</emphasis> has no special provision for
+      the initiator side. The current (possibly dynamic) IP address and
+      nexthop must be used in defining connections. These must be properly
+      configured each time the initiator's IP address changes. <emphasis
+      remap="B">pluto</emphasis> has no mechanism to do this
+      automatically.</para>
+
+      <para>Although we call this Road Warrior Support, it could also be used
+      to support encrypted connections with anonymous initiators. The
+      responder's organization could announce the preshared secret that would
+      be used with unrecognized initiators and let anyone connect. Of course
+      the initiator's identity would not be authenticated.</para>
+
+      <para>If any Road Warrior connections are supported, <emphasis
+      remap="B">pluto</emphasis> cannot reject an exchange initiated by an
+      unknown host until it has determined that the secret is not shared or
+      the signature is invalid. This must await the third Main Mode message
+      from the initiator. If no Road Warrior connection is supported, the
+      first message from an unknown source would be rejected. This has
+      implications for ease of debugging configurations and for denial of
+      service attacks.</para>
+
+      <para>Although a Road Warrior connection must be initiated by the mobile
+      side, the other side can and will rekey using the temporary connection
+      it has created. If the Road Warrior wishes to be able to disconnect, it
+      is probably wise to set <option>--keyingtries</option> to 1 in the
+      connection on the non-mobile side to prevent it trying to rekey the
+      connection. Unfortunately, there is no mechanism to unroute the
+      connection automatically.</para>
+    </refsect2>
+
+    <refsect2 id="debugging">
+      <title>Debugging</title>
+
+      <para><emphasis remap="B">pluto</emphasis> accepts several optional
+      arguments, useful mostly for debugging. Except for
+      <option>--interface</option>, each should appear at most once.</para>
+
+      <variablelist remap="TP">
+        <varlistentry>
+          <term><option>--interface</option>
+          <replaceable>interfacename</replaceable></term>
+
+          <listitem>
+            <para>specifies that the named real public network interface
+            should be considered. The interface name specified should not be
+            <command>ipsec</command><emphasis remap="I">N</emphasis>. If the
+            option doesn't appear, all interfaces are considered. To specify
+            several interfaces, use the option once for each. One use of this
+            option is to specify which interface should be used when two or
+            more share the same IP address.</para>
+          </listitem>
+        </varlistentry>
+
+        <varlistentry>
+          <term><option>--ikeport</option>
+          <replaceable>port-number</replaceable></term>
+
+          <listitem>
+            <para>changes the UDP port that <emphasis
+            remap="B">pluto</emphasis> will use (default, specified by IANA:
+            500)</para>
+          </listitem>
+        </varlistentry>
+
+        <varlistentry>
+          <term><option>--ctlbase</option>
+          <replaceable>path</replaceable></term>
+
+          <listitem>
+            <para>basename for control files. <emphasis
+            remap="I">path</emphasis>.ctl is the socket through which
+            <emphasis remap="B">whack</emphasis> communicates with <emphasis
+            remap="B">pluto</emphasis>. <emphasis
+            remap="I">path</emphasis>.pid is the lockfile to prevent multiple
+            <emphasis remap="B">pluto</emphasis> instances. The default is
+            <filename>/var/run/pluto/pluto</filename>).</para>
+          </listitem>
+        </varlistentry>
+
+        <varlistentry>
+          <term><option>--secretsfile</option>
+          <replaceable>file</replaceable></term>
+
+          <listitem>
+            <para>specifies the file for authentication secrets (default:
+            <filename>/etc/ipsec.secrets</filename>). This name is subject to
+            “globbing” as in <citerefentry>
+                <refentrytitle>sh</refentrytitle>
+
+                <manvolnum>1</manvolnum>
+              </citerefentry>, so every file with a matching name is
+            processed. Quoting is generally needed to prevent the shell from
+            doing the globbing.</para>
+          </listitem>
+        </varlistentry>
+
+        <varlistentry>
+          <term><option>--adns</option>
+          <replaceable>pathname</replaceable></term>
+
+          <term><option>--lwdnsq</option>
+          <replaceable>pathname</replaceable></term>
+
+          <listitem>
+            <para>specifies where to find <emphasis
+            remap="B">pluto</emphasis>'s helper program for asynchronous DNS
+            lookup. <emphasis remap="B">pluto</emphasis> can be built to use
+            one of two helper programs: <emphasis
+            remap="B">_pluto_adns</emphasis> or <emphasis
+            remap="B">lwdnsq</emphasis>. You must use the program for which it
+            was built. By default, <emphasis remap="B">pluto</emphasis> will
+            look for the program in <emphasis remap="B">$IPSEC_DIR</emphasis>
+            (if that environment variable is defined) or, failing that, in the
+            same directory as <emphasis remap="B">pluto</emphasis>.</para>
+          </listitem>
+        </varlistentry>
+
+        <varlistentry>
+          <term><option>--nofork</option></term>
+
+          <listitem>
+            <para>disable “daemon fork” (default is to fork). In addition,
+            after the lock file and control socket are created, print the line
+            “Pluto initialized” to standard out.</para>
+          </listitem>
+        </varlistentry>
+
+        <varlistentry>
+          <term><option>--noklips</option></term>
+
+          <listitem>
+            <para>don't actually implement negotiated IPsec SAs</para>
+          </listitem>
+        </varlistentry>
+
+        <varlistentry>
+          <term><option>--uniqueids</option></term>
+
+          <listitem>
+            <para>if this option has been selected, whenever a new ISAKMP SA
+            is established, any connection with the same Peer ID but a
+            different Peer IP address is unoriented (causing all its SAs to be
+            deleted). This helps clean up dangling SAs when a connection is
+            lost and then regained at another IP address.</para>
+          </listitem>
+        </varlistentry>
+
+        <varlistentry>
+          <term><option>--stderrlog</option></term>
+
+          <listitem>
+            <para>log goes to standard out {default is to use <citerefentry>
+                <refentrytitle>syslogd</refentrytitle>
+
+                <manvolnum>8</manvolnum>
+              </citerefentry>)</para>
+          </listitem>
+        </varlistentry>
+      </variablelist>
+
+      <para>For example</para>
+
+      <variablelist remap="TP">
+        <varlistentry>
+          <term>pluto --secretsfile&nbsp;ipsec.secrets
+          --ctlbase&nbsp;pluto.base --ikeport&nbsp;8500 --nofork --noklips
+          --stderrlog</term>
+
+          <listitem>
+            <para></para>
+
+            <!-- FIXME: blank list item -->
+          </listitem>
+        </varlistentry>
+      </variablelist>
+
+      <para>lets one test <emphasis remap="B">pluto</emphasis> without using
+      the superuser account.</para>
+
+      <para><emphasis remap="B">pluto</emphasis> is willing to produce a
+      prodigious amount of debugging information. To do so, it must be
+      compiled with -DDEBUG. There are several classes of debugging output,
+      and <emphasis remap="B">pluto</emphasis> may be directed to produce a
+      selection of them. All lines of debugging output are prefixed with
+      “|&nbsp;” to distinguish them from error messages.</para>
+
+      <para>When <emphasis remap="B">pluto</emphasis> is invoked, it may be
+      given arguments to specify which classes to output. The current options
+      are:</para>
+
+      <variablelist remap="TP">
+        <varlistentry>
+          <term><option>--debug-raw</option></term>
+
+          <listitem>
+            <para>show the raw bytes of messages</para>
+          </listitem>
+        </varlistentry>
+
+        <varlistentry>
+          <term><option>--debug-crypt</option></term>
+
+          <listitem>
+            <para>show the encryption and decryption of messages</para>
+          </listitem>
+        </varlistentry>
+
+        <varlistentry>
+          <term><option>--debug-parsing</option></term>
+
+          <listitem>
+            <para>show the structure of input messages</para>
+          </listitem>
+        </varlistentry>
+
+        <varlistentry>
+          <term><option>--debug-emitting</option></term>
+
+          <listitem>
+            <para>show the structure of output messages</para>
+          </listitem>
+        </varlistentry>
+
+        <varlistentry>
+          <term><option>--debug-control</option></term>
+
+          <listitem>
+            <para>show <emphasis remap="B">pluto</emphasis>'s decision
+            making</para>
+          </listitem>
+        </varlistentry>
+
+        <varlistentry>
+          <term><option>--debug-lifecycle</option></term>
+
+          <listitem>
+            <para>[this option is temporary] log more detail of lifecycle of
+            SAs</para>
+          </listitem>
+        </varlistentry>
+
+        <varlistentry>
+          <term><option>--debug-klips</option></term>
+
+          <listitem>
+            <para>show <emphasis remap="B">pluto</emphasis>'s interaction with
+            <emphasis remap="B">KLIPS</emphasis></para>
+          </listitem>
+        </varlistentry>
+
+        <varlistentry>
+          <term><option>--debug-dns</option></term>
+
+          <listitem>
+            <para>show <emphasis remap="B">pluto</emphasis>'s interaction with
+            <emphasis remap="B">DNS</emphasis> for KEY and TXT records</para>
+          </listitem>
+        </varlistentry>
+
+        <varlistentry>
+          <term><option>--debug-oppo</option></term>
+
+          <listitem>
+            <para>show why <emphasis remap="B">pluto</emphasis> didn't find a
+            suitable DNS TXT record to authorize opportunistic
+            initiation</para>
+          </listitem>
+        </varlistentry>
+
+        <varlistentry>
+          <term><option>--debug-all</option></term>
+
+          <listitem>
+            <para>all of the above</para>
+          </listitem>
+        </varlistentry>
+
+        <varlistentry>
+          <term><option>--debug-private</option></term>
+
+          <listitem>
+            <para>allow debugging output with private keys.</para>
+          </listitem>
+        </varlistentry>
+
+        <varlistentry>
+          <term><option>--debug-none</option></term>
+
+          <listitem>
+            <para>none of the above</para>
+          </listitem>
+        </varlistentry>
+      </variablelist>
+
+      <para>The debug form of the <emphasis remap="B">whack</emphasis> command
+      will change the selection in a running <emphasis
+      remap="B">pluto</emphasis>. If a connection name is specified, the flags
+      are added whenever <emphasis remap="B">pluto</emphasis> has identified
+      that it is dealing with that connection. Unfortunately, this is often
+      part way into the operation being observed.</para>
+
+      <para>For example, to start a <emphasis remap="B">pluto</emphasis> with
+      a display of the structure of input and output:</para>
+
+      <para>pluto --debug-emitting --debug-parsing</para>
+
+      <para>To later change this <emphasis remap="B">pluto</emphasis> to only
+      display raw bytes:</para>
+
+      <para>whack --debug-raw</para>
+    </refsect2>
+
+    <refsect2 id="plutos_behaviour_when_things_go_wrong">
+      <title>Pluto's Behaviour When Things Go Wrong</title>
+
+      <para>When <emphasis remap="B">pluto</emphasis> doesn't understand or
+      accept a message, it just ignores the message. It is not yet capable of
+      communicating the problem to the other IKE daemon (in the future it
+      might use Notifications to accomplish this in many cases). It does log a
+      diagnostic.</para>
+
+      <para>When <emphasis remap="B">pluto</emphasis> gets no response from a
+      message, it resends the same message (a message will be sent at most
+      three times). This is appropriate: UDP is unreliable.</para>
+
+      <para>When pluto gets a message that it has already seen, there are many
+      cases when it notices and discards it. This too is appropriate for
+      UDP.</para>
+
+      <para>Combine these three rules, and you can explain many apparently
+      mysterious behaviours. In a <emphasis remap="B">pluto</emphasis> log,
+      retrying isn't usually the interesting event. The critical thing is
+      either earlier (<emphasis remap="B">pluto</emphasis> got a message which
+      it didn't like and so ignored, so it was still awaiting an acceptable
+      message and got impatient) or on the other system (<emphasis
+      remap="B">pluto</emphasis> didn't send a reply because it wasn't happy
+      with the previous message).</para>
+    </refsect2>
+
+    <refsect2 id="notes">
+      <title>Notes</title>
+
+      <para>If <emphasis remap="B">pluto</emphasis> is compiled without
+      -DKLIPS, it negotiates Security Associations but never ask the kernel to
+      put them in place and never makes routing changes. This allows <emphasis
+      remap="B">pluto</emphasis> to be tested on systems without <emphasis
+      remap="B">KLIPS</emphasis>, but makes it rather useless.</para>
+
+      <para>Each IPsec SA is assigned an SPI, a 32-bit number used to refer to
+      the SA. The IKE protocol lets the destination of the SA choose the SPI.
+      The range 0 to 0xFF is reserved for IANA. <emphasis
+      remap="B">Pluto</emphasis> also avoids choosing an SPI in the range
+      0x100 to 0xFFF, leaving these SPIs free for manual keying. Remember that
+      the peer, if not <emphasis remap="B">pluto</emphasis>, may well chose
+      SPIs in this range.</para>
+    </refsect2>
+
+    <refsect2 id="policies">
+      <title>Policies</title>
+
+      <para>This catalogue of policies may be of use when trying to configure
+      <emphasis remap="B">Pluto</emphasis> and another IKE implementation to
+      interoperate.</para>
+
+      <para>In Phase 1, only Main Mode is supported. We are not sure that
+      Aggressive Mode is secure. For one thing, it does not support identity
+      protection. It may allow more severe Denial Of Service attacks.</para>
+
+      <para>No Informational Exchanges are supported. These are optional and
+      since their delivery is not assured, they must not matter. It is the
+      case that some IKE implementations won't interoperate without
+      Informational Exchanges, but we feel they are broken.</para>
+
+      <para>No Informational Payloads are supported. These are optional, but
+      useful. It is of concern that these payloads are not authenticated in
+      Phase 1, nor in those Phase 2 messages authenticated with
+      HASH(3).</para>
+
+      <variablelist remap="IP">
+        <varlistentry>
+          <term>•</term>
+
+          <listitem>
+            <para>Diffie Hellman Groups MODP 1024 and MODP 1536 (2 and 5) are
+            supported. Group MODP768 (1) is not supported because it is too
+            weak.</para>
+          </listitem>
+        </varlistentry>
+
+        <varlistentry>
+          <term>•</term>
+
+          <listitem>
+            <para>Host authetication can be done by RSA Signatures or
+            Pre-Shared Secrets.</para>
+          </listitem>
+        </varlistentry>
+
+        <varlistentry>
+          <term>•</term>
+
+          <listitem>
+            <para>3DES CBC (Cypher Block Chaining mode) is the only encryption
+            supported, both for ISAKMP SAs and IPSEC SAs.</para>
+          </listitem>
+        </varlistentry>
+
+        <varlistentry>
+          <term>•</term>
+
+          <listitem>
+            <para>MD5 and SHA1 hashing are supported for packet authentication
+            in both kinds of SAs.</para>
+          </listitem>
+        </varlistentry>
+
+        <varlistentry>
+          <term>•</term>
+
+          <listitem>
+            <para>The ESP, AH, or AH plus ESP are supported. If, and only if,
+            AH and ESP are combined, the ESP need not have its own
+            authentication component. The selection is controlled by the
+            --encrypt and --authenticate flags.</para>
+          </listitem>
+        </varlistentry>
+
+        <varlistentry>
+          <term>•</term>
+
+          <listitem>
+            <para>Each of these may be combined with IPCOMP Deflate
+            compression, but only if the potential connection specifies
+            compression and only if KLIPS is configured with IPCOMP
+            support.</para>
+          </listitem>
+        </varlistentry>
+
+        <varlistentry>
+          <term>•</term>
+
+          <listitem>
+            <para>The IPSEC SAs may be tunnel or transport mode, where
+            appropriate. The --tunnel flag controls this when <emphasis
+            remap="B">pluto</emphasis> is initiating.</para>
+          </listitem>
+        </varlistentry>
+
+        <varlistentry>
+          <term>•</term>
+
+          <listitem>
+            <para>When responding to an ISAKMP SA proposal, the maximum
+            acceptable lifetime is eight hours. The default is one hour. There
+            is no minimum. The --ikelifetime flag controls this when <emphasis
+            remap="B">pluto</emphasis> is initiating.</para>
+          </listitem>
+        </varlistentry>
+
+        <varlistentry>
+          <term>•</term>
+
+          <listitem>
+            <para>When responding to an IPSEC SA proposal, the maximum
+            acceptable lifetime is one day. The default is eight hours. There
+            is no minimum. The --ipseclifetime flag controls this when
+            <emphasis remap="B">pluto</emphasis> is initiating.</para>
+          </listitem>
+        </varlistentry>
+
+        <varlistentry>
+          <term>•</term>
+
+          <listitem>
+            <para>PFS is acceptable, and will be proposed if the --pfs flag
+            was specified. The DH group proposed will be the same as
+            negotiated for Phase 1.</para>
+          </listitem>
+        </varlistentry>
+      </variablelist>
+    </refsect2>
+  </refsect1>
+
+  <refsect1 id="signals">
+    <title>SIGNALS</title>
+
+    <para><emphasis remap="B">Pluto</emphasis> responds to
+    <constant>SIGHUP</constant> by issuing a suggestion that ``<emphasis
+    remap="B">whack</emphasis> --listen'' might have been intended.</para>
+
+    <para><emphasis remap="B">Pluto</emphasis> exits when it recieves
+    <constant>SIGTERM</constant>.</para>
+  </refsect1>
+
+  <refsect1 id="exit_status">
+    <title>EXIT STATUS</title>
+
+    <para><emphasis remap="B">pluto</emphasis> normally forks a daemon
+    process, so the exit status is normally a very preliminary result.</para>
+
+    <variablelist remap="TP">
+      <varlistentry>
+        <term>0</term>
+
+        <listitem>
+          <para>means that all is OK so far.</para>
+        </listitem>
+      </varlistentry>
+
+      <varlistentry>
+        <term>1</term>
+
+        <listitem>
+          <para>means that something was wrong.</para>
+        </listitem>
+      </varlistentry>
+
+      <varlistentry>
+        <term>10</term>
+
+        <listitem>
+          <para>means that the lock file already exists.</para>
+        </listitem>
+      </varlistentry>
+    </variablelist>
+
+    <para>If <emphasis remap="B">whack</emphasis> detects a problem, it will
+    return an exit status of 1. If it received progress messages from
+    <emphasis remap="B">pluto</emphasis>, it returns as status the value of
+    the numeric prefix from the last such message that was not a message sent
+    to syslog or a comment (but the prefix for success is treated as 0).
+    Otherwise, the exit status is 0.</para>
+  </refsect1>
+
+  <refsect1 id="files">
+    <title>FILES</title>
+
+    <para><filename>/var/run/pluto/pluto.pid</filename> <!-- .br -->
+    <filename>/var/run/pluto/pluto.ctl</filename> <!-- .br -->
+    <filename>/etc/ipsec.secrets</filename> <!-- .br --> <emphasis
+    remap="I">$IPSEC_LIBDIR/_pluto_adns</emphasis> <!-- .br --> <emphasis
+    remap="I">$IPSEC_EXECDIR/lwdnsq</emphasis> <!-- .br -->
+    <filename>/dev/urandom</filename></para>
+  </refsect1>
+
+  <refsect1 id="environment">
+    <title>ENVIRONMENT</title>
+
+    <para><emphasis remap="I">IPSEC_LIBDIR</emphasis> <!-- .br --> <emphasis
+    remap="I">IPSEC_EXECDIR</emphasis> <!-- .br --> <emphasis
+    remap="I">IPSECmyid</emphasis> <!-- .br --> <emphasis
+    remap="I">PLUTO_CORE_DIR</emphasis></para>
+  </refsect1>
+
+  <refsect1 id="see_also">
+    <title>SEE ALSO</title>
+
+    <para>The rest of the Openswan distribution, in particular <citerefentry>
+        <refentrytitle>ipsec</refentrytitle>
+
+        <manvolnum>8</manvolnum>
+      </citerefentry>.</para>
+
+    <para><citerefentry>
+        <refentrytitle>ipsec_auto</refentrytitle>
+
+        <manvolnum>8</manvolnum>
+      </citerefentry> is designed to make using <emphasis
+    remap="B">pluto</emphasis> more pleasant. Use it!</para>
+
+    <para><citerefentry>
+        <refentrytitle>ipsec.secrets</refentrytitle>
+
+        <manvolnum>5</manvolnum>
+      </citerefentry> describes the format of the secrets file.</para>
+
+    <para><citerefentry>
+        <refentrytitle>ipsec_atoaddr</refentrytitle>
+
+        <manvolnum>3</manvolnum>
+      </citerefentry>, part of the Openswan distribution, describes the forms
+    that IP addresses may take. <citerefentry>
+        <refentrytitle>ipsec_atosubnet</refentrytitle>
+
+        <manvolnum>3</manvolnum>
+      </citerefentry>, part of the Openswan distribution, describes the forms
+    that subnet specifications.</para>
+
+    <para>For more information on IPsec, the mailing list, and the relevant
+    documents, see:</para>
+
+    <!-- .nh -->
+
+    <para><emphasis remap="I"><ulink
+    url="http://www.ietf.cnri.reston.va.us/html.charters/ipsec-charter.html">http://www.ietf.cnri.reston.va.us/html.charters/ipsec-charter.html</ulink></emphasis></para>
+
+    <!-- .hy -->
+
+    <para>At the time of writing, the most relevant IETF RFCs are:</para>
+
+    <para>RFC2409 The Internet Key Exchange (IKE)</para>
+
+    <para>RFC2408 Internet Security Association and Key Management Protocol
+    (ISAKMP)</para>
+
+    <para>RFC2407 The Internet IP Security Domain of Interpretation for
+    ISAKMP</para>
+
+    <para>The Openswan web site &lt;htp://www.openswan.org&gt; and the mailing
+    lists described there.</para>
+  </refsect1>
+
+  <refsect1 id="history">
+    <title>HISTORY</title>
+
+    <para>This code is released under the GPL terms. See the accompanying file
+    COPYING-2.0 for more details. The GPL does NOT apply to those pieces of
+    code written by others which are included in this distribution, except as
+    noted by the individual authors.</para>
+
+    <para>This software was originally written for the FreeS/WAN project
+    &lt;<ulink
+    url="http://www.freeswan.org">http://www.freeswan.org</ulink>&gt; by
+    Angelos D. Keromytis (angelos@dsl.cis.upenn.edu), in May/June 1997, in
+    Athens, Greece. Thanks go to John Ioannidis for his help.</para>
+
+    <para>It was developed/maintained from 2000-2004 by by D. Hugh Redelmeier
+    (hugh@mimosa.com), in Canada. The regulations of Greece and Canada allow
+    us to make the code freely redistributable.</para>
+
+    <para>It is currently maintained by Xelerance Corporation, in
+    Canada.</para>
+
+    <para>Kai Martius (admin@imib.med.tu-dresden.de) contributed the initial
+    version of the code supporting PFS.</para>
+
+    <para>Richard Guy Briggs &lt;rgb@conscoop.ottawa.on.ca&gt; and Peter Onion
+    &lt;ponion@srd.bt.co.uk&gt; added the PFKEY2 support.</para>
+
+    <para>We gratefully acknowledge that we use parts of Eric Young's
+    <emphasis remap="I">libdes</emphasis> package; see <emphasis
+    remap="I">../libdes/COPYRIGHT</emphasis>.</para>
+  </refsect1>
+
+  <refsect1 id="bugs">
+    <title>BUGS</title>
+
+    <para><emphasis remap="B">pluto</emphasis> is a work-in-progress. It
+    currently has many limitations. For example, it ignores notification
+    messages that it receives, and it generates only Delete Notifications and
+    those only for IPSEC SAs.</para>
+
+    <para><emphasis remap="B">pluto</emphasis> does not support the Commit
+    Flag. The Commit Flag is a bad feature of the IKE protocol. It isn't
+    protected -- neither encrypted nor authenticated. A man in the middle
+    could turn it on, leading to DoS. We just ignore it, with a warning. This
+    should let us interoperate with implementations that insist on it, with
+    minor damage.</para>
+
+    <para><emphasis remap="B">pluto</emphasis> does not check that the SA
+    returned by the Responder is actually one that was proposed. It only
+    checks that the SA is acceptable. The difference is not large, but can
+    show up in attributes such as SA lifetime.</para>
+
+    <para>There is no good way for a connection to be automatically
+    terminated. This is a problem for Road Warrior and Opportunistic
+    connections. The <option>--dontrekey</option> option does prevent the SAs
+    from being rekeyed on expiry. Additonally, if a Road Warrior connection
+    has a client subnet with a fixed IP address, a negotiation with that
+    subnet will cause any other connection instantiations with that same
+    subnet to be unoriented (deleted, in effect). See also the --uniqueids
+    option for an extension of this.</para>
+
+    <para>When <emphasis remap="B">pluto</emphasis> sends a message to a peer
+    that has disappeared, <emphasis remap="B">pluto</emphasis> receives
+    incomplete information from the kernel, so it logs the unsatisfactory
+    message “some IKE message we sent has been rejected with ECONNREFUSED
+    (kernel supplied no details)”. John Denker suggests that this command is
+    useful for tracking down the source of these problems: <!-- .br -->
+    tcpdump -i eth0 icmp[0] != 8 and icmp[0] != 0 <!-- .br --> Substitute your
+    public interface for eth0 if it is different.</para>
+
+    <para>The word “authenticate” is used for two different features. We must
+    authenticate each IKE peer to the other. This is an important task of
+    Phase 1. Each packet must be authenticated, both in IKE and in IPsec, and
+    the method for IPsec is negotiated as an AH SA or part of an ESP SA.
+    Unfortunately, the protocol has no mechanism for authenticating the Phase
+    2 identities.</para>
+
+    <para>Bugs should be reported to the &lt;users@lists.openswan.org&gt;
+    mailing list.</para>
+  </refsect1>
+</refentry>