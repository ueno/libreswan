/* identify the PEER, for libreswan
 *
 * Copyright (C) 1997 Angelos D. Keromytis.
 * Copyright (C) 1998-2010,2013-2017 D. Hugh Redelmeier <hugh@mimosa.com>
 * Copyright (C) 2007-2008 Michael Richardson <mcr@xelerance.com>
 * Copyright (C) 2009 David McCullough <david_mccullough@securecomputing.com>
 * Copyright (C) 2008-2011 Paul Wouters <paul@xelerance.com>
 * Copyright (C) 2010 Simon Deziel <simon@xelerance.com>
 * Copyright (C) 2010 Tuomo Soini <tis@foobar.fi>
 * Copyright (C) 2011-2012 Avesh Agarwal <avagarwa@redhat.com>
 * Copyright (C) 2012 Paul Wouters <paul@libreswan.org>
 * Copyright (C) 2012-2019 Paul Wouters <pwouters@redhat.com>
 * Copyright (C) 2013 Matt Rogers <mrogers@redhat.com>
 * Copyright (C) 2015-2019 Andrew Cagney
 * Copyright (C) 2016-2018 Antony Antony <appu@phenome.org>
 * Copyright (C) 2017 Sahana Prasad <sahana.prasad07@gmail.com>
 * Copyright (C) 2020 Yulia Kuzovkova <ukuzovkova@gmail.com>
 *
 * This program is free software; you can redistribute it and/or modify it
 * under the terms of the GNU General Public License as published by the
 * Free Software Foundation; either version 2 of the License, or (at your
 * option) any later version.  See <https://www.gnu.org/licenses/gpl2.txt>.
 *
 * This program is distributed in the hope that it will be useful, but
 * WITHOUT ANY WARRANTY; without even the implied warranty of MERCHANTABILITY
 * or FITNESS FOR A PARTICULAR PURPOSE.  See the GNU General Public License
 * for more details.
 *
 */

#include "ikev2_peer_id.h"

#include "defs.h"
#include "state.h"
#include "connections.h"
#include "log.h"
#include "demux.h"
#include "unpack.h"
#include "pluto_x509.h"
<<<<<<< HEAD
#include "peer_id.h"
=======

static diag_t responder_match_initiator_id_counted(struct ike_sa *ike,
						   struct id peer_id,
						   struct id *tarzan_id,
						   struct msg_digest *md, int depth)
{
	if (depth > 10) {
		/* should not happen, but it would be nice to survive */
		return diag("decoding IKEv2 peer ID failed due to confusion");
	}

	bool must_switch = false;

	/* start considering connection */

	struct connection *c = ike->sa.st_connection;

	/*
	 * If there are certs, try re-running the id check.
	 */
	bool remote_cert_matches_id = false;
	if (ike->sa.st_remote_certs.verified != NULL) {
		diag_t d = match_end_cert_id(ike->sa.st_remote_certs.verified,
					     &c->spd.that.id /*ID_FROMCERT=>updated*/);
		if (d == NULL) {
			dbg("X509: CERT and ID matches current connection");
			rehash_db_connection_that_id(c); /*ID_FROMCERT=>updated*/
			remote_cert_matches_id = true;
		} else {
			llog_diag(RC_LOG_SERIOUS, ike->sa.st_logger, &d, "%s", "");
			if (!LIN(POLICY_ALLOW_NO_SAN, c->policy)) {
				diag_t d = diag("X509: connection failed due to unmatched IKE ID in certificate SAN");
				llog_diag(RC_LOG, ike->sa.st_logger, &d, "%s", "");
				must_switch = true;
			} else {
				log_state(RC_LOG, &ike->sa, "X509: connection allows unmatched IKE ID and certificate SAN");
			}
		}
	}

	/* process any CERTREQ payloads */
	ikev2_decode_cr(md, ike->sa.st_logger);

	/*
	 * Figure out the authentication, use both what the initiator
	 * suggested and what the current connection contains.
	 */
	enum keyword_authby authby = AUTHBY_NEVER;
	uint16_t auth = IKEv2_AUTH_NONE;
	if (md->chain[ISAKMP_NEXT_v2AUTH])
		auth = md->chain[ISAKMP_NEXT_v2AUTH]->payload.v2auth.isaa_auth_method;

	switch (auth) {
	case IKEv2_AUTH_RSA:
		authby = AUTHBY_RSASIG;
		break;
	case IKEv2_AUTH_PSK:
		authby = AUTHBY_PSK;
		break;
	case IKEv2_AUTH_NULL:
		authby = AUTHBY_NULL;
		break;
	case IKEv2_AUTH_DIGSIG:
		if (c->policy & POLICY_RSASIG) {
			authby = AUTHBY_RSASIG;
			break;
		}
		if (c->policy & POLICY_ECDSA) {
			authby = AUTHBY_ECDSA;
			break;
		}
		/* FALL THROUGH */
	case IKEv2_AUTH_NONE:
	default:
		dbg("ikev2 skipping refine_host_connection due to unknown policy");
	}

	/*
	 * Now that we've decoded the ID payload, let's see if we
	 * need to switch connections.
	 * We must not switch horses if we initiated:
	 * - if the initiation was explicit, we'd be ignoring user's intent
	 * - if opportunistic, we'll lose our HOLD info
	 */

	if (authby != AUTHBY_NEVER) {
		struct connection *r = NULL;
		id_buf peer_str;
		bool fromcert = peer_id.kind == ID_DER_ASN1_DN;

		if (authby != AUTHBY_NULL) {
			r = refine_host_connection_on_responder(&ike->sa, &peer_id, tarzan_id,
								LEMPTY /* auth_policy */,
								authby, &fromcert);
		}

		if (r == NULL) {
			/* no "improvement" on c found */
			if (DBGP(DBG_BASE)) {
				id_buf peer_str;
				DBG_log("no suitable connection for peer '%s'",
					str_id(&peer_id, &peer_str));
			}
			/* can we continue with what we had? */
			if (must_switch) {
				return diag("Peer ID '%s' is not specified on the certificate SubjectAltName (SAN) and no better connection found",
					    str_id(&peer_id, &peer_str));
			}
			/* if X.509, we should have valid peer/san */
			if (ike->sa.st_remote_certs.verified != NULL && !remote_cert_matches_id) {
				return diag("`Peer ID '%s' is not specified on the certificate SubjectAltName (SAN) and no better connection found",
					    str_id(&peer_id, &peer_str));
			}
			if (!remote_cert_matches_id &&
			    !same_id(&c->spd.that.id, &peer_id) &&
			    c->spd.that.id.kind != ID_FROMCERT) {
				if (LIN(POLICY_AUTH_NULL, c->policy) &&
				    tarzan_id != NULL && tarzan_id->kind == ID_NULL) {
					log_state(RC_LOG, &ike->sa,
						  "Peer ID '%s' expects us to have ID_NULL and connection allows AUTH_NULL - allowing",
						  str_id(&peer_id, &peer_str));
					ike->sa.st_peer_wants_null = true;
				} else {
					id_buf peer_str;
					return diag("Peer ID '%s' mismatched on first found connection and no better connection found",
						    str_id(&peer_id, &peer_str));
				}
			} else {
				dbg("peer ID matches and no better connection found - continuing with existing connection");
			}
		} else if (r != c) {
			/* r is an improvement on c -- replace */
			connection_buf cb, rb;
			log_state(RC_LOG, &ike->sa,
				  "switched from "PRI_CONNECTION" to "PRI_CONNECTION,
				  pri_connection(c, &cb),
				  pri_connection(r, &rb));
			if (r->kind == CK_TEMPLATE || r->kind == CK_GROUP) {
				/* instantiate it, filling in peer's ID */
				r = rw_instantiate(r, &c->spd.that.host_addr,
						   NULL, &peer_id);
			}

			update_state_connection(&ike->sa, r);
			/* redo from scratch so we read and check CERT payload */
			dbg("retrying ikev2_decode_peer_id_and_certs() with new conn");
			return responder_match_initiator_id_counted(ike, peer_id, tarzan_id, md, depth + 1);
		} else if (must_switch) {
			id_buf peer_str;
			return diag("Peer ID '%s' mismatched on first found connection and no better connection found",
				    str_id(&peer_id, &peer_str));
		}

		if (c->spd.that.has_id_wildcards) {
			dbg("setting wildcard ID");
			duplicate_id(&c->spd.that.id, &peer_id);
			rehash_db_connection_that_id(c);
			c->spd.that.has_id_wildcards = false;
		} else if (fromcert) {
			dbg("copying ID for fromcert");
			duplicate_id(&c->spd.that.id, &peer_id);
			rehash_db_connection_that_id(c);
		}
	}

	dn_buf dnb;
	dbg("offered CA: '%s'", str_dn_or_null(c->spd.this.ca, "%none", &dnb));

	return NULL;
}
>>>>>>> c26a5a06

static diag_t decode_v2_peer_id(const char *peer, struct payload_digest *const id_peer, struct id *peer_id)
{
	if (id_peer == NULL) {
		return diag("authentication failed: %s did not include ID payload", peer);
	}

	diag_t d = unpack_peer_id(id_peer->payload.v2id.isai_type /* Peers Id Kind */,
				  peer_id, &id_peer->pbs);
	if (d != NULL) {
		return diag_diag(&d, "authentication failed: %s ID payload invalid: ", peer);
	}

	id_buf idb;
	esb_buf esb;
	dbg("%s ID is %s: '%s'", peer,
	    enum_show(&ike_id_type_names, peer_id->kind, &esb),
	    str_id(peer_id, &idb));

	return NULL;
}

diag_t ikev2_responder_decode_initiator_id(struct ike_sa *ike, struct msg_digest *md)
{
	/* c = ike->sa.st_connection; <- not yet known */
	passert(ike->sa.st_sa_role == SA_RESPONDER);

	struct id peer_id;
	diag_t d = decode_v2_peer_id("initiator", md->chain[ISAKMP_NEXT_v2IDi], &peer_id);
	if (d != NULL) {
		return d;
	}

	/* You Tarzan, me Jane? */
	struct id tarzan_id_val;	/* may be unset */
	struct id *tarzan_id = NULL;	/* tarzan ID pointer (or NULL) */
	{
		const struct payload_digest *const tarzan_pld = md->chain[ISAKMP_NEXT_v2IDr];

		if (tarzan_pld != NULL) {
			diag_t d = unpack_peer_id(tarzan_pld->payload.v2id.isai_type,
						  &tarzan_id_val, &tarzan_pld->pbs);
			if (d != NULL) {
				return diag_diag(&d, "IDr payload extraction failed: ");
			}
			tarzan_id = &tarzan_id_val;
			id_buf idb;
			dbg("received IDr - our alleged ID '%s'", str_id(tarzan_id, &idb));
		}
	}

	/*
	 * Process any CERTREQ payloads.
	 *
	 * These are used as hints when selecting a better connection
	 * based on ID.
	 */
	decode_v2_certificate_requests(&ike->sa, md);

	/*
	 * Convert the proposed connections into something this
	 * responder might accept.
	 *
	 * DIGSIG seems a bit of a dodge, should this be looking
	 * inside the auth proposal?
	 */

	enum ikev2_auth_method atype =
		md->chain[ISAKMP_NEXT_v2AUTH]->payload.v2auth.isaa_auth_method;
	enum keyword_authby proposed_authbys;
	switch (atype) {
	case IKEv2_AUTH_RSA:
		proposed_authbys = LELEM(AUTHBY_RSASIG);
		break;
	case IKEv2_AUTH_PSK:
		proposed_authbys = LELEM(AUTHBY_PSK);
		break;
	case IKEv2_AUTH_NULL:
		proposed_authbys = LELEM(AUTHBY_NULL);
		break;
	case IKEv2_AUTH_DIGSIG:
		proposed_authbys = LELEM(AUTHBY_RSASIG) | LELEM(AUTHBY_ECDSA);
		break;
	default:
		dbg("ikev2 skipping refine_host_connection due to unknown policy");
		return NULL;
	}

	/*
	 * IS_MOST_REFINED is subtle.
	 *
	 * IS_MOST_REFINED: the state's (possibly updated) connection
	 * is known to be the best there is (best can include the
	 * current connection).
	 *
	 * !IS_MOST_REFINED: is less specific.  For IKEv1, the search
	 * didn't find a best; for IKEv2 it can additionally mean that
	 * there was no search because the initiator proposed
	 * AUTHBY_NULL.  AUTHBY_NULL never switches as it is assumed
	 * that the perfect connection was chosen during IKE_SA_INIT.
	 *
	 * Either way, !IS_MOST_REFINED leads to a same_id() and other
	 * checks.
	 *
	 * This may change st->st_connection!
	 * Our caller might be surprised!
	 */
       if (!LHAS(proposed_authbys, AUTHBY_NULL)) {
	       refine_host_connection_of_state_on_responder(&ike->sa,
							    proposed_authbys,
							    &peer_id, tarzan_id);
       }

       return update_peer_id(ike, &peer_id, tarzan_id);
}

diag_t ikev2_initiator_decode_responder_id(struct ike_sa *ike, struct msg_digest *md)
{
	passert(ike->sa.st_sa_role == SA_INITIATOR);

	struct id responder_id;
 	diag_t d = decode_v2_peer_id("responder", md->chain[ISAKMP_NEXT_v2IDr], &responder_id);
	if (d != NULL) {
		return d;
	}

	/* process any CERTREQ payloads */
	decode_v2_certificate_requests(&ike->sa, md);

	/* start considering connection */
	return update_peer_id(ike, &responder_id, NULL/*tarzan isn't interesting*/);

}<|MERGE_RESOLUTION|>--- conflicted
+++ resolved
@@ -37,180 +37,7 @@
 #include "demux.h"
 #include "unpack.h"
 #include "pluto_x509.h"
-<<<<<<< HEAD
 #include "peer_id.h"
-=======
-
-static diag_t responder_match_initiator_id_counted(struct ike_sa *ike,
-						   struct id peer_id,
-						   struct id *tarzan_id,
-						   struct msg_digest *md, int depth)
-{
-	if (depth > 10) {
-		/* should not happen, but it would be nice to survive */
-		return diag("decoding IKEv2 peer ID failed due to confusion");
-	}
-
-	bool must_switch = false;
-
-	/* start considering connection */
-
-	struct connection *c = ike->sa.st_connection;
-
-	/*
-	 * If there are certs, try re-running the id check.
-	 */
-	bool remote_cert_matches_id = false;
-	if (ike->sa.st_remote_certs.verified != NULL) {
-		diag_t d = match_end_cert_id(ike->sa.st_remote_certs.verified,
-					     &c->spd.that.id /*ID_FROMCERT=>updated*/);
-		if (d == NULL) {
-			dbg("X509: CERT and ID matches current connection");
-			rehash_db_connection_that_id(c); /*ID_FROMCERT=>updated*/
-			remote_cert_matches_id = true;
-		} else {
-			llog_diag(RC_LOG_SERIOUS, ike->sa.st_logger, &d, "%s", "");
-			if (!LIN(POLICY_ALLOW_NO_SAN, c->policy)) {
-				diag_t d = diag("X509: connection failed due to unmatched IKE ID in certificate SAN");
-				llog_diag(RC_LOG, ike->sa.st_logger, &d, "%s", "");
-				must_switch = true;
-			} else {
-				log_state(RC_LOG, &ike->sa, "X509: connection allows unmatched IKE ID and certificate SAN");
-			}
-		}
-	}
-
-	/* process any CERTREQ payloads */
-	ikev2_decode_cr(md, ike->sa.st_logger);
-
-	/*
-	 * Figure out the authentication, use both what the initiator
-	 * suggested and what the current connection contains.
-	 */
-	enum keyword_authby authby = AUTHBY_NEVER;
-	uint16_t auth = IKEv2_AUTH_NONE;
-	if (md->chain[ISAKMP_NEXT_v2AUTH])
-		auth = md->chain[ISAKMP_NEXT_v2AUTH]->payload.v2auth.isaa_auth_method;
-
-	switch (auth) {
-	case IKEv2_AUTH_RSA:
-		authby = AUTHBY_RSASIG;
-		break;
-	case IKEv2_AUTH_PSK:
-		authby = AUTHBY_PSK;
-		break;
-	case IKEv2_AUTH_NULL:
-		authby = AUTHBY_NULL;
-		break;
-	case IKEv2_AUTH_DIGSIG:
-		if (c->policy & POLICY_RSASIG) {
-			authby = AUTHBY_RSASIG;
-			break;
-		}
-		if (c->policy & POLICY_ECDSA) {
-			authby = AUTHBY_ECDSA;
-			break;
-		}
-		/* FALL THROUGH */
-	case IKEv2_AUTH_NONE:
-	default:
-		dbg("ikev2 skipping refine_host_connection due to unknown policy");
-	}
-
-	/*
-	 * Now that we've decoded the ID payload, let's see if we
-	 * need to switch connections.
-	 * We must not switch horses if we initiated:
-	 * - if the initiation was explicit, we'd be ignoring user's intent
-	 * - if opportunistic, we'll lose our HOLD info
-	 */
-
-	if (authby != AUTHBY_NEVER) {
-		struct connection *r = NULL;
-		id_buf peer_str;
-		bool fromcert = peer_id.kind == ID_DER_ASN1_DN;
-
-		if (authby != AUTHBY_NULL) {
-			r = refine_host_connection_on_responder(&ike->sa, &peer_id, tarzan_id,
-								LEMPTY /* auth_policy */,
-								authby, &fromcert);
-		}
-
-		if (r == NULL) {
-			/* no "improvement" on c found */
-			if (DBGP(DBG_BASE)) {
-				id_buf peer_str;
-				DBG_log("no suitable connection for peer '%s'",
-					str_id(&peer_id, &peer_str));
-			}
-			/* can we continue with what we had? */
-			if (must_switch) {
-				return diag("Peer ID '%s' is not specified on the certificate SubjectAltName (SAN) and no better connection found",
-					    str_id(&peer_id, &peer_str));
-			}
-			/* if X.509, we should have valid peer/san */
-			if (ike->sa.st_remote_certs.verified != NULL && !remote_cert_matches_id) {
-				return diag("`Peer ID '%s' is not specified on the certificate SubjectAltName (SAN) and no better connection found",
-					    str_id(&peer_id, &peer_str));
-			}
-			if (!remote_cert_matches_id &&
-			    !same_id(&c->spd.that.id, &peer_id) &&
-			    c->spd.that.id.kind != ID_FROMCERT) {
-				if (LIN(POLICY_AUTH_NULL, c->policy) &&
-				    tarzan_id != NULL && tarzan_id->kind == ID_NULL) {
-					log_state(RC_LOG, &ike->sa,
-						  "Peer ID '%s' expects us to have ID_NULL and connection allows AUTH_NULL - allowing",
-						  str_id(&peer_id, &peer_str));
-					ike->sa.st_peer_wants_null = true;
-				} else {
-					id_buf peer_str;
-					return diag("Peer ID '%s' mismatched on first found connection and no better connection found",
-						    str_id(&peer_id, &peer_str));
-				}
-			} else {
-				dbg("peer ID matches and no better connection found - continuing with existing connection");
-			}
-		} else if (r != c) {
-			/* r is an improvement on c -- replace */
-			connection_buf cb, rb;
-			log_state(RC_LOG, &ike->sa,
-				  "switched from "PRI_CONNECTION" to "PRI_CONNECTION,
-				  pri_connection(c, &cb),
-				  pri_connection(r, &rb));
-			if (r->kind == CK_TEMPLATE || r->kind == CK_GROUP) {
-				/* instantiate it, filling in peer's ID */
-				r = rw_instantiate(r, &c->spd.that.host_addr,
-						   NULL, &peer_id);
-			}
-
-			update_state_connection(&ike->sa, r);
-			/* redo from scratch so we read and check CERT payload */
-			dbg("retrying ikev2_decode_peer_id_and_certs() with new conn");
-			return responder_match_initiator_id_counted(ike, peer_id, tarzan_id, md, depth + 1);
-		} else if (must_switch) {
-			id_buf peer_str;
-			return diag("Peer ID '%s' mismatched on first found connection and no better connection found",
-				    str_id(&peer_id, &peer_str));
-		}
-
-		if (c->spd.that.has_id_wildcards) {
-			dbg("setting wildcard ID");
-			duplicate_id(&c->spd.that.id, &peer_id);
-			rehash_db_connection_that_id(c);
-			c->spd.that.has_id_wildcards = false;
-		} else if (fromcert) {
-			dbg("copying ID for fromcert");
-			duplicate_id(&c->spd.that.id, &peer_id);
-			rehash_db_connection_that_id(c);
-		}
-	}
-
-	dn_buf dnb;
-	dbg("offered CA: '%s'", str_dn_or_null(c->spd.this.ca, "%none", &dnb));
-
-	return NULL;
-}
->>>>>>> c26a5a06
 
 static diag_t decode_v2_peer_id(const char *peer, struct payload_digest *const id_peer, struct id *peer_id)
 {
@@ -278,6 +105,10 @@
 	 * inside the auth proposal?
 	 */
 
+	if (md->chain[ISAKMP_NEXT_v2AUTH] == NULL) {
+		// auth = IKEv2_AUTH_NONE;
+		return diag("EXPECTATION FAILED: v2AUTH missing; suspect EAPTLS only sends it on the first or last exchange?");
+	}
 	enum ikev2_auth_method atype =
 		md->chain[ISAKMP_NEXT_v2AUTH]->payload.v2auth.isaa_auth_method;
 	enum keyword_authby proposed_authbys;
