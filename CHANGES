--- conflicted
+++ resolved
@@ -30,11 +30,8 @@
   - This is to avoid an SElinux AVC Denial
 * Fix compilation so it does not require xmlto [paul]
 * Fix NSS by removing extra sql: from NSS db directory name [Tuomo]
-<<<<<<< HEAD
   (sql: syntax not supported on RHEL/CentOS nss version)
-=======
 * Move NSS debug logging to DBG_PARSING [Tuomo]
->>>>>>> 0ce424d8
 * Bugtracker bugs fixed:
    # 428:  KLIPS NULL encryption patch (through cryptoapi)
    #1004: L2TP broken with NAT'ed clients [dhr/Tuomo/Paul]
